--- conflicted
+++ resolved
@@ -27,7 +27,6 @@
       bounceSubType: string;
     }
   ];
-<<<<<<< HEAD
   securityEvents: [
     {
       uid: string;
@@ -37,7 +36,8 @@
       createdAt: number;
       tokenVerificationId: string;
       name: string;
-=======
+    }
+  ];
   totp: [
     {
       verified: boolean;
@@ -64,7 +64,6 @@
       uaOSVersion: string;
       uaDeviceType: string;
       lastAccessTime: number;
->>>>>>> 1bb2ad6f
     }
   ];
 }
@@ -87,7 +86,6 @@
         bounceType
         bounceSubType
       }
-<<<<<<< HEAD
       securityEvents {
         uid
         nameId
@@ -96,7 +94,7 @@
         createdAt
         tokenVerificationId
         name
-=======
+      }
       totp {
         verified
         createdAt
@@ -118,7 +116,6 @@
         uaOSVersion
         uaDeviceType
         lastAccessTime
->>>>>>> 1bb2ad6f
       }
     }
   }
