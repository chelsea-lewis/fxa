<<<<<<< HEAD
## 1.146.2

No changes.

## 1.146.1

No changes.

## 1.146.0
=======
## 1.145.5
>>>>>>> 34e37bad

No changes.

## 1.145.4

No changes.

## 1.145.3

No changes.

## 1.145.2

No changes.

## 1.145.1

No changes.

## 1.145.0

### Bug fixes

- subscriptions: bump account profileUpdatedAt when subscriptions are changed (8c21351b4)

### Refactorings

- db: rename productName to productId (5d709f96d)

### Other changes

- deps: remove newrelic step one (675c08924)

## 1.144.4

No changes.

## 1.144.3

No changes.

## 1.144.2

No changes.

## 1.144.1

No changes.

## 1.144.0

No changes.

## 1.143.4

No changes.

## 1.143.3

No changes.

## 1.143.2

No changes.

## 1.143.1

### New features

- recovery: Clear recovery keys when resetting account (f1f93cc19)

## 1.143.0

### Other changes

- support-panel: call out stored procedures with specific grants (4450eccc9)
- ci: Remove CI config from within packages subdir. (66990a8f4)

## 1.142.1

No changes.

## 1.142.0

### New features

- support-panel: support live user queries (79534bc49)
- routes: securityEvents GET and DELETE added with uid (90750377b)

### Bug fixes

- docs: remove extra code indents that messed up formatting (ae014390d)

## 1.141.8

No changes.

## 1.141.7

No changes.

## 1.141.6

No changes.

## 1.141.5

No changes.

## 1.141.4

No changes.

## 1.141.3

No changes.

## 1.141.2

### Other changes

- package: manually bump version strings to 1.141.1 (737265b25)

## 1.141.1

No changes.

## 1.141.0

### New features

- subscriptions: implement reactivation of cancelled subscriptions (e0391a658)
- script: script for reading security events from db (ea21cf4e9)

### Bug fixes

- tests: add remote db tests for subscription cancellation (1bd4b2607)
- scripts: expect semi-colons in db migration script (1d1c630c1)
- format: fixed up COTRIBUTING.md files (a0422c6ae)

### Other changes

- subs: remove `|| []` from call to db.fetchAccountSubscriptions (4f816d103)
- style: added prettier precommit hook (2820ac733)
- style: added prettier to fxa-auth-db-mysql (963cdd235)

## 1.140.3

No changes.

## 1.140.2

No changes.

## 1.140.1

No changes.

## 1.140.0

### New features

- clients: Add a route for listing all attached clients. (13f0e20ad)

## 1.139.2

No changes.

## 1.139.1

No changes.

## 1.139.0

No changes.

## 1.138.4

No changes.

## 1.138.3

No changes.

## 1.138.2

No changes.

## 1.138.1

No changes.

## 1.138.0

### New features

- subscriptions: support deferred cancellation of subscriptions (4ee71842d)

### Refactorings

- tests: switch from insist to chai for assertions (e93fdf9aa)

## 1.137.4

No changes.

## 1.137.3

No changes.

## 1.137.2

No changes.

## 1.137.1

No changes.

## 1.137.0

### Bug fixes

- url: base, homepage, bug url updated for all packages in package.json (cee3dc741)

## 1.136.6

No changes.

## 1.136.5

No changes.

## 1.136.4

No changes.

## 1.136.3

No changes.

## 1.136.2

No changes.

## 1.136.1

No changes.

## 1.136.0

No changes.

## 1.135.6

No changes.

## 1.135.5

No changes.

## 1.135.4

No changes.

## 1.135.3

No changes.

## 1.135.2

No changes.

## 1.135.1

No changes.

## 1.135.0

### New features

- accounts: add ability to associate subscriptions with an account (e9ffe4374)

### Bug fixes

- package: update grunt to fix nsp warning in fxa-auth-db-mysql (0591237c0)

### Other changes

- db: remove old scrypt-hash dependency from auth db (42816c67a)
- packages: remove old release tagging scripts and docs (6f168c244)

## 1.134.5

No changes.

## 1.134.4

No changes.

## 1.134.3

No changes.

## 1.134.2

No changes.

<a name="1.133.1"></a>

## [1.133.1](https://github.com/mozilla/fxa-auth-db-mysql/compare/v1.133.0...v1.133.1) (2019-03-19)

### Features

- **devices:** Add ability to associate a device record with a refesh token. ([1123e32](https://github.com/mozilla/fxa-auth-db-mysql/commit/1123e32))

<a name="1.133.0"></a>

# [1.133.0](https://github.com/mozilla/fxa-auth-db-mysql/compare/v1.132.0...v1.133.0) (2019-03-19)

### chore

- **devices:** Add explicit deletes to replace `ON DELETE CASCADE`. ([75aba96](https://github.com/mozilla/fxa-auth-db-mysql/commit/75aba96))
- **package:** update shrinkwrap ([f629704](https://github.com/mozilla/fxa-auth-db-mysql/commit/f629704))

<a name="1.132.0"></a>

# [1.132.0](https://github.com/mozilla/fxa-auth-db-mysql/compare/v1.130.0...v1.132.0) (2019-03-05)

### chore

- **deploy:** upgrade to node 10 ([f3bc954](https://github.com/mozilla/fxa-auth-db-mysql/commit/f3bc954))
- **deps:** update nyc ([db987c3](https://github.com/mozilla/fxa-auth-db-mysql/commit/db987c3))
- **routes:** Remove last vestiges of `sessionWithDevice` route. ([0e5115b](https://github.com/mozilla/fxa-auth-db-mysql/commit/0e5115b))

### Features

- **account:** Add `profileChangedAt` and `keysChangedAt` to the `accounts` table. ([02e944c](https://github.com/mozilla/fxa-auth-db-mysql/commit/02e944c))

### test

- **demo:** add some comments to pt-osc demo ([c85cc7a](https://github.com/mozilla/fxa-auth-db-mysql/commit/c85cc7a))
- **demo:** set up triggers like pt-osc and check ([ecb87b3](https://github.com/mozilla/fxa-auth-db-mysql/commit/ecb87b3))

<a name="1.130.0"></a>

# [1.130.0](https://github.com/mozilla/fxa-auth-db-mysql/compare/v1.129.0...v1.130.0) (2019-02-05)

### chore

- **ci:** run tests on node 10 ([5467e2f](https://github.com/mozilla/fxa-auth-db-mysql/commit/5467e2f))

### Refactor

- **crypto:** fall back to node's scrypt implementation ([932f2dd](https://github.com/mozilla/fxa-auth-db-mysql/commit/932f2dd))

<a name="1.129.0"></a>

# [1.129.0](https://github.com/mozilla/fxa-auth-db-mysql/compare/v1.128.1...v1.129.0) (2019-01-24)

### Bug Fixes

- **test:** add a test script to add account rows ([3aa09cd](https://github.com/mozilla/fxa-auth-db-mysql/commit/3aa09cd))

<a name="1.128.1"></a>

## [1.128.1](https://github.com/mozilla/fxa-auth-db-mysql/compare/v1.128.0...v1.128.1) (2019-01-09)

### chore

- **deps:** reshrink to get ramda deps ([260063b](https://github.com/mozilla/fxa-auth-db-mysql/commit/260063b))

<a name="1.128.0"></a>

# [1.128.0](https://github.com/mozilla/fxa-auth-db-mysql/compare/v1.127.0...v1.128.0) (2019-01-08)

### Bug Fixes

- **query:** remove `ROW_COUNT()` from remaining procedures ([4e8b058](https://github.com/mozilla/fxa-auth-db-mysql/commit/4e8b058))
- **query:** update set primary email query to not check if email is verified ([b9bc3c7](https://github.com/mozilla/fxa-auth-db-mysql/commit/b9bc3c7))

### Features

- **npm:** update shrink script ([96b3ce5](https://github.com/mozilla/fxa-auth-db-mysql/commit/96b3ce5))

<a name="1.127.0"></a>

# [1.127.0](https://github.com/mozilla/fxa-auth-db-mysql/compare/v1.126.0...v1.127.0) (2018-12-11)

### chore

- **scripts:** ignore newly failing stored procedures ([edf0bb4](https://github.com/mozilla/fxa-auth-db-mysql/commit/edf0bb4))

### Features

- **scripts:** check for FOREIGN KEY in migration lint script ([82170eb](https://github.com/mozilla/fxa-auth-db-mysql/commit/82170eb))
- **scripts:** check for missing expected encodings on procedure args ([daf2677](https://github.com/mozilla/fxa-auth-db-mysql/commit/daf2677))
- **scripts:** lint-ignore tables that already have foreign keys ([3aeca8e](https://github.com/mozilla/fxa-auth-db-mysql/commit/3aeca8e))

### Refactor

- **scripts:** harmonise row count stuff with rest of lint script ([6065fe8](https://github.com/mozilla/fxa-auth-db-mysql/commit/6065fe8))

<a name="1.126.0"></a>

# [1.126.0](https://github.com/mozilla/fxa-auth-db-mysql/compare/v1.125.0...v1.126.0) (2018-11-27)

### Bug Fixes

- **account:** don't use `LOWER(uid)` in account query ([d2cfe49](https://github.com/mozilla/fxa-auth-db-mysql/commit/d2cfe49))
- **account:** update accountRecord to specify charset for inEmail ([a45c8a0](https://github.com/mozilla/fxa-auth-db-mysql/commit/a45c8a0))
- **tests:** Don't put binary data into fake email addresses. ([5c83dec](https://github.com/mozilla/fxa-auth-db-mysql/commit/5c83dec))

<a name="1.125.0"></a>

# [1.125.0](https://github.com/mozilla/fxa-auth-db-mysql/compare/v1.124.1...v1.125.0) (2018-11-14)

### Bug Fixes

- **scripts:** stop the explain script tripping over git grep colours ([ff0ac5c](https://github.com/mozilla/fxa-auth-db-mysql/commit/ff0ac5c))

### chore

- **db:** use mariadb-friendly drop index syntax ([f01b520](https://github.com/mozilla/fxa-auth-db-mysql/commit/f01b520))
- **scripts:** lint-ignore consumeRecoveryCode_2 and setPrimaryEmail_3 ([5ddf863](https://github.com/mozilla/fxa-auth-db-mysql/commit/5ddf863))

### Features

- **scripts:** add ROW_COUNT() checks to the procedure-linting script ([0eb0142](https://github.com/mozilla/fxa-auth-db-mysql/commit/0eb0142))

<a name="1.124.1"></a>

## [1.124.1](https://github.com/mozilla/fxa-auth-db-mysql/compare/v1.124.0...v1.124.1) (2018-11-02)

### Bug Fixes

- **package:** update deps ([d44e10f](https://github.com/mozilla/fxa-auth-db-mysql/commit/d44e10f))

<a name="1.124.0"></a>

# [1.124.0](https://github.com/mozilla/fxa-auth-db-mysql/compare/v1.123.3...v1.124.0) (2018-10-30)

<a name="1.123.3"></a>

## [1.123.3](https://github.com/mozilla/fxa-auth-db-mysql/compare/v1.123.2...v1.123.3) (2018-10-30)

### Bug Fixes

- **accountRecord:** Rollback `accountRecord_4` due to unexplained performance issues. ([034b3b0](https://github.com/mozilla/fxa-auth-db-mysql/commit/034b3b0))
- **migration:** Fix typo in SP name in reverse migration for 91. ([5b08dba](https://github.com/mozilla/fxa-auth-db-mysql/commit/5b08dba))

<a name="1.123.2"></a>

## [1.123.2](https://github.com/mozilla/fxa-auth-db-mysql/compare/v1.123.1...v1.123.2) (2018-10-26)

### Bug Fixes

- **account:** rollback `profileChangedAt` migration ([4b4f7d4](https://github.com/mozilla/fxa-auth-db-mysql/commit/4b4f7d4))

<a name="1.123.1"></a>

## [1.123.1](https://github.com/mozilla/fxa-auth-db-mysql/compare/v1.122.1...v1.123.1) (2018-10-22)

<a name="1.123.0"></a>

# [1.123.0](https://github.com/mozilla/fxa-auth-db-mysql/compare/v1.121.0...v1.123.0) (2018-10-16)

### Bug Fixes

- **account:** delete recovery codes, recovery keys, security events on account delete ([a8d0467](https://github.com/mozilla/fxa-auth-db-mysql/commit/a8d0467))
- **mem:** ensure emailBounces are stored most-recent first ([ccf6c3c](https://github.com/mozilla/fxa-auth-db-mysql/commit/ccf6c3c))
- **performance:** Add index for scanning signinCodes by uid. ([905e716](https://github.com/mozilla/fxa-auth-db-mysql/commit/905e716))

### chore

- **deps:** Update deps to fix security warnings, remove nsp ([5581297](https://github.com/mozilla/fxa-auth-db-mysql/commit/5581297))

<a name="1.122.1"></a>

## [1.122.1](https://github.com/mozilla/fxa-auth-db-mysql/compare/v1.121.1...v1.122.1) (2018-10-22)

<a name="1.122.0"></a>

# [1.122.0](https://github.com/mozilla/fxa-auth-db-mysql/compare/v1.121.0...v1.122.0) (2018-10-02)

### Features

- **account:** add `profileChangedAt` property to account table ([24917b7](https://github.com/mozilla/fxa-auth-db-mysql/commit/24917b7))

<a name="1.121.1"></a>

## [1.121.1](https://github.com/mozilla/fxa-auth-db-mysql/compare/v1.121.0...v1.121.1) (2018-10-18)

### Bug Fixes

- **account:** update stored procedures to be more replication friendly ([3c1dd5a](https://github.com/mozilla/fxa-auth-db-mysql/commit/3c1dd5a))

<a name="1.121.0"></a>

# [1.121.0](https://github.com/mozilla/fxa-auth-db-mysql/compare/v1.120.0...v1.121.0) (2018-09-18)

### chore

- **scripts:** disable the explain script in production ([52447bb](https://github.com/mozilla/fxa-auth-db-mysql/commit/52447bb))
- **scripts:** tweak some old migrations to fix explain errors ([9e9457c](https://github.com/mozilla/fxa-auth-db-mysql/commit/9e9457c))

### Features

- **scripts:** add an ignore file for the explain script ([b90688c](https://github.com/mozilla/fxa-auth-db-mysql/commit/b90688c))
- **scripts:** add script to automate MySQL EXPLAIN checks ([31fff59](https://github.com/mozilla/fxa-auth-db-mysql/commit/31fff59))

<a name="1.120.0"></a>

# [1.120.0](https://github.com/mozilla/fxa-auth-db-mysql/compare/v1.118.1...v1.120.0) (2018-09-06)

### Bug Fixes

- **devices:** Reinstate device commands, with performance fixes. (#389) r=@vladikoff,@philboot ([a01e4aa](https://github.com/mozilla/fxa-auth-db-mysql/commit/a01e4aa)), closes [#384](https://github.com/mozilla/fxa-auth-db-mysql/issues/384) [#384](https://github.com/mozilla/fxa-auth-db-mysql/issues/384)
- **recovery:** hash recovery key ([fe12332](https://github.com/mozilla/fxa-auth-db-mysql/commit/fe12332))
- **scripts:** remove nonsense (but harmless) comparison of bool to -1 (#394) r=@vladikoff ([13ca415](https://github.com/mozilla/fxa-auth-db-mysql/commit/13ca415))

### chore

- **db:** ensure mem db behaves like mysql db ([8d5d55f](https://github.com/mozilla/fxa-auth-db-mysql/commit/8d5d55f))
- **docs:** update mysql docs (#391) r=@rfk ([64634d4](https://github.com/mozilla/fxa-auth-db-mysql/commit/64634d4))

<a name="1.119.1"></a>

## [1.119.1](https://github.com/mozilla/fxa-auth-db-mysql/compare/v1.118.1...v1.119.1) (2018-08-23)

### Bug Fixes

- **devices:** Reinstate device commands, with performance fixes. (#389) r=@vladikoff,@philboot ([a01e4aa](https://github.com/mozilla/fxa-auth-db-mysql/commit/a01e4aa)), closes [#384](https://github.com/mozilla/fxa-auth-db-mysql/issues/384) [#384](https://github.com/mozilla/fxa-auth-db-mysql/issues/384)

### chore

- **db:** ensure mem db behaves like mysql db ([8d5d55f](https://github.com/mozilla/fxa-auth-db-mysql/commit/8d5d55f))

<a name="1.119.0"></a>

# [1.119.0](https://github.com/mozilla/fxa-auth-db-mysql/compare/v1.118.1...v1.119.0) (2018-08-21)

### chore

- **db:** ensure mem db behaves like mysql db ([8d5d55f](https://github.com/mozilla/fxa-auth-db-mysql/commit/8d5d55f))

<a name="1.118.1"></a>

## [1.118.1](https://github.com/mozilla/fxa-auth-db-mysql/compare/v1.118.0...v1.118.1) (2018-08-18)

### chore

- **db:** stop calling the upsertAvailableCommands procedure ([06554f5](https://github.com/mozilla/fxa-auth-db-mysql/commit/06554f5))

<a name="1.118.0"></a>

# [1.118.0](https://github.com/mozilla/fxa-auth-db-mysql/compare/v1.117.0...v1.118.0) (2018-08-14)

### Bug Fixes

- **restify:** set keepAliveTimeout correctly on api.server object (#381) ([afc376c](https://github.com/mozilla/fxa-auth-db-mysql/commit/afc376c))
- **restify:** set server.keepAliveTimeout to 120s, similar to in node6 (#380) ([5ece670](https://github.com/mozilla/fxa-auth-db-mysql/commit/5ece670))

<a name="1.117.0"></a>

# [1.117.0](https://github.com/mozilla/fxa-auth-db-mysql/compare/v1.116.0...v1.117.0) (2018-07-24)

### Bug Fixes

- **tests:** move local utils tests so they get run by npm t (#377) r=@vladikoff ([677d02b](https://github.com/mozilla/fxa-auth-db-mysql/commit/677d02b))

### Features

- **ci:** update to circle 2 (#375) r=@vbudhram ([5d7b35b](https://github.com/mozilla/fxa-auth-db-mysql/commit/5d7b35b))
- **recovery:** update account recovery GET/DEL to not accept recoveryKeyId (#374), r=@rfk ([29b9b4b](https://github.com/mozilla/fxa-auth-db-mysql/commit/29b9b4b))

<a name="1.116.0"></a>

# [1.116.0](https://github.com/mozilla/fxa-auth-db-mysql/compare/v1.115.0...v1.116.0) (2018-07-11)

### chore

- **package:** update shrinkwrap ([98755f7](https://github.com/mozilla/fxa-auth-db-mysql/commit/98755f7))
- **release:** Merge mozilla/train-115 into master r=@shane-tomlinson ([b5c0f0e](https://github.com/mozilla/fxa-auth-db-mysql/commit/b5c0f0e))

### Features

- **scripts:** add boilerplate to detect missing migrations ([7ef4c66](https://github.com/mozilla/fxa-auth-db-mysql/commit/7ef4c66))

### Refactor

- **recovery:** Use base32 for recovery code generation (#372), r=@vbudhram ([77a6fdd](https://github.com/mozilla/fxa-auth-db-mysql/commit/77a6fdd))

<a name="1.115.0"></a>

# [1.115.0](https://github.com/mozilla/fxa-auth-db-mysql/compare/v1.114.1...v1.115.0) (2018-06-27)

<a name="1.114.1"></a>

## [1.114.1](https://github.com/mozilla/fxa-auth-db-mysql/compare/v1.114.0...v1.114.1) (2018-06-13)

### Bug Fixes

- **docker:** base image node:8-alpine and upgrade to npm6 ([c66d3f0](https://github.com/mozilla/fxa-auth-db-mysql/commit/c66d3f0))

<a name="1.114.0"></a>

# [1.114.0](https://github.com/mozilla/fxa-auth-db-mysql/compare/v1.113.1...v1.114.0) (2018-06-13)

### Features

- **devices:** Allow devices to register "available commands". (#354); r=philbooth,eoger ([10bb799](https://github.com/mozilla/fxa-auth-db-mysql/commit/10bb799))

<a name="1.113.1"></a>

## [1.113.1](https://github.com/mozilla/fxa-auth-db-mysql/compare/v1.113.0...v1.113.1) (2018-05-30)

### Reverts

- **devices:** Revert "available commands" for train-113. (#360); r=jrgm ([cbe7981](https://github.com/mozilla/fxa-auth-db-mysql/commit/cbe7981))

<a name="1.113.0"></a>

# [1.113.0](https://github.com/mozilla/fxa-auth-db-mysql/compare/v1.112.0...v1.113.0) (2018-05-30)

### chore

- **ci:** Remove coveralls from travis config. (#355) ([c94fe0b](https://github.com/mozilla/fxa-auth-db-mysql/commit/c94fe0b))

### Features

- **devices:** Allow devices to register "available commands". (#354); r=philbooth,eoger ([69816f6](https://github.com/mozilla/fxa-auth-db-mysql/commit/69816f6))
- **recovery:** Add initial account recovery support (#357), r=@rfk, @philbooth ([f6716ad](https://github.com/mozilla/fxa-auth-db-mysql/commit/f6716ad))

<a name="1.112.0"></a>

# [1.112.0](https://github.com/mozilla/fxa-auth-db-mysql/compare/v1.111.0...v1.112.0) (2018-05-16)

### Bug Fixes

- **deps:** update to restify 7.1 and mysql 2.15 (#351), r=@rfk ([4415850](https://github.com/mozilla/fxa-auth-db-mysql/commit/4415850))
- **restify:** set a sane max param length value for restify ([d84c827](https://github.com/mozilla/fxa-auth-db-mysql/commit/d84c827))
- **restify:** update param size ([bb78be2](https://github.com/mozilla/fxa-auth-db-mysql/commit/bb78be2))

### Features

- **changelog:** Add an "acknowledgements" section to some changelog entries. (#350) ([5a27b0a](https://github.com/mozilla/fxa-auth-db-mysql/commit/5a27b0a))

<a name="1.111.0"></a>

# [1.111.0](https://github.com/mozilla/fxa-auth-db-mysql/compare/v1.110.0...v1.111.0) (2018-05-02)

### Bug Fixes

- **npm:** update shrinkwrap to npm 5.8 (#344) r=@jrgm ([a841d06](https://github.com/mozilla/fxa-auth-db-mysql/commit/a841d06))
- **tests:** increase timeout on recovery code tests (#339), r=@jrgm ([f202197](https://github.com/mozilla/fxa-auth-db-mysql/commit/f202197))

### Features

- **node:** update to node 8 (#341) r=@jrgm ([8bcc7dd](https://github.com/mozilla/fxa-auth-db-mysql/commit/8bcc7dd))

### Refactor

- **db:** Fixes #340 Remove column createdAt on recoveryCode table (#342), r=@vbudhram ([1b59224](https://github.com/mozilla/fxa-auth-db-mysql/commit/1b59224)), closes [#340](https://github.com/mozilla/fxa-auth-db-mysql/issues/340) [(#342](https://github.com/(/issues/342)

<a name="1.110.0"></a>

# [1.110.0](https://github.com/mozilla/fxa-auth-db-mysql/compare/v1.109.0...v1.110.0) (2018-04-18)

### Bug Fixes

- **codes:** remove current recovery codes before applying migration (#337), r=@rfk ([23cbc61](https://github.com/mozilla/fxa-auth-db-mysql/commit/23cbc61))
- **codes:** update recovery code requirements (#333), r=@philbooth ([2ca7d9f](https://github.com/mozilla/fxa-auth-db-mysql/commit/2ca7d9f))
- **devices:** Rename pushbox capability to messages and add messages.sendtab capability (#335) ([5a1535a](https://github.com/mozilla/fxa-auth-db-mysql/commit/5a1535a))

<a name="1.109.0"></a>

# [1.109.0](https://github.com/mozilla/fxa-auth-db-mysql/compare/v1.107.1...v1.109.0) (2018-04-04)

### Bug Fixes

- **codes:** drop all codes when one is consumed (#326) r=@rfk ([f6ab498](https://github.com/mozilla/fxa-auth-db-mysql/commit/f6ab498))
- **node:** Use Node.js v6.14.0 (#332) ([1400a26](https://github.com/mozilla/fxa-auth-db-mysql/commit/1400a26))
- **unblock:** update consume unblock code (#330) r=@vladikoff ([9bdb47b](https://github.com/mozilla/fxa-auth-db-mysql/commit/9bdb47b))
- **verify:** update verifyWithMethod to update a session verification status (#329), r=@philb ([9c433ba](https://github.com/mozilla/fxa-auth-db-mysql/commit/9c433ba))

### Features

- **mysql:** Add config option for REQUIRED_SQL_MODES. (#334) r=@philbooth,@vladikoff ([a229ddc](https://github.com/mozilla/fxa-auth-db-mysql/commit/a229ddc))
- **mysql:** STRICT_ALL_TABLES and NO_ENGINE_SUBSTITUTION required in sql (#327) r=@vladikoff ([c226b07](https://github.com/mozilla/fxa-auth-db-mysql/commit/c226b07))

### Acknowledgements

Thanks to Yusuf Yazir <y.yazir@rocketmail.com> for suggesting a security improvement
in the handling of unblock codes ([Bug 1368827](https://bugzilla.mozilla.org/show_bug.cgi?id=1368827)).

<a name="1.108.0"></a>

# [1.108.0](https://github.com/mozilla/fxa-auth-db-mysql/compare/v1.107.0...v1.108.0) (2018-03-20)

### Bug Fixes

- **buffers:** convert remaining Buffer to Buffer.from r=@vladikoff ([5092779](https://github.com/mozilla/fxa-auth-db-mysql/commit/5092779)), closes [#316](https://github.com/mozilla/fxa-auth-db-mysql/issues/316)
- **db:** remove database configuration option, hardcode 'fxa'  (#314) r=@vladikoff ([c2e21dd](https://github.com/mozilla/fxa-auth-db-mysql/commit/c2e21dd)), closes [#290](https://github.com/mozilla/fxa-auth-db-mysql/issues/290)
- **email:** Use email buffer for DEL ‘/email/:email’ route (#315), r=@vladikoff, @vbudhram ([cc6e08b](https://github.com/mozilla/fxa-auth-db-mysql/commit/cc6e08b))
- **test:** correct promises error handling (#325) r=@eoger ([7effcb3](https://github.com/mozilla/fxa-auth-db-mysql/commit/7effcb3))

### chore

- **api:** remove bufferization from db layer ([818edcf](https://github.com/mozilla/fxa-auth-db-mysql/commit/818edcf))

### Features

- **devices:** Devices capabilities (#320) r=@philbooth ([4808a1c](https://github.com/mozilla/fxa-auth-db-mysql/commit/4808a1c))
- **node:** update to node v6.13.1 r=@jbuck ([7727d88](https://github.com/mozilla/fxa-auth-db-mysql/commit/7727d88))
- **totp:** initial recovery codes (#319), r=@philbooth ([995d52b](https://github.com/mozilla/fxa-auth-db-mysql/commit/995d52b))

<a name="1.108.0"></a>

# [1.108.0](https://github.com/mozilla/fxa-auth-db-mysql/compare/v1.107.0...v1.108.0) (2018-03-20)

### Bug Fixes

- **buffers:** convert remaining Buffer to Buffer.from r=@vladikoff ([5092779](https://github.com/mozilla/fxa-auth-db-mysql/commit/5092779)), closes [#316](https://github.com/mozilla/fxa-auth-db-mysql/issues/316)
- **db:** remove database configuration option, hardcode 'fxa'  (#314) r=@vladikoff ([c2e21dd](https://github.com/mozilla/fxa-auth-db-mysql/commit/c2e21dd)), closes [#290](https://github.com/mozilla/fxa-auth-db-mysql/issues/290)
- **email:** Use email buffer for DEL ‘/email/:email’ route (#315), r=@vladikoff, @vbudhram ([cc6e08b](https://github.com/mozilla/fxa-auth-db-mysql/commit/cc6e08b))
- **test:** correct promises error handling (#325) r=@eoger ([7effcb3](https://github.com/mozilla/fxa-auth-db-mysql/commit/7effcb3))

### chore

- **api:** remove bufferization from db layer ([818edcf](https://github.com/mozilla/fxa-auth-db-mysql/commit/818edcf))

### Features

- **devices:** Devices capabilities (#320) r=@philbooth ([4808a1c](https://github.com/mozilla/fxa-auth-db-mysql/commit/4808a1c))
- **node:** update to node v6.13.1 r=@jbuck ([7727d88](https://github.com/mozilla/fxa-auth-db-mysql/commit/7727d88))
- **totp:** initial recovery codes (#319), r=@philbooth ([995d52b](https://github.com/mozilla/fxa-auth-db-mysql/commit/995d52b))

<a name="1.107.1"></a>

# [1.107.1](https://github.com/mozilla/fxa-auth-db-mysql/compare/v1.107.0...v1.107.1) (2018-03-21)

### Bug Fixes

- **emails:** Make all request paths containing an email use hex encoding. (#1); r=philbooth ([6059aca](https://github.com/mozilla/fxa-auth-db-mysql/commit/6059aca))

<a name="1.107.0"></a>

# [1.107.0](https://github.com/mozilla/fxa-auth-db-mysql/compare/v1.106.0...v1.107.0) (2018-03-07)

### chore

- **tests:** cleanup `sessionToken` endpoints and docs, r=@philbooth, @rfk ([da2e9ef](https://github.com/mozilla/fxa-auth-db-mysql/commit/da2e9ef))

### Features

- **totp:** Add initial totp session verification logic (#309), r=@philbooth ([ee19e1b](https://github.com/mozilla/fxa-auth-db-mysql/commit/ee19e1b))
- **totp:** vlad updates for totp (#313) r=@vladikoff ([f6d603c](https://github.com/mozilla/fxa-auth-db-mysql/commit/f6d603c))

<a name="1.106.0"></a>

# [1.106.0](https://github.com/mozilla/fxa-auth-db-mysql/compare/v1.105.0...v1.106.0) (2018-02-21)

### Bug Fixes

- **token:** Fix mem verifyTokenCode (#303), r=@rfk, @philbooth ([6a4fb67](https://github.com/mozilla/fxa-auth-db-mysql/commit/6a4fb67)), closes [(#303](https://github.com/(/issues/303)

### chore

- **deps:** update deps, fix nsp (#308) r=@philbooth ([0d874f9](https://github.com/mozilla/fxa-auth-db-mysql/commit/0d874f9)), closes [(#308](https://github.com/(/issues/308)

### Features

- **sessions:** Add support for reauth on an existing session. (#305); r=philbooth ([fdff3e9](https://github.com/mozilla/fxa-auth-db-mysql/commit/fdff3e9))
- **totp:** Add totp management api (#299), r=@philbooth ([9b8efcb](https://github.com/mozilla/fxa-auth-db-mysql/commit/9b8efcb))

<a name="1.105.0"></a>

# [1.105.0](https://github.com/mozilla/fxa-auth-db-mysql/compare/v1.104.0...v1.105.0) (2018-02-06)

### Features

- **tests:** make tests more independent (#293), r=@philbooth, @rfk ([c7d3638](https://github.com/mozilla/fxa-auth-db-mysql/commit/c7d3638))

<a name="1.104.0"></a>

# [1.104.0](https://github.com/mozilla/fxa-auth-db-mysql/compare/v1.103.0...v1.104.0) (2018-01-23)

### Bug Fixes

- **pruning:** Avoid accidental full-table scans when pruning session tokens. (#295); r=philboo ([5c6622c](https://github.com/mozilla/fxa-auth-db-mysql/commit/5c6622c))
- **scripts:** add SET NAMES to reverse migration boilerplate (#296), r=@vbudhram ([0790b89](https://github.com/mozilla/fxa-auth-db-mysql/commit/0790b89))

### Features

- **devices:** return session token id from deleteDevice ([a2dd244](https://github.com/mozilla/fxa-auth-db-mysql/commit/a2dd244))

<a name="1.103.0"></a>

# [1.103.0](https://github.com/mozilla/fxa-auth-db-mysql/compare/v1.101.0...v1.103.0) (2018-01-09)

### Bug Fixes

- **node:** use node 6.12.3 (#291) r=@vladikoff ([6080c0c](https://github.com/mozilla/fxa-auth-db-mysql/commit/6080c0c))

### Features

- **logs:** add Sentry for errors (#292) r=@vbudhram ([6348a95](https://github.com/mozilla/fxa-auth-db-mysql/commit/6348a95)), closes [#288](https://github.com/mozilla/fxa-auth-db-mysql/issues/288)

<a name="1.101.0"></a>

# [1.101.0](https://github.com/mozilla/fxa-auth-db-mysql/compare/v1.100.0...v1.101.0) (2017-11-29)

### Features

- **codes:** add support for verifying token short code (#287) r=@vladikoff,@rfk ([ac0b814](https://github.com/mozilla/fxa-auth-db-mysql/commit/ac0b814))

### Refactor

- **dbserver:** clean up the db server package (#289) r=@rfk ([c3d8e6e](https://github.com/mozilla/fxa-auth-db-mysql/commit/c3d8e6e))

<a name="1.100.0"></a>

# [1.100.0](https://github.com/mozilla/fxa-auth-db-mysql/compare/v1.98.0...v1.100.0) (2017-11-15)

### Bug Fixes

- **newrelic:** futureproofing comment and up to newrelic@2.3.2 with npm run shrink (#285) r=@vl ([bfc1963](https://github.com/mozilla/fxa-auth-db-mysql/commit/bfc1963))
- **newrelic:** newrelic native requires make, python, gyp, c++; update node 6.12.0 (#286) r=@vl ([4b7e696](https://github.com/mozilla/fxa-auth-db-mysql/commit/4b7e696))
- **travis:** run tests with 6 and current stable (failure not allowed anymore) ([c4e0e98](https://github.com/mozilla/fxa-auth-db-mysql/commit/c4e0e98))

<a name="1.98.0"></a>

# [1.98.0](https://github.com/mozilla/fxa-auth-db-mysql/compare/v1.97.0...v1.98.0) (2017-10-26)

### chore

- **docker:** Update to node v6.11.5 for security fix ([7cc3251](https://github.com/mozilla/fxa-auth-db-mysql/commit/7cc3251))

<a name="1.97.0"></a>

# [1.97.0](https://github.com/mozilla/fxa-auth-db-mysql/compare/v1.96.1...v1.97.0) (2017-10-04)

### Features

- **db:** prune session tokens (again) ([67bd8fb](https://github.com/mozilla/fxa-auth-db-mysql/commit/67bd8fb))

<a name="1.96.1"></a>

## [1.96.1](https://github.com/mozilla/fxa-auth-db-mysql/compare/v1.96.0...v1.96.1) (2017-09-20)

### Bug Fixes

- **db:** call latest version of the prune stored procedure (#281) r=vladikoff ([2c34f2e](https://github.com/mozilla/fxa-auth-db-mysql/commit/2c34f2e))

<a name="1.96.0"></a>

# [1.96.0](https://github.com/mozilla/fxa-auth-db-mysql/compare/v1.95.1...v1.96.0) (2017-09-19)

### Bug Fixes

- **tokens:** revert session-token pruning ([ecde71b](https://github.com/mozilla/fxa-auth-db-mysql/commit/ecde71b))

<a name="1.95.1"></a>

## [1.95.1](https://github.com/mozilla/fxa-auth-db-mysql/compare/v1.95.0...v1.95.1) (2017-09-12)

### Bug Fixes

- **mysql:** update all device procedures to use utf8mb4 (#276) r=jbuck,rfk ([7d22ad8](https://github.com/mozilla/fxa-auth-db-mysql/commit/7d22ad8))
- **tokens:** prune old session tokens that have no device record ([8fad575](https://github.com/mozilla/fxa-auth-db-mysql/commit/8fad575))

<a name="1.95.0"></a>

# [1.95.0](https://github.com/mozilla/fxa-auth-db-mysql/compare/v1.94.1...v1.95.0) (2017-09-06)

### chore

- **docs:** update node version in docs to 6 ([63fbdf2](https://github.com/mozilla/fxa-auth-db-mysql/commit/63fbdf2))

### Features

- **schema:** add a pushEndpointExpired column to devices ([d8e93c4](https://github.com/mozilla/fxa-auth-db-mysql/commit/d8e93c4))

<a name="1.94.1"></a>

## [1.94.1](https://github.com/mozilla/fxa-auth-db-mysql/compare/v1.94.0...v1.94.1) (2017-08-23)

### Features

- **db:** add utf8mb4 support (#267) r=rfk ([549d39f](https://github.com/mozilla/fxa-auth-db-mysql/commit/549d39f))

<a name="1.94.0"></a>

# [1.94.0](https://github.com/mozilla/fxa-auth-db-mysql/compare/v1.93.0...v1.94.0) (2017-08-21)

### chore

- **ci:** remove node4 test targets from travis-ci (#270) r=vladikoff ([9523d02](https://github.com/mozilla/fxa-auth-db-mysql/commit/9523d02))
- **email:** Remove emailRecord depreciation (#269), r=@philbooth ([0a7c2c6](https://github.com/mozilla/fxa-auth-db-mysql/commit/0a7c2c6))

### Features

- **schema:** add a uaFormFactor column to sessionTokens (#271) r=vladikoff ([774b6c1](https://github.com/mozilla/fxa-auth-db-mysql/commit/774b6c1))

<a name="1.93.0"></a>

# [1.93.0](https://github.com/mozilla/fxa-auth-db-mysql/compare/v1.92.0...v1.93.0) (2017-08-09)

### Features

- **docker:** update to node 6 (#266) r=jbuck ([7b13cea](https://github.com/mozilla/fxa-auth-db-mysql/commit/7b13cea))

<a name="1.92.0"></a>

# [1.92.0](https://github.com/mozilla/fxa-auth-db-mysql/compare/v1.91.2...v1.92.0) (2017-07-26)

### chore

- **scripts:** add a script to generate migration boilerplate (#261) r=vladikoff ([45949c5](https://github.com/mozilla/fxa-auth-db-mysql/commit/45949c5))
- **tests:** don't make eslint a prerequisite for the tests (#258), r=@vbudhram ([ddae438](https://github.com/mozilla/fxa-auth-db-mysql/commit/ddae438))

<a name="1.91.2"></a>

## [1.91.2](https://github.com/mozilla/fxa-auth-db-mysql/compare/v1.91.1...v1.91.2) (2017-07-17)

### Features

- **schema:** drop the uaFormFactor column from sessionTokens (#262), r=@vbudhram ([f23098a](https://github.com/mozilla/fxa-auth-db-mysql/commit/f23098a))

<a name="1.91.1"></a>

## [1.91.1](https://github.com/mozilla/fxa-auth-db-mysql/compare/v1.91.0...v1.91.1) (2017-07-12)

### Bug Fixes

- **nodejs:** upgrade to 4.8.4 for security fixes ([450e931](https://github.com/mozilla/fxa-auth-db-mysql/commit/450e931))

<a name="1.91.0"></a>

# [1.91.0](https://github.com/mozilla/fxa-auth-db-mysql/compare/v1.90.0...v1.91.0) (2017-07-12)

### Features

- **email:** Add change email (#254), r=@philbooth ([7253d09](https://github.com/mozilla/fxa-auth-db-mysql/commit/7253d09))
- **email:** correctly return `createdAt` when using accountRecord (#256), r=@philbooth ([70a1a39](https://github.com/mozilla/fxa-auth-db-mysql/commit/70a1a39))
- **schema:** add a uaFormFactor column to sessionTokens ([e99bc19](https://github.com/mozilla/fxa-auth-db-mysql/commit/e99bc19))

<a name="1.90.0"></a>

# [1.90.0](https://github.com/mozilla/fxa-auth-db-mysql/compare/v1.89.1...v1.90.0) (2017-06-28)

### chore

- **eslint:** update to latest eslint (#252) r=vbudhram ([1157bb2](https://github.com/mozilla/fxa-auth-db-mysql/commit/1157bb2))
- **train:** uplift train 89 (#253), r=@philbooth ([06944e8](https://github.com/mozilla/fxa-auth-db-mysql/commit/06944e8))

### Features

- **db:** store flowIds with signinCodes ([3fac7d7](https://github.com/mozilla/fxa-auth-db-mysql/commit/3fac7d7))
- **email:** Update procedures to use email table (#245), r=@philbooth, @rfk ([b896063](https://github.com/mozilla/fxa-auth-db-mysql/commit/b896063))
- **tokens:** Add ability to reset accounts tokens (#249), r=@philbooth ([92199bc](https://github.com/mozilla/fxa-auth-db-mysql/commit/92199bc))

<a name="1.89.3"></a>

## [1.89.3](https://github.com/mozilla/fxa-auth-db-mysql/compare/v1.89.2...v1.89.3) (2017-06-21)

### Features

- **email:** Don't use subquery on email verify update (#251), r=@jbuck ([102dea4](https://github.com/mozilla/fxa-auth-db-mysql/commit/102dea4))

<a name="1.89.2"></a>

## [1.89.2](https://github.com/mozilla/fxa-auth-db-mysql/compare/v1.89.1...v1.89.2) (2017-06-21)

### Features

- **email:** Remove temporary table from `accountEmails` query (#250), r=@rfk, @jbuck ([e9d0335](https://github.com/mozilla/fxa-auth-db-mysql/commit/e9d0335))

<a name="1.89.1"></a>

## [1.89.1](https://github.com/mozilla/fxa-auth-db-mysql/compare/v1.89.0...v1.89.1) (2017-06-14)

### Features

- **email:** Add email table migration script (#247), r=@rfk, @jbuck ([9ef8cbf](https://github.com/mozilla/fxa-auth-db-mysql/commit/9ef8cbf))

<a name="1.89.0"></a>

# [1.89.0](https://github.com/mozilla/fxa-auth-db-mysql/compare/v1.87.0...v1.89.0) (2017-06-13)

### Features

- **db:** enable signinCode expiry ([2b53553](https://github.com/mozilla/fxa-auth-db-mysql/commit/2b53553))
- **email:** Keep account email and emails table in sync (#241), r=@rfk, @philbooth ([78d5559](https://github.com/mozilla/fxa-auth-db-mysql/commit/78d5559))

### Refactor

- **test:** refactor our tests to use Mocha instead of TAP ([0441ea9](https://github.com/mozilla/fxa-auth-db-mysql/commit/0441ea9))

<a name="1.87.0"></a>

# [1.87.0](https://github.com/mozilla/fxa-auth-db-mysql/compare/v1.85.0...v1.87.0) (2017-05-17)

### Bug Fixes

- **docs:** update authors and node.js version in README ([5610b92](https://github.com/mozilla/fxa-auth-db-mysql/commit/5610b92))
- **email:** Use correct delete account procedure (#231) ([4a16bf3](https://github.com/mozilla/fxa-auth-db-mysql/commit/4a16bf3))

### chore

- **docker:** Use official node image & update to Node.js v4.8.2 (#225) r=vladikoff ([2298e38](https://github.com/mozilla/fxa-auth-db-mysql/commit/2298e38))

### Features

- **docker:** add custom feature branch (#237) r=jrgm ([d21a8df](https://github.com/mozilla/fxa-auth-db-mysql/commit/d21a8df))
- **email:** Add get email endpoint (#227), r=@vladikoff, @rfk ([8f5653c](https://github.com/mozilla/fxa-auth-db-mysql/commit/8f5653c))
- **signinCodes:** migration and endpoints for signinCodes table (#235), r=@vbudhram ([b740793](https://github.com/mozilla/fxa-auth-db-mysql/commit/b740793))
- **tokens:** prune tokens older than 3 months (#224) r=vladikoff ([fdc19c1](https://github.com/mozilla/fxa-auth-db-mysql/commit/fdc19c1)), closes [#219](https://github.com/mozilla/fxa-auth-db-mysql/issues/219)

<a name="1.86.0"></a>

# [1.86.0](https://github.com/mozilla/fxa-auth-db-mysql/compare/v1.85.0...v1.86.0) (2017-05-01)

### Bug Fixes

- **docs:** update authors and node.js version in README ([6d89d30](https://github.com/mozilla/fxa-auth-db-mysql/commit/6d89d30))

### chore

- **docker:** Use official node image & update to Node.js v4.8.2 (#225) r=vladikoff ([2298e38](https://github.com/mozilla/fxa-auth-db-mysql/commit/2298e38))

### Features

- **email:** Add get email endpoint (#227), r=@vladikoff, @rfk ([8f5653c](https://github.com/mozilla/fxa-auth-db-mysql/commit/8f5653c))
- **tokens:** prune tokens older than 3 months (#224) r=vladikoff ([fdc19c1](https://github.com/mozilla/fxa-auth-db-mysql/commit/fdc19c1)), closes [#219](https://github.com/mozilla/fxa-auth-db-mysql/issues/219)

<a name="1.85.0"></a>

# [1.85.0](https://github.com/mozilla/fxa-auth-db-mysql/compare/v0.83.0...v1.85.0) (2017-04-18)

### Bug Fixes

- **install:** add formatter to main package.json (#222) ([f4cb995](https://github.com/mozilla/fxa-auth-db-mysql/commit/f4cb995))
- **security:** escape json output (#220) r=vladikoff ([13b9f70](https://github.com/mozilla/fxa-auth-db-mysql/commit/13b9f70))

### chore

- **dependencies:** update all our production dependencies (#217) r=vladikoff ([e008849](https://github.com/mozilla/fxa-auth-db-mysql/commit/e008849))

<a name="0.83.0"></a>

# [0.83.0](https://github.com/mozilla/fxa-auth-db-mysql/compare/v0.82.0...v0.83.0) (2017-03-21)

### Bug Fixes

- **config:** Add environment variable for ipHmacKey ([65f6d78](https://github.com/mozilla/fxa-auth-db-mysql/commit/65f6d78))
- **emailBounces:** receive the email parameter in the url as hex ([e1c078b](https://github.com/mozilla/fxa-auth-db-mysql/commit/e1c078b))
- **security-events:** Correctly handle tokenless security events in mem backend (#215) r=vladikoff,sea ([0f816cb](https://github.com/mozilla/fxa-auth-db-mysql/commit/0f816cb))

### Features

- **email:** Add support for adding additional emails (#211), r=@seanmonstar, @rfk ([1c436c9](https://github.com/mozilla/fxa-auth-db-mysql/commit/1c436c9))

<a name="0.82.0"></a>

# [0.82.0](https://github.com/mozilla/fxa-auth-db-mysql/compare/v0.81.0...v0.82.0) (2017-03-06)

### Features

- **docker:** add docker via Circle CI (#212) r=jbuck,seanmonstar ([8f913be](https://github.com/mozilla/fxa-auth-db-mysql/commit/8f913be)), closes [#208](https://github.com/mozilla/fxa-auth-db-mysql/issues/208)
- **sessions:** update the sessions query to include device information (#203) r=vbudhram ([70dcc5b](https://github.com/mozilla/fxa-auth-db-mysql/commit/70dcc5b))

<a name="0.81.0"></a>

# [0.81.0](https://github.com/mozilla/fxa-auth-db-mysql/compare/v0.76.0...v0.81.0) (2017-02-23)

### Bug Fixes

- **email:** Return `createdAt` when calling db.emailRecord (#209), r=@rfk ([1a226cc](https://github.com/mozilla/fxa-auth-db-mysql/commit/1a226cc))
- **reminders:** adjust mysql procedures (#200) r=rfk ([4b6a92d](https://github.com/mozilla/fxa-auth-db-mysql/commit/4b6a92d))
- **style:** replace tab char with a space (#207) r=rfk ([44470ad](https://github.com/mozilla/fxa-auth-db-mysql/commit/44470ad))

### Features

- **db:** add emailBounces table ([4fe29fa](https://github.com/mozilla/fxa-auth-db-mysql/commit/4fe29fa))
- **tokens:** add prune token maxAge and update pruning (#206); r=rfk ([699c352](https://github.com/mozilla/fxa-auth-db-mysql/commit/699c352))
- **tokens:** get the device associated with a tokenVerificationId (#204) r=vladikoff ([7f45075](https://github.com/mozilla/fxa-auth-db-mysql/commit/7f45075))

<a name="0.76.0"></a>

# [0.76.0](https://github.com/mozilla/fxa-auth-db-mysql/compare/v0.75.0...v0.76.0) (2016-12-13)

### Bug Fixes

- **schema:** Complete final phase of several previous migrations ([7eddbc9](https://github.com/mozilla/fxa-auth-db-mysql/commit/7eddbc9))

### chore

- **deps:** add new shrinkwrap command (#193) ([b33c750](https://github.com/mozilla/fxa-auth-db-mysql/commit/b33c750)), closes [#189](https://github.com/mozilla/fxa-auth-db-mysql/issues/189)

<a name="0.75.0"></a>

# [0.75.0](https://github.com/mozilla/fxa-auth-db-mysql/compare/v0.74.0...v0.75.0) (2016-11-30)

### Bug Fixes

- **bufferize:** Only bufferize params we explicitly want as buffers. (#182); r=philbooth ([a461769](https://github.com/mozilla/fxa-auth-db-mysql/commit/a461769))
- **bufferize:** Only bufferize params we explicitly want as buffers. (#187) r=vladikoff ([aad12bb](https://github.com/mozilla/fxa-auth-db-mysql/commit/aad12bb))

### Reverts

- **bufferize:** revert the extra bufferize logic ([e913a66](https://github.com/mozilla/fxa-auth-db-mysql/commit/e913a66))

<a name="0.74.0"></a>

# [0.74.0](https://github.com/mozilla/fxa-auth-db-mysql/compare/v0.72.0...v0.74.0) (2016-11-15)

### chore

- **lint:** Include ./bin/\*.js in eslint coverage ([6c8eeba](https://github.com/mozilla/fxa-auth-db-mysql/commit/6c8eeba))
- **securityEvents:** Stop writing to the `securityEvents.tokenId` column. ([1e3763d](https://github.com/mozilla/fxa-auth-db-mysql/commit/1e3763d))

### Features

- **eventLog:** Remove the unused "eventLog" feature. ([a138e76](https://github.com/mozilla/fxa-auth-db-mysql/commit/a138e76))

<a name="0.72.0"></a>

# [0.72.0](https://github.com/mozilla/fxa-auth-db-mysql/compare/v0.71.0...v0.72.0) (2016-10-19)

### Bug Fixes

- **securityEvents:** Tweak securityEvents db queries based on @jrgm feedback ([ffa5561](https://github.com/mozilla/fxa-auth-db-mysql/commit/ffa5561))

<a name="0.71.0"></a>

# [0.71.0](https://github.com/mozilla/fxa-auth-db-mysql/compare/v0.70.0...v0.71.0) (2016-10-05)

### Bug Fixes

- **travis:** drop node 0.10 test config ([c1b1841](https://github.com/mozilla/fxa-auth-db-mysql/commit/c1b1841))

### chore

- **travis:** add node 6 explicitly to travis (#175) r=vladikoff ([c1556ab](https://github.com/mozilla/fxa-auth-db-mysql/commit/c1556ab))

### Features

- **unblock:** add unblockCode support ([12fb9df](https://github.com/mozilla/fxa-auth-db-mysql/commit/12fb9df))

<a name="0.70.0"></a>

# [0.70.0](https://github.com/mozilla/fxa-auth-db-mysql/compare/v0.69.0...v0.70.0) (2016-09-24)

### Bug Fixes

- **security:** Fix the endpoints for /securityEvents. ([5dfd5f8](https://github.com/mozilla/fxa-auth-db-mysql/commit/5dfd5f8)), closes [#171](https://github.com/mozilla/fxa-auth-db-mysql/issues/171)

### Features

- **db:** return account.email from accountDevices ([b090367](https://github.com/mozilla/fxa-auth-db-mysql/commit/b090367))
- **security:** add security events ([cc31172](https://github.com/mozilla/fxa-auth-db-mysql/commit/cc31172))

<a name="0.69.0"></a>

# [0.69.0](https://github.com/mozilla/fxa-auth-db-mysql/compare/v0.68.0...v0.69.0) (2016-09-09)

### Bug Fixes

- **db:** don't return zombie devices from accountDevices ([6e5c2db](https://github.com/mozilla/fxa-auth-db-mysql/commit/6e5c2db))
- **db:** Fix the typo ([7bfdf91](https://github.com/mozilla/fxa-auth-db-mysql/commit/7bfdf91))
- **db:** Update resetAccount to not delete from accountUnlockCodes ([616602a](https://github.com/mozilla/fxa-auth-db-mysql/commit/616602a))
- **shrinkwrap:** refresh shrinkwrap ([83d94d4](https://github.com/mozilla/fxa-auth-db-mysql/commit/83d94d4))

### feature

- **newrelic:** add optional newrelic integration ([fca7e2e](https://github.com/mozilla/fxa-auth-db-mysql/commit/fca7e2e))

### Refactor

- **db:** Remove account unlock related code. ([340e299](https://github.com/mozilla/fxa-auth-db-mysql/commit/340e299))

<a name="0.68.0"></a>

# [0.68.0](https://github.com/mozilla/fxa-auth-db-mysql/compare/v0.67.0...v0.68.0) (2016-08-24)

### Bug Fixes

- **db:** ensure that devices get deleted with session tokens ([840dda6](https://github.com/mozilla/fxa-auth-db-mysql/commit/840dda6))
- **db:** use an index when deleting device records by sessionToken id. ([f5bbb60](https://github.com/mozilla/fxa-auth-db-mysql/commit/f5bbb60))
- **scripts:** add process.exit to populate script ([7820fdc](https://github.com/mozilla/fxa-auth-db-mysql/commit/7820fdc))
- **scripts:** ensure changelog is updated sanely ([24376cc](https://github.com/mozilla/fxa-auth-db-mysql/commit/24376cc))

### Features

- **scripts:** add device records to the populate script ([c235696](https://github.com/mozilla/fxa-auth-db-mysql/commit/c235696))

# 0.67.0

- fix(deps): update dev dependencies #143
- fix(deps): update prod dependencies #144
- chore(readme): update travis status badge url
- fix(tests): switch coverage tool, add coveralls #145
- chore(deps): update to latest request and sinon #148
- feat(db): Remove account lockout #147
- fix(db): remove createAccountResetToken stored procedure and endpoint #154
- refactor(db): remove openId #153
- feat(db): Record whether we _must_ verify each unverified token #155

# 0.63.0

- feat(db): implement verification state for key fetch tokens #138
- chore(travis): drop node 0.12 support #139
- feat(reminders): add verification reminders #127
- chore(mozlog): update from mozlog@2.0.3 to 2.0.5 #140
- chore(scripts): sort scripts alphabetically #140
- chore(shrinkwrap): add "npm run shrinkwrap" script #140

# 0.62.0

- feat(mx-stats): Add a script to print stats on popular mail providers #134
- feat(db): store push keys according to the current implementation #133
- feat(db): implement new token verification logic #132

# 0.59.0

- fix(logging): log connection config and charset info at startup #131
- fix(tests): adjust notifier tests monkeypatching to accept mozlog signature #130
- fix(logging): adjust logging method calls to use mozlog signature #130
- fix(tests): enforce mozlog rules in test logger #130

# 0.58.0

- fix(db): expunge devices in resetAccount sproc #128

# 0.57.0

- feat(devices): added sessionWithDevice endpoint
- chore(dependencies): upgrade mozlog to 2.0.3

# 0.55.0

- feat(docker): Additional Dockerfile for self-hosting #121
- docs(contributing): Mention git commit guidelines #122

# train-53

- chore(deps): Update mysql package dependency to latest version #112
- fix(tests): Upgrade test runner and fix some test declarations #112

# train-51

- fix(travis): build and test on 0.10, 0.12 and 4.x, and allow failure on >= 5.x
- chore(shrinkwrap): update npm-shrinkwrap.json

# train-50.1

- fix(db): fix memory-store initialisation of device fields to null #117
- fix(version): print out constructor class name; adds /**version** alias #118

# train-50

- chore(nsp): re-added shrinkwrap validation to travis
- fix(server): fix bad route parameter name
- feat(db): update devices to match new requirements

# train-49

- reverted some dependencies to previous versions due to #113

# train-48

- feat(db): add device registration and management endpoints #110

# train-46

- feat(db): add endpoint to return a user's sessions #102
- feat(db): return accountCreatedAt from sessionToken stored procedure #105
- chore(metadata): Update package metadata for stand-alone server lib. #106

# train-45

- fix(metrics): measure request count and time in perf tests - #97
- fix(metrics): append delimiter to metrics output - #94
- chore(version): generate legacy-format output for ./config/version.json - #101
- chore(metrics): add script for creating dummy session tokens - #100
- chore(metrics): report latency in performance tests - #99
- chore(eslint): change complexity rule - #96
- chore(metrics): add scripts for perf-testing metrics queries - #88

# train-44

- There are no longer separate fxa-auth-db-mysql and fxa-auth-db-server repositories - assemble all db repos - #56
- preliminary support for authenticating with OpenID - #78
- feat(db): add script for reporting metrics #80
- feat(db): store user agent and last-access time in sessionTokens - #65
- refactor(config): Use human-readable duration values in config - #62
- fix(tests): used a randomized openid url - #92
- fix(db): default user-agent fields to null in memory backend - #90
- fix(server): prevent insane bufferization of non-hex parameters - #89
- chore(configs): eliminate sub-directory dotfiles - #69
- chore(package): expose scripts for running and testing db-mem - #71
- chore(project): merge db-server project admin/config stuff to top level - #74
- chore(docs): update readme and api docs for merged repos - #76
- reshuffle package.json (use file paths, not file: url) - #77
- chore(coverage): exclude fxa-auth-db-server/node_modules from coverage checks - #82

# train-42

- fix(tests): pass server object to backend tests - #63
- refactor(db): remove verifyHash from responses - #48
- chore(shrinkwrap): update shrinkwrap for verifyHash removal - #61
- chore(shrinkwrap): update shrinkwrap, principally to head of fxa-auth-db-server - #63

# train-41

- feat(api): Return the account email address on passwordChangeToken - #59
- chore(travis): Tell Travis to use #fxa-bots - #60

# train-40

- fix(notifications): always return a promise from db.processUnpublishedEvents, fixes #49 - #52
- fix(npm): Update npm-shrinkwrap to include the last version of fxa-auth-db-server - #50
- chore(cleanup): Fixed some syntax errors reported by ESLint - #55
- fix(db): Return 400 on incorrect password - #53
- refactor(db): Remove old stored procedures that are no longer used - #57

# train-39

- fix(npm): Update npm-shrinkwrap to include the last version of fxa-auth-db-server - #50
- Added checkPassword_1 stored procedure - #45
- Use array for Mysql read() bound parameters - #45
- chore(license): Update license to be SPDX compliant - #46

# train-37

- refactor(lib): move most things into lib/
- build(travis): Test on both io.js v1 and v2
- chore(shrinkwrap): update shrinkwrap picking up lib changes in fxa-auth-db-server

# train-36

- refactor(db): Change table access in stored procedures to be consistent - #36
- fix(db): Fix reverse patches 8->7 and 9->8 - #38
- fix(package): Remove uuid completely since no longer needed - #37
- chore(package): Update to mysql-patcher@0.7.0 - #39
- chore(copyright): Update to grunt-copyright v0.2.0 - #40
- chore(test): Test on node.js v0.10, v0.12 and the latest io.js - #41

# train-35

- there was no train-35 for fxa-auth-db-mysql

# train-34

- feat(events): Publish account events to notification server in a background loop - #25
  - Note: this feature is disabled by default (see 'config.notifications.publishUrl'),
    and will not be enabled in train-34
- fix(notifier): allow us to use the json secret key from the auth-server directly for the notifier - #29
- fix(db): do not set createdAt, verifierSetAt or normalizedEmail here - #31
- fix(logging): load the logger from the new location - #32
- fix(release): add tasks "grunt version" and "grunt version:patch" to - #34
- chore(tests): Remove console logging during test run - #25
- chore(tests): Don't assume log.info message order during tests - #25
- chore(tests): Remove some apparently-unused files in 'test' directory - #25
- chore(package.json): add extra fields related to the repo - #30
- chore(shrinkwrap): update shrinkwrap - #33

# train-33

- Log account activity events for later publishing to notification service - #20
- Fix tests to do more reliable error-message detection - #20
- Correctly pass pool name when getting a connection - #23
- Use mozlog for logging - #21
- Log memory-usage stats emitted by fxa-auth-db-server - #24
- Some documentation and packaging tweaks - #17, #18

# train-32

- Add ability to mark an account as "locked" for security reasons - #7
- Add support for docker-based development workflow - #13

# train-31

- Only fail with a DB patch level less than the one expected
- (hotfix) regenerated npm-shrinkwrap.json that uses the correct version of fxa-auth-db-server - #15<|MERGE_RESOLUTION|>--- conflicted
+++ resolved
@@ -1,4 +1,3 @@
-<<<<<<< HEAD
 ## 1.146.2
 
 No changes.
@@ -8,9 +7,10 @@
 No changes.
 
 ## 1.146.0
-=======
+
+No changes.
+
 ## 1.145.5
->>>>>>> 34e37bad
 
 No changes.
 
