<<<<<<< HEAD
## 1.135.2

### Bug fixes

* ci: run all auth server tests in ci (ebc349ce8)
* scripts: log metrics from verification reminder script (a2b7d2556)

## 1.135.1

No changes.

## 1.135.0

### Bug fixes

* events: Include issuer in all service notification events. (0ab522501)
* reminders: output a timestamp with verification reminder logging (107f17086)
* log: force boolean keys property in auth server log.summary (1cdcee75e)
* oauth: mark devices that register with OAuth tokens as 'mobile' (0e1da54d0)
* tests: pick up latest auth db in auth server tests (f78826aa2)
* ci: run all auth server tests in ci (fd0108b2e)
* reminders: auth: verification reminders must not use sinon in production (77f2fe5f6)
* scripts: ignore bouncing accounts in verification reminders (a2527ee1d)
* oauth: bring back the jwk restriction (23651c912)

### Other changes

* packages: remove old release tagging scripts and docs (6f168c244)
* repo: remove husky and associated git hooks (00a5c99fe)
=======
## 1.134.5

### Bug fixes

* scripts: stop forcing NODE_ENV to dev in reminders script (aa9398e11)
>>>>>>> e489793a

## 1.134.4

### Bug fixes

* ci: run all auth server tests in ci (ebc349ce8)
* scripts: log metrics from verification reminder script (a2b7d2556)

## 1.134.3

### Bug fixes

* reminders: output a timestamp with verification reminder logging (8902a33f5)
* reminders: auth: verification reminders must not use sinon in production (58fa7aba6)

## 1.134.2

### Bug fixes

* scripts: ignore bouncing accounts in verification reminders (b11fe4127)


<a name="1.134.0"></a>
# [1.134.0](https://github.com/mozilla/fxa-auth-server/compare/v1.133.1...v1.134.0) (2019-04-02)


### Bug Fixes

* **api:** remove redundant query params from /recovery_email/verify_code ([b8886b0](https://github.com/mozilla/fxa-auth-server/commit/b8886b0))
* **config:** make Fenix canGrant just like the Reference Browser ([5f23915](https://github.com/mozilla/fxa-auth-server/commit/5f23915))
* **config:** remove hash alg from config ([96154d3](https://github.com/mozilla/fxa-auth-server/commit/96154d3))
* **deps:** fix npm advisory 788 ([a87338a](https://github.com/mozilla/fxa-auth-server/commit/a87338a))
* **devices:** return isCurrentDevice for refreshToken device endpoint ([e89d24e](https://github.com/mozilla/fxa-auth-server/commit/e89d24e)), closes [#3003](https://github.com/mozilla/fxa-auth-server/issues/3003)
* **email:** use new copy for verification reminder emails ([0ab024a](https://github.com/mozilla/fxa-auth-server/commit/0ab024a))
* **scripts:** add missing createSenders arg to write-email script ([2d5ce76](https://github.com/mozilla/fxa-auth-server/commit/2d5ce76))
* **scripts:** exit cleanly from write-emails-to-disk script ([2cd624b](https://github.com/mozilla/fxa-auth-server/commit/2cd624b))

### chore

* **docs:** disable the auto-generated api docs script ([66302e1](https://github.com/mozilla/fxa-auth-server/commit/66302e1))
* **package:** update shrinkwrap ([b30037f](https://github.com/mozilla/fxa-auth-server/commit/b30037f))
* **scripts:** force NODE_ENV=dev in write-email script ([4eb4436](https://github.com/mozilla/fxa-auth-server/commit/4eb4436))
* **scripts:** remove legacy_log abstraction ([c081407](https://github.com/mozilla/fxa-auth-server/commit/c081407))

### Features

* **email:** add view actions to verification reminder emails ([a326c28](https://github.com/mozilla/fxa-auth-server/commit/a326c28))
* **email:** reinstate account verification reminder emails ([7bd920e](https://github.com/mozilla/fxa-auth-server/commit/7bd920e))
* **metrics:** amplitude events from the OAuth server for MAU ([9756fde](https://github.com/mozilla/fxa-auth-server/commit/9756fde)), closes [#2957](https://github.com/mozilla/fxa-auth-server/issues/2957)
* **oauth:** Add /oauth/authorization route, authenticated with a sessionToken. ([c3bb754](https://github.com/mozilla/fxa-auth-server/commit/c3bb754))
* **oauth:** Add /oauth/token route, optionally authed via sessionToken ([5efdbc4](https://github.com/mozilla/fxa-auth-server/commit/5efdbc4))
* **oauth:** notify push and email on code exchanges ([2e25c45](https://github.com/mozilla/fxa-auth-server/commit/2e25c45)), closes [#2880](https://github.com/mozilla/fxa-auth-server/issues/2880) [#2955](https://github.com/mozilla/fxa-auth-server/issues/2955)
* **oauth:** Use an assertion to directly grant tokens at /token. ([6db4efb](https://github.com/mozilla/fxa-auth-server/commit/6db4efb))
* **scripts:** add a script to process verification reminders ([b42276f](https://github.com/mozilla/fxa-auth-server/commit/b42276f))

### Refactor

* **config:** cache repetitive calls to conf.get ([ef54799](https://github.com/mozilla/fxa-auth-server/commit/ef54799))
* **fxa-auth-server:** Added no-var rule in .eslintrc ([fca50dc](https://github.com/mozilla/fxa-auth-server/commit/fca50dc))
* **fxa-auth-server:** Added prefer-arrow-callback rule in .eslintrc ([818115f](https://github.com/mozilla/fxa-auth-server/commit/818115f))
* **fxa-auth-server:** Added prefer-const rule in .eslintrc ([2ee331e](https://github.com/mozilla/fxa-auth-server/commit/2ee331e))
* **fxa-auth-server:** Added prefer-template rule in .eslintrc ([4761ad0](https://github.com/mozilla/fxa-auth-server/commit/4761ad0))
* **fxa-auth-server:** Added semicolons(semi rule) ([1b910f0](https://github.com/mozilla/fxa-auth-server/commit/1b910f0))



<a name="1.133.1"></a>
## [1.133.1](https://github.com/mozilla/fxa-auth-server/compare/v1.133.0...v1.133.1) (2019-03-19)


### Features

* **devices:** devices API with refreshTokens ([3b33f41](https://github.com/mozilla/fxa-auth-server/commit/3b33f41)), closes [#2547](https://github.com/mozilla/fxa-auth-server/issues/2547)



<a name="1.133.0"></a>
# [1.133.0](https://github.com/mozilla/fxa-auth-server/compare/v1.132.1...v1.133.0) (2019-03-19)


### Bug Fixes

* **docs:** add note for ops on how to check raw redis email config ([063ef96](https://github.com/mozilla/fxa-auth-server/commit/063ef96))
* **node 8 and scrypt-hash:** removed support for node 8 and scrypt-hash ([5172ed8](https://github.com/mozilla/fxa-auth-server/commit/5172ed8))
* **profile_server_messaging:** fix db constructor signature ([dd7c0e3](https://github.com/mozilla/fxa-auth-server/commit/dd7c0e3)), closes [#2916](https://github.com/mozilla/fxa-auth-server/issues/2916)
* **server:** make sure to log errors on server start crash ([6c6a779](https://github.com/mozilla/fxa-auth-server/commit/6c6a779))

### chore

* **api:** make redis.watch.conflict a 409 instead of 500 error ([5ad4d15](https://github.com/mozilla/fxa-auth-server/commit/5ad4d15))
* **package:** update shrinkwrap ([13dc222](https://github.com/mozilla/fxa-auth-server/commit/13dc222))
* **refactor:** Refactor the /token endpoint to improve clarity. ([b1aafd0](https://github.com/mozilla/fxa-auth-server/commit/b1aafd0))

### Features

* **basket:** Updates to `login` and `verified` events for Basket ([0b02308](https://github.com/mozilla/fxa-auth-server/commit/0b02308)), closes [#2915](https://github.com/mozilla/fxa-auth-server/issues/2915)

### Refactor

* **logging:** Update to Mozlog format. ([0b3e970](https://github.com/mozilla/fxa-auth-server/commit/0b3e970)), closes [#2940](https://github.com/mozilla/fxa-auth-server/issues/2940)
* **oauthdb:** Split OAuthDB implementation across multiple files. ([04986a7](https://github.com/mozilla/fxa-auth-server/commit/04986a7))
* **redis:** use the extracted redis implementation from fxa-shared ([87f1bb0](https://github.com/mozilla/fxa-auth-server/commit/87f1bb0))



<a name="1.132.1"></a>
## [1.132.1](https://github.com/mozilla/fxa-auth-server/compare/v1.132.0...v1.132.1) (2019-03-05)



<a name="1.132.0"></a>
# [1.132.0](https://github.com/mozilla/fxa-auth-server/compare/v1.131.2...v1.132.0) (2019-03-05)


### Bug Fixes

* **db:** Stop using deprecated 'sessionWithDevice' db route. ([8d36529](https://github.com/mozilla/fxa-auth-server/commit/8d36529))
* **errors:** add extra data to internal validation errors ([8bb7856](https://github.com/mozilla/fxa-auth-server/commit/8bb7856))
* **errors:** include request data on unexpected errors ([b0a6d00](https://github.com/mozilla/fxa-auth-server/commit/b0a6d00))
* **errors:** strip pii and sensitive fields from logged payloads ([811e584](https://github.com/mozilla/fxa-auth-server/commit/811e584))

### chore

* **deploy:** upgrade to node 10 ([b7f9273](https://github.com/mozilla/fxa-auth-server/commit/b7f9273))



<a name="1.131.2"></a>
## [1.131.2](https://github.com/mozilla/fxa-auth-server/compare/v1.131.1...v1.131.2) (2019-03-04)


### Bug Fixes

* **pkce:** Check code expiry and ownership in the PKCE flow. ([ff36b14](https://github.com/mozilla/fxa-auth-server/commit/ff36b14))



<a name="1.131.1"></a>
## [1.131.1](https://github.com/mozilla/fxa-auth-server/compare/v1.131.0...v1.131.1) (2019-02-21)


### Bug Fixes

* **api:** add validation for utm params and entrypoint ([9732cf2](https://github.com/mozilla/fxa-auth-server/commit/9732cf2))
* **metrics:** reinstate entrypoint to the metrics context schema ([551467e](https://github.com/mozilla/fxa-auth-server/commit/551467e))



<a name="1.131.0"></a>
# [1.131.0](https://github.com/mozilla/fxa-auth-server/compare/v1.130.1...v1.131.0) (2019-02-20)


### Bug Fixes

* **devices:** return full device response on spurious updates ([24add4d](https://github.com/mozilla/fxa-auth-server/commit/24add4d))

### chore

* **clients:** Add a dev client_id for Fenix ([f6b303a](https://github.com/mozilla/fxa-auth-server/commit/f6b303a))
* **deps:** Update handlebars dependency. ([793bcb8](https://github.com/mozilla/fxa-auth-server/commit/793bcb8))
* **deps:** update shrinkwrap ([f1914d9](https://github.com/mozilla/fxa-auth-server/commit/f1914d9))

### Features

* **email:** Update verification email for OAuth reliers. ([74b48af](https://github.com/mozilla/fxa-auth-server/commit/74b48af)), closes [#2859](https://github.com/mozilla/fxa-auth-server/issues/2859)



<a name="1.130.1"></a>
## [1.130.1](https://github.com/mozilla/fxa-auth-server/compare/v1.130.0...v1.130.1) (2019-02-11)


### Bug Fixes

* **key-data:** fix key-data endpoint for fresh accounts ([ab6ce00](https://github.com/mozilla/fxa-auth-server/commit/ab6ce00)), closes [#2908](https://github.com/mozilla/fxa-auth-server/issues/2908)



<a name="1.130.0"></a>
# [1.130.0](https://github.com/mozilla/fxa-auth-server/compare/v1.129.5...v1.130.0) (2019-02-05)


### Bug Fixes

* **scripts:** sanely handle refreshTokens in the docs script ([59ab662](https://github.com/mozilla/fxa-auth-server/commit/59ab662))
* **sms:** catch errors thrown from phoneNumberUtil.parse ([3900303](https://github.com/mozilla/fxa-auth-server/commit/3900303))

### chore

* **ci:** run tests on node 10 ([5bb853f](https://github.com/mozilla/fxa-auth-server/commit/5bb853f))

### Features

* **l10n:** Enable Catalan (ca) ([5b687de](https://github.com/mozilla/fxa-auth-server/commit/5b687de)), closes [mozilla/fxa-content-server-l10n#322](https://github.com/mozilla/fxa-content-server-l10n/issues/322)
* **metrics:** Emit additional data for the DataFlow fraud detection pipeline. ([0a62639](https://github.com/mozilla/fxa-auth-server/commit/0a62639)), closes [#2858](https://github.com/mozilla/fxa-auth-server/issues/2858)

### Refactor

* **crypto:** fall back to node's scrypt implementation ([6d945c8](https://github.com/mozilla/fxa-auth-server/commit/6d945c8))



<a name="1.129.5"></a>
## [1.129.5](https://github.com/mozilla/fxa-auth-server/compare/v1.129.4...v1.129.5) (2019-01-31)


### Bug Fixes

* **metrics:** Fix entrypoint being overwritten for every event. ([5036912](https://github.com/mozilla/fxa-auth-server/commit/5036912)), closes [mozilla/fxa-shared#46](https://github.com/mozilla/fxa-shared/issues/46)

### chore

* **deps:** update deps ([6294593](https://github.com/mozilla/fxa-auth-server/commit/6294593))



<a name="1.129.4"></a>
## [1.129.4](https://github.com/mozilla/fxa-auth-server/compare/v1.129.3...v1.129.4) (2019-01-28)


### Bug Fixes

* **error:** remove `A` from totpTokenNotFound and totpTokenAlreadyExists errors ([d82232c](https://github.com/mozilla/fxa-auth-server/commit/d82232c))
* **npm:** rewrap ([cdc817d](https://github.com/mozilla/fxa-auth-server/commit/cdc817d))
* **validation:** fix missing validation for client name ([72b2a52](https://github.com/mozilla/fxa-auth-server/commit/72b2a52))

### style

* **lib/senders:** removed right arrows ([d04300c](https://github.com/mozilla/fxa-auth-server/commit/d04300c))



<a name="1.128.5"></a>
## [1.128.5](https://github.com/mozilla/fxa-auth-server/compare/v1.128.4-private...v1.128.5) (2019-01-18)


### Bug Fixes

* **oauth:** Allow keys_jwk through GET /authorization ([d2f82dd](https://github.com/mozilla/fxa-auth-server/commit/d2f82dd)), closes [mozilla/notes#1440](https://github.com/mozilla/notes/issues/1440)



<a name="1.129.3"></a>
## [1.129.3](https://github.com/mozilla/fxa-auth-server/compare/v1.129.2...v1.129.3) (2019-01-25)


### Bug Fixes

* **logs:** rename `code` to `status` on request.summary log lines ([42c4c37](https://github.com/mozilla/fxa-auth-server/commit/42c4c37))



<a name="1.129.2"></a>
## [1.129.2](https://github.com/mozilla/fxa-auth-server/compare/v1.129.1...v1.129.2) (2019-01-24)


### Bug Fixes

* **email:** add missing query params to link in new device email ([f13de2f](https://github.com/mozilla/fxa-auth-server/commit/f13de2f))
* **tests:** ensure assertions cause test failures in local email tests ([3b2e946](https://github.com/mozilla/fxa-auth-server/commit/3b2e946))



<a name="1.129.1"></a>
## [1.129.1](https://github.com/mozilla/fxa-auth-server/compare/v1.129.0...v1.129.1) (2019-01-24)


### Bug Fixes

* **metrics:** stop emitting route flow events for status endpoints ([39c6d31](https://github.com/mozilla/fxa-auth-server/commit/39c6d31))

### chore

* **package:** update shrinkwrap ([4db4081](https://github.com/mozilla/fxa-auth-server/commit/4db4081))



<a name="1.129.0"></a>
# [1.129.0](https://github.com/mozilla/fxa-auth-server/compare/v1.128.3...v1.129.0) (2019-01-24)


### Bug Fixes

* **circle:** version.json "source" should be code repository ([3966cbb](https://github.com/mozilla/fxa-auth-server/commit/3966cbb))
* **config:** remove deprecated urls ([871fdda](https://github.com/mozilla/fxa-auth-server/commit/871fdda)), closes [#2646](https://github.com/mozilla/fxa-auth-server/issues/2646)
* **config:** use local redirect for the reference browser ([33cac8e](https://github.com/mozilla/fxa-auth-server/commit/33cac8e))
* **oauth:** Redirect GET /authorization directly to content server ([69f8f3a](https://github.com/mozilla/fxa-auth-server/commit/69f8f3a)), closes [mozilla/fxa-auth-server#2862](https://github.com/mozilla/fxa-auth-server/issues/2862)

### chore

* **deps:** Update to fxa-shared@1.0.15 ([b8f5b22](https://github.com/mozilla/fxa-auth-server/commit/b8f5b22))
* **package:** disable security advisory 766 for sandbox dependency ([0a5e7f6](https://github.com/mozilla/fxa-auth-server/commit/0a5e7f6))
* **package:** disable security advisory 766 for sandbox dependency ([737be65](https://github.com/mozilla/fxa-auth-server/commit/737be65))



<a name="1.128.5"></a>
## [1.128.5](https://github.com/mozilla/fxa-auth-server/compare/v1.128.3...v1.128.5) (2019-01-18)


### Bug Fixes

* **oauth:** Allow keys_jwk through GET /authorization ([d2f82dd](https://github.com/mozilla/fxa-auth-server/commit/d2f82dd)), closes [mozilla/notes#1440](https://github.com/mozilla/notes/issues/1440)

### chore

* **package:** disable security advisory 766 for sandbox dependency ([0a5e7f6](https://github.com/mozilla/fxa-auth-server/commit/0a5e7f6))



<a name="1.128.4"></a>
## [1.128.4](https://github.com/mozilla/fxa-auth-server/compare/v1.128.3...v1.128.4) (2019-01-17)


### Bug Fixes

* **oauth:** Redirect GET /authorization directly to content server ([69f8f3a](https://github.com/mozilla/fxa-auth-server/commit/69f8f3a)), closes [mozilla/fxa-auth-server#2862](https://github.com/mozilla/fxa-auth-server/issues/2862)



<a name="1.128.3"></a>
## [1.128.3](https://github.com/mozilla/fxa-auth-server/compare/v1.128.2...v1.128.3) (2019-01-17)


### Bug Fixes

* **oauth:** Use correct max length for oauth client name validation. ([9b0fac9](https://github.com/mozilla/fxa-auth-server/commit/9b0fac9))



<a name="1.128.2"></a>
## [1.128.2](https://github.com/mozilla/fxa-auth-server/compare/v1.128.1...v1.128.2) (2019-01-16)


### Bug Fixes

* **log:** use fatal instead of criticial in log ([c09242a](https://github.com/mozilla/fxa-auth-server/commit/c09242a))



<a name="1.128.1"></a>
## [1.128.1](https://github.com/mozilla/fxa-auth-server/compare/v1.128.0...v1.128.1) (2019-01-14)


### Bug Fixes

* **circle:** can never have enough version.json ([adb59b9](https://github.com/mozilla/fxa-auth-server/commit/adb59b9))



<a name="1.128.0"></a>
# [1.128.0](https://github.com/mozilla/fxa-auth-server/compare/v1.126.3...v1.128.0) (2019-01-08)


### Bug Fixes

* **docker:** gen_keys in the OAuth docker container ([1fa4a29](https://github.com/mozilla/fxa-auth-server/commit/1fa4a29)), closes [#412](https://github.com/mozilla/fxa-auth-server/issues/412)
* **docker:** run gen_keys.js after the COPY has been done ([28b0e73](https://github.com/mozilla/fxa-auth-server/commit/28b0e73))
* **docs:** Get write-api-docs script back up and running. ([fdf0b1d](https://github.com/mozilla/fxa-auth-server/commit/fdf0b1d))
* **email:** check for null header values in the email service file ([7e8c9dd](https://github.com/mozilla/fxa-auth-server/commit/7e8c9dd)), closes [#2771](https://github.com/mozilla/fxa-auth-server/issues/2771)
* **purge:** adjust path to package.json ([c64dd9e](https://github.com/mozilla/fxa-auth-server/commit/c64dd9e))

### chore

* **docs:** Fix typo "depricated" -> "deprecated" ([5230d59](https://github.com/mozilla/fxa-auth-server/commit/5230d59))
* **grunt:** remove grunt bump for oauth-server ([8bf2ae4](https://github.com/mozilla/fxa-auth-server/commit/8bf2ae4))

### Features

* **metrics:** add country and region to activity and flow events ([c0c9739](https://github.com/mozilla/fxa-auth-server/commit/c0c9739))
* **npm:** update to latest npmshrink ([ec5236e](https://github.com/mozilla/fxa-auth-server/commit/ec5236e))
* **oauth:** Expose /account/scoped-key-data endpoint, by making backend calls to oauth-serve ([7f13766](https://github.com/mozilla/fxa-auth-server/commit/7f13766))
* **validation:** Have `validators.scope` automatically parse the value to a `ScopeSet`. ([00975dd](https://github.com/mozilla/fxa-auth-server/commit/00975dd))

### Refactor

* **oauth:** combine oauth deps and package.json with auth ([db8ed63](https://github.com/mozilla/fxa-auth-server/commit/db8ed63)), closes [#2748](https://github.com/mozilla/fxa-auth-server/issues/2748)
* **oauth:** remove service clients ([63acef3](https://github.com/mozilla/fxa-auth-server/commit/63acef3)), closes [#2761](https://github.com/mozilla/fxa-auth-server/issues/2761)
* **oauth:** remove unused grunt tasks from oauth-server ([32ead29](https://github.com/mozilla/fxa-auth-server/commit/32ead29))



<a name="1.127.0"></a>
# [1.127.0](https://github.com/mozilla/fxa-auth-server/compare/v1.126.2...v1.127.0) (2018-12-11)


### Bug Fixes

* **email:** add manage devices button in new device login email template ([7d4649b](https://github.com/mozilla/fxa-auth-server/commit/7d4649b))
* **emails:** fix arabic emails, add translator tests ([cde4ce2](https://github.com/mozilla/fxa-auth-server/commit/cde4ce2)), closes [#2714](https://github.com/mozilla/fxa-auth-server/issues/2714)
* **oauth:** remove prod requirement flag ([0f130b3](https://github.com/mozilla/fxa-auth-server/commit/0f130b3))



<a name="1.127.1"></a>
## [1.127.1](https://github.com/mozilla/fxa-auth-server/compare/v1.126.3...v1.127.1) (2018-12-14)


Merge v1.126.3 into train-127



<a name="1.127.0"></a>
# [1.127.0](https://github.com/mozilla/fxa-auth-server/compare/v1.126.2...v1.127.0) (2018-12-11)

* **email:** add manage devices button in new device login email template ([7d4649b](https://github.com/mozilla/fxa-auth-server/commit/7d4649b))
* **emails:** fix arabic emails, add translator tests ([cde4ce2](https://github.com/mozilla/fxa-auth-server/commit/cde4ce2)), closes [#2714](https://github.com/mozilla/fxa-auth-server/issues/2714)
* **oauth:** remove prod requirement flag ([0f130b3](https://github.com/mozilla/fxa-auth-server/commit/0f130b3))



<a name="1.126.3"></a>
## [1.126.3](https://github.com/mozilla/fxa-auth-server/compare/v1.126.2...v1.126.3) (2018-12-14)


### Bug Fixes

* **totp:** fix account reset and totp ([3f73c68](https://github.com/mozilla/fxa-auth-server/commit/3f73c68))



<a name="1.126.2"></a>
## [1.126.2](https://github.com/mozilla/fxa-auth-server/compare/v1.126.1...v1.126.2) (2018-11-29)


### Bug Fixes

* **metrics:** ensure email sent amplitude events include device id ([03a2f2e](https://github.com/mozilla/fxa-auth-server/commit/03a2f2e))



<a name="1.126.1"></a>
## [1.126.1](https://github.com/mozilla/fxa-auth-server/compare/v1.126.0...v1.126.1) (2018-11-28)


### Bug Fixes

* **metrics:** emit login complete amplitude event after reset complete ([becd410](https://github.com/mozilla/fxa-auth-server/commit/becd410))

### chore

* **package:** npm shrinkwrap ([1085780](https://github.com/mozilla/fxa-auth-server/commit/1085780))



<a name="1.126.0"></a>
# [1.126.0](https://github.com/mozilla/fxa-auth-server/compare/v1.125.0...v1.126.0) (2018-11-27)


### Bug Fixes

* **db:** Improve query performance when deleting tokens for public clients. ([d6a673c](https://github.com/mozilla/fxa-auth-server/commit/d6a673c))
* **deps:** drop nodemon ([aa1919f](https://github.com/mozilla/fxa-auth-server/commit/aa1919f))
* **tests:** add Santa Clara to known locations ([689f020](https://github.com/mozilla/fxa-auth-server/commit/689f020))
* **tests:** fix sinon compatbility in backendService ([aca8277](https://github.com/mozilla/fxa-auth-server/commit/aca8277))
* **totp:** don't send totp emails with invalid code ([2ea84c1](https://github.com/mozilla/fxa-auth-server/commit/2ea84c1))

### Features

* **config:** Error out if secret key config items are not overwritten in production. ([df34343](https://github.com/mozilla/fxa-auth-server/commit/df34343))
* **deps:** update dev deps to match with auth-server ([567b0cb](https://github.com/mozilla/fxa-auth-server/commit/567b0cb))
* **deps:** update mozlog, newrelic and raven ([7f0834d](https://github.com/mozilla/fxa-auth-server/commit/7f0834d))
* **deps:** update sinon to latest ([516ffd5](https://github.com/mozilla/fxa-auth-server/commit/516ffd5))
* **oauth:** remove internal server ([0f9793f](https://github.com/mozilla/fxa-auth-server/commit/0f9793f))
* **service:** Create a nice abstraction for calling backend service APIs ([193dc71](https://github.com/mozilla/fxa-auth-server/commit/193dc71))

### Refactor

* **headers:** remove HPKP headers ([d98b10c](https://github.com/mozilla/fxa-auth-server/commit/d98b10c)), closes [#2744](https://github.com/mozilla/fxa-auth-server/issues/2744)



<a name="1.125.0"></a>
# [1.125.0](https://github.com/mozilla/fxa-auth-server/compare/v1.124.4...v1.125.0) (2018-11-14)


### Bug Fixes

* **oauth:** clean up client get route. ([7031e73](https://github.com/mozilla/fxa-auth-server/commit/7031e73))

### chore

* **tests:** make geolocation assertions more robust ([198c628](https://github.com/mozilla/fxa-auth-server/commit/198c628))



<a name="1.124.4"></a>
## [1.124.4](https://github.com/mozilla/fxa-auth-server/compare/v1.124.3...v1.124.4) (2018-11-09)


### Bug Fixes

* **oauth:** clean up client get route. ([8301676](https://github.com/mozilla/fxa-auth-server/commit/8301676))

### chore

* **tests** make geolocation assertions more robust. ([3a21e8b](https://github.com/mozilla/fxa-auth-server/commit/3a21e8b))


<a name="1.124.3"></a>
## [1.124.3](https://github.com/mozilla/fxa-auth-server/compare/v1.124.2...v1.124.3) (2018-11-05)


### Bug Fixes

* **oauth-sentry:** arg to server.events.on is "channels" (plural) ([51833e2](https://github.com/mozilla/fxa-auth-server/commit/51833e2))



<a name="1.124.2"></a>
## [1.124.2](https://github.com/mozilla/fxa-auth-server/compare/v1.124.1...v1.124.2) (2018-11-02)


### Bug Fixes

* **errors:** reinstate bounce error failures/messaging ([42d165e](https://github.com/mozilla/fxa-auth-server/commit/42d165e))

### chore

* **package:** update deps ([aa6c3be](https://github.com/mozilla/fxa-auth-server/commit/aa6c3be))



<a name="1.124.1"></a>
## [1.124.1](https://github.com/mozilla/fxa-auth-server/compare/v1.123.3...v1.124.1) (2018-11-01)




<a name="1.124.0"></a>
# [1.124.0](https://github.com/mozilla/fxa-auth-server/compare/v1.123.2...v1.124.0) (2018-10-30)


### Bug Fixes

* **2fa:** Allow an explicit `null` value for `acr_values` param. ([47f4c61](https://github.com/mozilla/fxa-auth-server/commit/47f4c61))
* **api:** accept and ignore client_secret param in /destroy ([c797ed2](https://github.com/mozilla/fxa-auth-server/commit/c797ed2))
* **api:** allow application/x-form-urlencoded ([6cc91e2](https://github.com/mozilla/fxa-auth-server/commit/6cc91e2))
* **api:** Change InvalidAssertions error code to  401 ([2781b3a](https://github.com/mozilla/fxa-auth-server/commit/2781b3a))
* **api:** clean up response of client-tokens delete endpoint (#3) (#449); r=rfk ([9c63273](https://github.com/mozilla/fxa-auth-server/commit/9c63273)), closes [#3](https://github.com/mozilla/fxa-auth-server/issues/3) [#449](https://github.com/mozilla/fxa-auth-server/issues/449)
* **api:** Correct the error codes changed in 2781b3a ([d0dba7c](https://github.com/mozilla/fxa-auth-server/commit/d0dba7c))
* **api:** ensure /destroy endpoint returns an empty object in response body. ([6efd47d](https://github.com/mozilla/fxa-auth-server/commit/6efd47d))
* **api:** fail on invalid action parameters ([0c73ae7](https://github.com/mozilla/fxa-auth-server/commit/0c73ae7))
* **api:** reject requests with bad content-types ([2667228](https://github.com/mozilla/fxa-auth-server/commit/2667228)), closes [#199](https://github.com/mozilla/fxa-auth-server/issues/199)
* **api:** reject requests with invalid parameters ([3b4fa24](https://github.com/mozilla/fxa-auth-server/commit/3b4fa24)), closes [#210](https://github.com/mozilla/fxa-auth-server/issues/210)
* **api:** remove stray payload restriction from authorization route ([e0d5368](https://github.com/mozilla/fxa-auth-server/commit/e0d5368))
* **api:** set update to return an empty object ([6f334c6](https://github.com/mozilla/fxa-auth-server/commit/6f334c6))
* **api:** tolerate an empty client_secret in /destroy ([25a4d30](https://github.com/mozilla/fxa-auth-server/commit/25a4d30))
* **api:** use invalidRequestParameter instead of invalidRedirect for invalid redirect acti ([55eff2d](https://github.com/mozilla/fxa-auth-server/commit/55eff2d))
* **authorization:** allow empty scope with implicit grant ([1d6ac8e](https://github.com/mozilla/fxa-auth-server/commit/1d6ac8e)), closes [#315](https://github.com/mozilla/fxa-auth-server/issues/315)
* **authorization:** Correctly handle non-existing URL scopes during authorization. (#594) r=@vladiko ([21654a3](https://github.com/mozilla/fxa-auth-server/commit/21654a3)), closes [#594](https://github.com/mozilla/fxa-auth-server/issues/594) [#593](https://github.com/mozilla/fxa-auth-server/issues/593)
* **authorization:** handle action parameter in GET/authorization ([cfa6d97](https://github.com/mozilla/fxa-auth-server/commit/cfa6d97))
* **buffer:** #527 Migrate deprecated buffer calls (#528) r=@vladikoff ([fd85207](https://github.com/mozilla/fxa-auth-server/commit/fd85207)), closes [#527](https://github.com/mozilla/fxa-auth-server/issues/527) [#528](https://github.com/mozilla/fxa-auth-server/issues/528) [#527](https://github.com/mozilla/fxa-auth-server/issues/527)
* **changelog:** Fixes #524 automated changelog is borked (#542) r=@vladikoff ([d743721](https://github.com/mozilla/fxa-auth-server/commit/d743721)), closes [#524](https://github.com/mozilla/fxa-auth-server/issues/524) [#542](https://github.com/mozilla/fxa-auth-server/issues/542)
* **changelog:** update to latest changelog version (#556) ([bc9256e](https://github.com/mozilla/fxa-auth-server/commit/bc9256e)), closes [#556](https://github.com/mozilla/fxa-auth-server/issues/556)
* **ci:** remove geodb workaround ([521f4fe](https://github.com/mozilla/fxa-auth-server/commit/521f4fe))
* **ci:** remove nsp (#602) ([64ade86](https://github.com/mozilla/fxa-auth-server/commit/64ade86)), closes [#602](https://github.com/mozilla/fxa-auth-server/issues/602) [#596](https://github.com/mozilla/fxa-auth-server/issues/596) [#597](https://github.com/mozilla/fxa-auth-server/issues/597)
* **ci:** Run MySQL tests in Circle (#586) r=@vbudhram ([4b1c4e4](https://github.com/mozilla/fxa-auth-server/commit/4b1c4e4)), closes [#586](https://github.com/mozilla/fxa-auth-server/issues/586) [#581](https://github.com/mozilla/fxa-auth-server/issues/581)
* **ci:** turn on memcached in travis and circle ([eb86a37](https://github.com/mozilla/fxa-auth-server/commit/eb86a37)), closes [#2681](https://github.com/mozilla/fxa-auth-server/issues/2681)
* **clients:** fix server error when omitting optional fields in client registration ([80768c5](https://github.com/mozilla/fxa-auth-server/commit/80768c5)), closes [#203](https://github.com/mozilla/fxa-auth-server/issues/203)
* **clients:** fixes client endpoint for clients with no redirect_uri ([6d47110](https://github.com/mozilla/fxa-auth-server/commit/6d47110)), closes [#228](https://github.com/mozilla/fxa-auth-server/issues/228)
* **clients:** fixes client registration to use payload.whitelisted ([83e145b](https://github.com/mozilla/fxa-auth-server/commit/83e145b))
* **clients:** match the notes client with fxa-dev and other envs (#585); r=rfk ([e24a582](https://github.com/mozilla/fxa-auth-server/commit/e24a582)), closes [#585](https://github.com/mozilla/fxa-auth-server/issues/585)
* **clients:** support client/client_id route via the internal server ([ce04da7](https://github.com/mozilla/fxa-auth-server/commit/ce04da7))
* **clients:** update email validation ([92d4bfc](https://github.com/mozilla/fxa-auth-server/commit/92d4bfc))
* **codes:** Remove authorization codes after use. ([e0f8961](https://github.com/mozilla/fxa-auth-server/commit/e0f8961))
* **config:** Add environment config options ([14a9b4a](https://github.com/mozilla/fxa-auth-server/commit/14a9b4a))
* **config:** expose clients config as OAUTH_CLIENTS ([04ebf6f](https://github.com/mozilla/fxa-auth-server/commit/04ebf6f))
* **config:** expose more environment variables for config ([7a1dd19](https://github.com/mozilla/fxa-auth-server/commit/7a1dd19))
* **config:** For dev, the openid issuer is http://127.0.0.1:3030 (#583) r=@vladikoff ([38e1d73](https://github.com/mozilla/fxa-auth-server/commit/38e1d73)), closes [#583](https://github.com/mozilla/fxa-auth-server/issues/583) [mozilla/fxa-content-server#6362](https://github.com/mozilla/fxa-content-server/issues/6362)
* **config:** mark config sentryDsn and mysql password sensitive (#511) r=@vladikoff ([d98fbcd](https://github.com/mozilla/fxa-auth-server/commit/d98fbcd)), closes [#511](https://github.com/mozilla/fxa-auth-server/issues/511)
* **config:** option autoUpdateClients, will be disable in prod/stage ([802a0b2](https://github.com/mozilla/fxa-auth-server/commit/802a0b2))
* **config:** remove 00000... from hashedSecrets ([8dcfd56](https://github.com/mozilla/fxa-auth-server/commit/8dcfd56)), closes [#339](https://github.com/mozilla/fxa-auth-server/issues/339)
* **config:** reverting 'mark config sentryDsn and mysql password sensitive (#511) r=@vladikof ([41bd7c0](https://github.com/mozilla/fxa-auth-server/commit/41bd7c0)), closes [#511](https://github.com/mozilla/fxa-auth-server/issues/511)
* **config:** set expiration.accessToken default to 2 weeks ([7a4742d](https://github.com/mozilla/fxa-auth-server/commit/7a4742d))
* **config:** update config to use getProperties ([c2ed6eb](https://github.com/mozilla/fxa-auth-server/commit/c2ed6eb)), closes [#349](https://github.com/mozilla/fxa-auth-server/issues/349)
* **config:** Update contentUrl ([e1622b2](https://github.com/mozilla/fxa-auth-server/commit/e1622b2))
* **config:** Update name and redirectUri ([2a16cdd](https://github.com/mozilla/fxa-auth-server/commit/2a16cdd))
* **config:** update redirect_uri values to not be blank ([5267c62](https://github.com/mozilla/fxa-auth-server/commit/5267c62))
* **db:** don't change client database at startup; footgun ([8877f81](https://github.com/mozilla/fxa-auth-server/commit/8877f81))
* **db:** Drop foreign key constraints. ([7ee117c](https://github.com/mozilla/fxa-auth-server/commit/7ee117c))
* **db:** ensure strict mode (#448) r=rfk,seanmonstar ([8d309c5](https://github.com/mozilla/fxa-auth-server/commit/8d309c5)), closes [#448](https://github.com/mozilla/fxa-auth-server/issues/448) [#446](https://github.com/mozilla/fxa-auth-server/issues/446)
* **db:** Fix an old db patch to apply cleanly in local dev. ([c7fa633](https://github.com/mozilla/fxa-auth-server/commit/c7fa633))
* **db:** Fix case-consistency of SQL query from #612 ([9e55714](https://github.com/mozilla/fxa-auth-server/commit/9e55714)), closes [#612](https://github.com/mozilla/fxa-auth-server/issues/612)
* **db:** make schema.sql accuratley reflect latest patch state ([b17b000](https://github.com/mozilla/fxa-auth-server/commit/b17b000))
* **db:** make the clients key mandatory in the config file ([ac7a39e](https://github.com/mozilla/fxa-auth-server/commit/ac7a39e))
* **db:** remove db name from clients ([c724439](https://github.com/mozilla/fxa-auth-server/commit/c724439))
* **db:** Restore foreign key constraints on core tables. ([2bd0845](https://github.com/mozilla/fxa-auth-server/commit/2bd0845))
* **db:** we need to enforce only a minimum patch level (not {n,n+1}) ([e12f54d](https://github.com/mozilla/fxa-auth-server/commit/e12f54d))
* **dependencies:** move fxa-jwtool from dev-dependencies to dependencies ([79b0427](https://github.com/mozilla/fxa-auth-server/commit/79b0427)), closes [#345](https://github.com/mozilla/fxa-auth-server/issues/345)
* **dependencies:** switch back to main generate-rsa-keypair now that my fix to it was merged ([1c1268b](https://github.com/mozilla/fxa-auth-server/commit/1c1268b))
* **deps:** add filtered npm audit ([71048b3](https://github.com/mozilla/fxa-auth-server/commit/71048b3)), closes [mozilla/fxa#303](https://github.com/mozilla/fxa/issues/303)
* **deps:** ignore npm advisories 39, 48, 658 ([238b0a1](https://github.com/mozilla/fxa-auth-server/commit/238b0a1)), closes [/github.com/mozilla/fxa-auth-server/pull/2643/files#r220807985](https://github.com//github.com/mozilla/fxa-auth-server/pull/2643/files/issues/r220807985)
* **deps:** switch from URIjs to urijs ([ecdf31e](https://github.com/mozilla/fxa-auth-server/commit/ecdf31e)), closes [#347](https://github.com/mozilla/fxa-auth-server/issues/347)
* **deps:** update mocha and other dev deps ([b99e82d](https://github.com/mozilla/fxa-auth-server/commit/b99e82d))
* **deps:** update newrelic and request r=@shane-tomlinson ([b6d6c93](https://github.com/mozilla/fxa-auth-server/commit/b6d6c93))
* **deps:** update some dependencies ([09aa7b0](https://github.com/mozilla/fxa-auth-server/commit/09aa7b0))
* **deps:** update to hapi 14 and joi 9 ([9bc87c0](https://github.com/mozilla/fxa-auth-server/commit/9bc87c0)), closes [#424](https://github.com/mozilla/fxa-auth-server/issues/424)
* **deps:** update to hapi 16, add srinkwrap scripts, update other prod deps ([c102046](https://github.com/mozilla/fxa-auth-server/commit/c102046))
* **deps:** update to mozlog 2.0.2 ([29342a9](https://github.com/mozilla/fxa-auth-server/commit/29342a9)), closes [#337](https://github.com/mozilla/fxa-auth-server/issues/337)
* **doc:** Putting a little emphasis on email first (#584) r=@shane-tomlinson ([8ad17c1](https://github.com/mozilla/fxa-auth-server/commit/8ad17c1)), closes [#584](https://github.com/mozilla/fxa-auth-server/issues/584)
* **docker:** base image node:8-alpine and upgrade to npm6 (#567) r=@jbuck,@vladikoff ([d4060be](https://github.com/mozilla/fxa-auth-server/commit/d4060be)), closes [#567](https://github.com/mozilla/fxa-auth-server/issues/567)
* **docs:** add git guidelines link ([a00167c](https://github.com/mozilla/fxa-auth-server/commit/a00167c))
* **docs:** Change Status Code for Invalid Assertion based ([780aaee](https://github.com/mozilla/fxa-auth-server/commit/780aaee))
* **docs:** document keys and verification_redirect options ([ef8c47a](https://github.com/mozilla/fxa-auth-server/commit/ef8c47a))
* **docs:** minor spelling fixes ([33ad1ec](https://github.com/mozilla/fxa-auth-server/commit/33ad1ec))
* **docs:** note that codes are single use ([6fe39f7](https://github.com/mozilla/fxa-auth-server/commit/6fe39f7)), closes [#214](https://github.com/mozilla/fxa-auth-server/issues/214)
* **docs:** Update description of the `action` param to match latest reality. ([b475fcb](https://github.com/mozilla/fxa-auth-server/commit/b475fcb))
* **email:** ensure mock senders take precedence over the email service ([29f379d](https://github.com/mozilla/fxa-auth-server/commit/29f379d))
* **error:** AppError uses Error.captureStackTrace ([2337f80](https://github.com/mozilla/fxa-auth-server/commit/2337f80)), closes [#164](https://github.com/mozilla/fxa-auth-server/issues/164)
* **events:** require events to be configured in production ([1bef9e0](https://github.com/mozilla/fxa-auth-server/commit/1bef9e0))
* **fatal-error:** Exit with non-zero exit code for fatal errors ([7c90ff0](https://github.com/mozilla/fxa-auth-server/commit/7c90ff0)), closes [#244](https://github.com/mozilla/fxa-auth-server/issues/244)
* **headers:** add cache-control headers to api endpoints; extend tests ([5a81ef9](https://github.com/mozilla/fxa-auth-server/commit/5a81ef9))
* **headers:** make "cache-control" value configurable ([5ba82ea](https://github.com/mozilla/fxa-auth-server/commit/5ba82ea))
* **key-data:** Correctly handle non-existent scopes when finding key data. ([34d9493](https://github.com/mozilla/fxa-auth-server/commit/34d9493))
* **key-data:** Fail cleanly when the client has no allowedScopes. ([fafcef5](https://github.com/mozilla/fxa-auth-server/commit/fafcef5))
* **keys:** Generate unique 'kid' field when regenerating JWK keys ([5b9acae](https://github.com/mozilla/fxa-auth-server/commit/5b9acae))
* **keys:** replace scope key TLD (#505) r=@rfk ([a5e6d8f](https://github.com/mozilla/fxa-auth-server/commit/a5e6d8f)), closes [#505](https://github.com/mozilla/fxa-auth-server/issues/505)
* **log:** add remoteAddressChain to summary (#417) ([568cfa6](https://github.com/mozilla/fxa-auth-server/commit/568cfa6)), closes [#417](https://github.com/mozilla/fxa-auth-server/issues/417) [#415](https://github.com/mozilla/fxa-auth-server/issues/415)
* **log:** avoid crashing on bad payload (#411) r=rfk,jrgm ([19ebed5](https://github.com/mozilla/fxa-auth-server/commit/19ebed5)), closes [#411](https://github.com/mozilla/fxa-auth-server/issues/411) [#410](https://github.com/mozilla/fxa-auth-server/issues/410)
* **logging:** log the reason for account deletions ([3092ac1](https://github.com/mozilla/fxa-auth-server/commit/3092ac1))
* **logging:** use route.path in debug message, not route.url ([7d9efc2](https://github.com/mozilla/fxa-auth-server/commit/7d9efc2))
* **logging:** use space-free tokens for mozlog ([11f73f9](https://github.com/mozilla/fxa-auth-server/commit/11f73f9))
* **logs:** add scope and client_id logs to verify route (#447) r=seanmonstar ([33eb39e](https://github.com/mozilla/fxa-auth-server/commit/33eb39e)), closes [#447](https://github.com/mozilla/fxa-auth-server/issues/447) [#444](https://github.com/mozilla/fxa-auth-server/issues/444)
* **mailer:** Fix the bulk-mailer, add lots of tests. ([806129d](https://github.com/mozilla/fxa-auth-server/commit/806129d))
* **memorydb:** token createdAt used instead of client createdAt (#436) r=vladikoff,seanmonstar ([02dec66](https://github.com/mozilla/fxa-auth-server/commit/02dec66)), closes [#436](https://github.com/mozilla/fxa-auth-server/issues/436) [#421](https://github.com/mozilla/fxa-auth-server/issues/421)
* **metrics:** use correct format for email service notifications ([ec3ff7b](https://github.com/mozilla/fxa-auth-server/commit/ec3ff7b))
* **monorepo:** Update CI config for oauth-server import. ([6a5675c](https://github.com/mozilla/fxa-auth-server/commit/6a5675c))
* **mysql:** Correctly aggregate tokens by clientid. (#576) r=@vladikoff ([2c2cd22](https://github.com/mozilla/fxa-auth-server/commit/2c2cd22)), closes [#576](https://github.com/mozilla/fxa-auth-server/issues/576)
* **newrelic:** update to v2.1.0 ([87a3aee](https://github.com/mozilla/fxa-auth-server/commit/87a3aee))
* **node:** use node 6.12.0 (#501) r=@vladikoff ([167c973](https://github.com/mozilla/fxa-auth-server/commit/167c973)), closes [#501](https://github.com/mozilla/fxa-auth-server/issues/501)
* **node:** use node 6.12.3 (#510) r=@vladikoff ([adc1fc0](https://github.com/mozilla/fxa-auth-server/commit/adc1fc0)), closes [#510](https://github.com/mozilla/fxa-auth-server/issues/510)
* **node:** Use Node.js v6.14.0 (#537) ([f32a3d7](https://github.com/mozilla/fxa-auth-server/commit/f32a3d7)), closes [#537](https://github.com/mozilla/fxa-auth-server/issues/537)
* **nodejs:** update to 6.11.1 for security fixes ([a0520c0](https://github.com/mozilla/fxa-auth-server/commit/a0520c0))
* **oauth:** another notes dev client (#546) ([9d5ec8e](https://github.com/mozilla/fxa-auth-server/commit/9d5ec8e)), closes [#546](https://github.com/mozilla/fxa-auth-server/issues/546)
* **openid:** Generate openid keys on npm postinstall to file ([5f15afa](https://github.com/mozilla/fxa-auth-server/commit/5f15afa))
* **patcher:** Fix patcher with no pre-loaded clients ([dcc47b9](https://github.com/mozilla/fxa-auth-server/commit/dcc47b9))
* **pkce:** Don't require PKCE in the direct grant flow. (#566) r=@vladikoff ([d70fe6d](https://github.com/mozilla/fxa-auth-server/commit/d70fe6d)), closes [#566](https://github.com/mozilla/fxa-auth-server/issues/566) [#559](https://github.com/mozilla/fxa-auth-server/issues/559)
* **pkce:** match pkce implementation to specifications (#498) r=rfk ([cf1c836](https://github.com/mozilla/fxa-auth-server/commit/cf1c836)), closes [#498](https://github.com/mozilla/fxa-auth-server/issues/498) [#495](https://github.com/mozilla/fxa-auth-server/issues/495)
* **profile:** remove the `profileChangedAt` column on tokens table ([5e87bce](https://github.com/mozilla/fxa-auth-server/commit/5e87bce))
* **purge:** add purgeExpiredTokensById to select, then delete by primary key (#580); r=rfk ([adfff65](https://github.com/mozilla/fxa-auth-server/commit/adfff65)), closes [#580](https://github.com/mozilla/fxa-auth-server/issues/580)
* **purge-expired:** accept a list of pocket-id's ([1c843a9](https://github.com/mozilla/fxa-auth-server/commit/1c843a9))
* **purge-expired:** log uncaughtException; minimum log level of info ([264271e](https://github.com/mozilla/fxa-auth-server/commit/264271e))
* **purge-expired:** moar logging ([80c360e](https://github.com/mozilla/fxa-auth-server/commit/80c360e))
* **purge-expired:** Promise.delay takes milliseconds; allow subsecond delay ([10c6103](https://github.com/mozilla/fxa-auth-server/commit/10c6103))
* **purge-expired:** set db.autoUpdateClients config to false ([bc66fc3](https://github.com/mozilla/fxa-auth-server/commit/bc66fc3))
* **purge-expired:** use db.getClient() to check for unknown clientId ([c33f1d9](https://github.com/mozilla/fxa-auth-server/commit/c33f1d9))
* **route:** make email false by default (#533) r=@rfk ([aa68fb9](https://github.com/mozilla/fxa-auth-server/commit/aa68fb9)), closes [#533](https://github.com/mozilla/fxa-auth-server/issues/533)
* **scopes:** Document scope-handling rules, use shared code to enforce them. (#551); r=vbudhr ([237886d](https://github.com/mozilla/fxa-auth-server/commit/237886d)), closes [#551](https://github.com/mozilla/fxa-auth-server/issues/551)
* **scopes:** Dont treat `foo:write` as a sub-scope of `foo`. ([b4b30c2](https://github.com/mozilla/fxa-auth-server/commit/b4b30c2))
* **scripts:** Fix varname typo in test runner script. (#535) ([02804a8](https://github.com/mozilla/fxa-auth-server/commit/02804a8)), closes [#535](https://github.com/mozilla/fxa-auth-server/issues/535)
* **scripts:** Use pure JS module to generate RSA keypairs (#439) r=vladikoff ([3380e1c](https://github.com/mozilla/fxa-auth-server/commit/3380e1c)), closes [#439](https://github.com/mozilla/fxa-auth-server/issues/439)
* **security:** enable x-content-type-options nosniff ([5ea5001](https://github.com/mozilla/fxa-auth-server/commit/5ea5001))
* **security:** enable X-XSS-Protection 1; mode=block ([52ca1e5](https://github.com/mozilla/fxa-auth-server/commit/52ca1e5))
* **security:** set x-frame-options deny ([21ea05d](https://github.com/mozilla/fxa-auth-server/commit/21ea05d))
* **server:** exit if db patch level is wrong ([78d6382](https://github.com/mozilla/fxa-auth-server/commit/78d6382))
* **shrinkwrap:** restore deleted npm-shrinkwrap.json ([6383481](https://github.com/mozilla/fxa-auth-server/commit/6383481))
* **spelling:** minor spelling fix in tests (#403) r=vladikoff ([d4ff105](https://github.com/mozilla/fxa-auth-server/commit/d4ff105)), closes [#403](https://github.com/mozilla/fxa-auth-server/issues/403)
* **sql:** fix the schema issue with the trailing comma  ([069caeb](https://github.com/mozilla/fxa-auth-server/commit/069caeb)), closes [#299](https://github.com/mozilla/fxa-auth-server/issues/299)
* **sql:** remove references to the `whitelisted` column; this is now the `trusted` column ([6b4d1ec](https://github.com/mozilla/fxa-auth-server/commit/6b4d1ec))
* **sql:** undo 155d2ce; for mysql-patcher fix up that database ([eb9f40d](https://github.com/mozilla/fxa-auth-server/commit/eb9f40d)), closes [#301](https://github.com/mozilla/fxa-auth-server/issues/301)
* **test:** encrypt refresh_token on db query (#414) r=seanmonstar,vladikoff ([7f52d46](https://github.com/mozilla/fxa-auth-server/commit/7f52d46)), closes [#414](https://github.com/mozilla/fxa-auth-server/issues/414) [#413](https://github.com/mozilla/fxa-auth-server/issues/413)
* **test:** fix unhandled rejection error with memory db impl (#454) r=vladikoff ([c870eba](https://github.com/mozilla/fxa-auth-server/commit/c870eba)), closes [#454](https://github.com/mozilla/fxa-auth-server/issues/454)
* **tests:** check insert of utf8mb4 ([4e6a77a](https://github.com/mozilla/fxa-auth-server/commit/4e6a77a))
* **tests:** double before hook timeout for tests on slow machines ([2333416](https://github.com/mozilla/fxa-auth-server/commit/2333416))
* **tests:** mock outstanding error logs in test suite r=@vladikoff ([6a5d3ce](https://github.com/mozilla/fxa-auth-server/commit/6a5d3ce)), closes [#334](https://github.com/mozilla/fxa-auth-server/issues/334)
* **tests:** More reliable generation of RSA keys for tests ([981d0b7](https://github.com/mozilla/fxa-auth-server/commit/981d0b7))
* **tests:** Refactor use of process.exit() to be outside of code under test. ([47f4f17](https://github.com/mozilla/fxa-auth-server/commit/47f4f17))
* **tests:** remove assertions of profileChangedAt property ([60af54f](https://github.com/mozilla/fxa-auth-server/commit/60af54f))
* **tests:** sleep additional half second to adjust for mysql round of timestamp ([a02f516](https://github.com/mozilla/fxa-auth-server/commit/a02f516))
* **tests:** speed up and upgrade the test runner (#467) r=seanmonstar ([2e76c9e](https://github.com/mozilla/fxa-auth-server/commit/2e76c9e)), closes [#467](https://github.com/mozilla/fxa-auth-server/issues/467)
* **token:** disable expiration error ([c9547a8](https://github.com/mozilla/fxa-auth-server/commit/c9547a8))
* **tokens:** Added scripts that purge expired access tokens. ([10bbb24](https://github.com/mozilla/fxa-auth-server/commit/10bbb24))
* **tokens:** Avoid quadratic behaviour when listing active clients. (#9); r=vladikoff ([15c3065](https://github.com/mozilla/fxa-auth-server/commit/15c3065)), closes [#9](https://github.com/mozilla/fxa-auth-server/issues/9)
* **tokens:** Begin expiring access tokens beyond a configurable epoch. ([b346326](https://github.com/mozilla/fxa-auth-server/commit/b346326))
* **tokens:** invalidate refresh tokens on client-token DELETE action (#508) ([df0ca82](https://github.com/mozilla/fxa-auth-server/commit/df0ca82)), closes [#508](https://github.com/mozilla/fxa-auth-server/issues/508) [#507](https://github.com/mozilla/fxa-auth-server/issues/507)
* **tokens:** ttl parameter must be positive (#429) r=vladikoff ([1764d73](https://github.com/mozilla/fxa-auth-server/commit/1764d73)), closes [#429](https://github.com/mozilla/fxa-auth-server/issues/429)
* **travis:** build on node 0.10, 0.12, 4, no allowed failures ([6684e8c](https://github.com/mozilla/fxa-auth-server/commit/6684e8c))
* **travis:** install libgmp3-dev so optionaldep bigint will be built for browserid-crypto ([a64cb18](https://github.com/mozilla/fxa-auth-server/commit/a64cb18))
* **travis:** remove broken validate shrinkwrap ([1729764](https://github.com/mozilla/fxa-auth-server/commit/1729764))
* **travis:** run tests with 6 and 8 (#497) r=vladikoff ([a49b272](https://github.com/mozilla/fxa-auth-server/commit/a49b272)), closes [#497](https://github.com/mozilla/fxa-auth-server/issues/497)
* **travis:** test on node4/node6 with default npm & g++-4.8 ([b4e1dd8](https://github.com/mozilla/fxa-auth-server/commit/b4e1dd8))
* **validation:** Allow redirect uris with existing query params. (#548); r=philbooth ([b93e6a1](https://github.com/mozilla/fxa-auth-server/commit/b93e6a1)), closes [#548](https://github.com/mozilla/fxa-auth-server/issues/548)
* **validation:** Restrict characters allowed in 'scope' parameter. ([7dd2a39](https://github.com/mozilla/fxa-auth-server/commit/7dd2a39))
* **version:** use cwd and env var to get version (#452) r=vladikoff ([a3b1aa2](https://github.com/mozilla/fxa-auth-server/commit/a3b1aa2)), closes [#452](https://github.com/mozilla/fxa-auth-server/issues/452)
* **version:** use explicit path with git-config ([e0af8bc](https://github.com/mozilla/fxa-auth-server/commit/e0af8bc))

### chore

* **api:** remove metrics context data from deprecated endpoints ([d884148](https://github.com/mozilla/fxa-auth-server/commit/d884148)), closes [#2496](https://github.com/mozilla/fxa-auth-server/issues/2496)
* **awsbox:** remove unused awsbox ([f053c9f](https://github.com/mozilla/fxa-auth-server/commit/f053c9f))
* **build:** Bump eslint-config-fxa to latest version ([fe45e0b](https://github.com/mozilla/fxa-auth-server/commit/fe45e0b))
* **build:** create changelogs each release ([16f1f5b](https://github.com/mozilla/fxa-auth-server/commit/16f1f5b)), closes [#158](https://github.com/mozilla/fxa-auth-server/issues/158)
* **build:** switch to grunt-nsp ([ac31672](https://github.com/mozilla/fxa-auth-server/commit/ac31672))
* **ci:** drop node 4 as a supported env (#478) ([176c828](https://github.com/mozilla/fxa-auth-server/commit/176c828)), closes [#478](https://github.com/mozilla/fxa-auth-server/issues/478)
* **clients:** add credentials for FF/FFOS/Fennec/FxA clients in dev ([b501abe](https://github.com/mozilla/fxa-auth-server/commit/b501abe))
* **clients:** remove deprecated 'whitelisted' column from clients table. ([cf16f8a](https://github.com/mozilla/fxa-auth-server/commit/cf16f8a))
* **clients:** rename "whitelisted" property to "trusted". ([b8927a8](https://github.com/mozilla/fxa-auth-server/commit/b8927a8))
* **config:** add local loop dev credentials ([70cc480](https://github.com/mozilla/fxa-auth-server/commit/70cc480))
* **config:** add Notes trailing slash to redirect in dev.json (#536) ([e8bf2e5](https://github.com/mozilla/fxa-auth-server/commit/e8bf2e5)), closes [#536](https://github.com/mozilla/fxa-auth-server/issues/536)
* **config:** add oauth console into dev config ([14d7bab](https://github.com/mozilla/fxa-auth-server/commit/14d7bab))
* **config:** remove duplicate 'canGrant' field in config file ([259da3d](https://github.com/mozilla/fxa-auth-server/commit/259da3d))
* **config:** Update convict and switch on strict validation. ([1f49ad4](https://github.com/mozilla/fxa-auth-server/commit/1f49ad4))
* **db:** Add db migration to revert change that couldn't go to production. ([9382239](https://github.com/mozilla/fxa-auth-server/commit/9382239))
* **dep:** replaced bidcrypto dep with fxa-jwtool ([7d71239](https://github.com/mozilla/fxa-auth-server/commit/7d71239))
* **dependencies:** bump hapi version ([13c2d57](https://github.com/mozilla/fxa-auth-server/commit/13c2d57))
* **dependencies:** dependency upgrades ([4430228](https://github.com/mozilla/fxa-auth-server/commit/4430228))
* **dependencies:** update 'jwcrypto' dependency to 'browserid-crypto' ([b9bf102](https://github.com/mozilla/fxa-auth-server/commit/b9bf102)), closes [#151](https://github.com/mozilla/fxa-auth-server/issues/151)
* **dependencies:** update convict ([8dfa52f](https://github.com/mozilla/fxa-auth-server/commit/8dfa52f))
* **dependencies:** update most dependencies ([ad61ecb](https://github.com/mozilla/fxa-auth-server/commit/ad61ecb))
* **dependencies:** updating deps ([e412925](https://github.com/mozilla/fxa-auth-server/commit/e412925))
* **dependencies:** upgrade mozlog to 2.0.3 ([262bbc9](https://github.com/mozilla/fxa-auth-server/commit/262bbc9))
* **deps:** Generate shrinkwrap for latest dependency updates ([84e69b5](https://github.com/mozilla/fxa-auth-server/commit/84e69b5))
* **deps:** update deps, fix nsp (#517) r=@philbooth ([9f12267](https://github.com/mozilla/fxa-auth-server/commit/9f12267)), closes [#517](https://github.com/mozilla/fxa-auth-server/issues/517)
* **deps:** Update hapi dependency. (#457), r=@vbudhram ([24a570f](https://github.com/mozilla/fxa-auth-server/commit/24a570f)), closes [#457](https://github.com/mozilla/fxa-auth-server/issues/457)
* **deps:** Update hapi to latest version (#482) r=vladikoff ([6b2810e](https://github.com/mozilla/fxa-auth-server/commit/6b2810e)), closes [#482](https://github.com/mozilla/fxa-auth-server/issues/482)
* **deps:** Update hapi to v16.6.3 (#526) ([78c88ad](https://github.com/mozilla/fxa-auth-server/commit/78c88ad)), closes [#526](https://github.com/mozilla/fxa-auth-server/issues/526)
* **deps:** Update request package to latest version (#407) r=vladikoff ([b8ef1d7](https://github.com/mozilla/fxa-auth-server/commit/b8ef1d7)), closes [#407](https://github.com/mozilla/fxa-auth-server/issues/407)
* **dev:** add 321Done untrusted client ([a291205](https://github.com/mozilla/fxa-auth-server/commit/a291205))
* **dev:** add Firefox Notes Web Extension client to development config ([3960e5f](https://github.com/mozilla/fxa-auth-server/commit/3960e5f))
* **dev:** add Notes supprot scope in dev (#492) ([85af2a2](https://github.com/mozilla/fxa-auth-server/commit/85af2a2)), closes [#492](https://github.com/mozilla/fxa-auth-server/issues/492)
* **docker:** remove old docker self-host files ([9f5247f](https://github.com/mozilla/fxa-auth-server/commit/9f5247f))
* **docker:** Update to node 6.11.5 (#494) ([6eb07cf](https://github.com/mozilla/fxa-auth-server/commit/6eb07cf)), closes [#494](https://github.com/mozilla/fxa-auth-server/issues/494)
* **docker:** Use official node image & update to Node.js v4.8.2 (#462) r=vladikoff ([b1924b0](https://github.com/mozilla/fxa-auth-server/commit/b1924b0)), closes [#462](https://github.com/mozilla/fxa-auth-server/issues/462)
* **docs:** Add a comment about privKey/pubKey confusion in gen_keys ([d2edd4b](https://github.com/mozilla/fxa-auth-server/commit/d2edd4b))
* **docs:** add a note about dev envs ([0663c19](https://github.com/mozilla/fxa-auth-server/commit/0663c19)), closes [#148](https://github.com/mozilla/fxa-auth-server/issues/148)
* **docs:** add CircleCI badge to readme ([acff566](https://github.com/mozilla/fxa-auth-server/commit/acff566))
* **docs:** move self-host docker file ([2180f92](https://github.com/mozilla/fxa-auth-server/commit/2180f92))
* **docs:** remove older Docker files (#426) ([370c898](https://github.com/mozilla/fxa-auth-server/commit/370c898)), closes [#426](https://github.com/mozilla/fxa-auth-server/issues/426)
* **grunt:** make 'grunt release' generate changelog also ([87d5861](https://github.com/mozilla/fxa-auth-server/commit/87d5861))
* **license:** Update license to be SPDX compliant ([ff83ec2](https://github.com/mozilla/fxa-auth-server/commit/ff83ec2))
* **lint:** add ESLint ([1531061](https://github.com/mozilla/fxa-auth-server/commit/1531061)), closes [#274](https://github.com/mozilla/fxa-auth-server/issues/274)
* **logging:** Log additional details for debugging expired tokens ([22cf3ab](https://github.com/mozilla/fxa-auth-server/commit/22cf3ab))
* **npm:** update to npm5 (#522) r=@vbudhram ([3783605](https://github.com/mozilla/fxa-auth-server/commit/3783605)), closes [#522](https://github.com/mozilla/fxa-auth-server/issues/522)
* **package:** npm shrinkwrap ([8ba20b0](https://github.com/mozilla/fxa-auth-server/commit/8ba20b0))
* **package:** pin blanket to 1.1.6 ([072385b](https://github.com/mozilla/fxa-auth-server/commit/072385b))
* **package:** remove main from package.json ([ebc60a5](https://github.com/mozilla/fxa-auth-server/commit/ebc60a5)), closes [#206](https://github.com/mozilla/fxa-auth-server/issues/206)
* **release:** add tasks "grunt version" and "grunt version:patch" to create release tags ([1be1380](https://github.com/mozilla/fxa-auth-server/commit/1be1380))
* **release:** use CHANGELOG.md instead of CHANGELOG during bump ([520b39c](https://github.com/mozilla/fxa-auth-server/commit/520b39c))
* **tests:** remove weird mocking magic ([47389fa](https://github.com/mozilla/fxa-auth-server/commit/47389fa))
* **tests:** Uniformly use promises rather than done() callback. ([2a4731f](https://github.com/mozilla/fxa-auth-server/commit/2a4731f))
* **tokens:** add a comment about why we're inserting an empty string for email ([eed414b](https://github.com/mozilla/fxa-auth-server/commit/eed414b))
* **travis:** drop node 0.12 support ([b4eba46](https://github.com/mozilla/fxa-auth-server/commit/b4eba46))
* **travis:** Only install libgmp3-dev on Travis ([cfafb19](https://github.com/mozilla/fxa-auth-server/commit/cfafb19))
* **travis:** Tell Travis to use #fxa-bots ([17134db](https://github.com/mozilla/fxa-auth-server/commit/17134db))
* **travis:** use npm@2 for more stable installs ([3c3e127](https://github.com/mozilla/fxa-auth-server/commit/3c3e127))
* **version:** add /__version__ route with source repo ([37a08f2](https://github.com/mozilla/fxa-auth-server/commit/37a08f2))
* **version:** generate legacy-format output for ./config/version.json ([51b5f3b](https://github.com/mozilla/fxa-auth-server/commit/51b5f3b))

### docs

* **api:** Update `email` behavior for GET /v1/authorization. ([755ec9a](https://github.com/mozilla/fxa-auth-server/commit/755ec9a))
* **authorization:** Document email param in GET /authorization ([fbf1eb7](https://github.com/mozilla/fxa-auth-server/commit/fbf1eb7))
* **service-clients:** Document Service Clients, JKUs, and JWTs ([d2f1ef3](https://github.com/mozilla/fxa-auth-server/commit/d2f1ef3)), closes [#329](https://github.com/mozilla/fxa-auth-server/issues/329)
* **service-clients:** Document Service Clients, JKUs, and JWTs ([799f0e2](https://github.com/mozilla/fxa-auth-server/commit/799f0e2)), closes [#329](https://github.com/mozilla/fxa-auth-server/issues/329)
* **verify:** fix misnamed 'scopes' response property ([b5728cf](https://github.com/mozilla/fxa-auth-server/commit/b5728cf)), closes [#261](https://github.com/mozilla/fxa-auth-server/issues/261)
* **workflow:** fixes workflow typo ([318d9e1](https://github.com/mozilla/fxa-auth-server/commit/318d9e1))

### Features

* **2fa:** check acr values during authorization flow ([c20682a](https://github.com/mozilla/fxa-auth-server/commit/c20682a))
* **amr:** Report `amr` and `acr` claims in the id_token. (#530); r=vbudhram ([8181f7f](https://github.com/mozilla/fxa-auth-server/commit/8181f7f)), closes [#530](https://github.com/mozilla/fxa-auth-server/issues/530)
* **api:** Add `action=force_auth` to GET /v1/authorization. ([33603bd](https://github.com/mozilla/fxa-auth-server/commit/33603bd)), closes [#190](https://github.com/mozilla/fxa-auth-server/issues/190)
* **api:** add `auth_at` to token response schema. ([bc8454d](https://github.com/mozilla/fxa-auth-server/commit/bc8454d)), closes [#181](https://github.com/mozilla/fxa-auth-server/issues/181)
* **api:** add ttl parameter to POST /authorization ([36087fe](https://github.com/mozilla/fxa-auth-server/commit/36087fe))
* **api:** allow destroying token without client_secret ([7b4d01f](https://github.com/mozilla/fxa-auth-server/commit/7b4d01f))
* **auth:** Accept client credentials in the Authorization header. (#514); r=philbooth ([1c50807](https://github.com/mozilla/fxa-auth-server/commit/1c50807)), closes [#514](https://github.com/mozilla/fxa-auth-server/issues/514)
* **auth:** redirect to content-server oauth root by default ([34ad867](https://github.com/mozilla/fxa-auth-server/commit/34ad867)), closes [#245](https://github.com/mozilla/fxa-auth-server/issues/245)
* **authorization:** add uri validation on the authorization endpoint (#428) r=jrgm,seanmonstar ([fcc0b52](https://github.com/mozilla/fxa-auth-server/commit/fcc0b52)), closes [#428](https://github.com/mozilla/fxa-auth-server/issues/428) [#387](https://github.com/mozilla/fxa-auth-server/issues/387) [#388](https://github.com/mozilla/fxa-auth-server/issues/388)
* **authorization:** Directly return `code` in authorization response. (#541); r=philbooth ([7ad1e56](https://github.com/mozilla/fxa-auth-server/commit/7ad1e56)), closes [#541](https://github.com/mozilla/fxa-auth-server/issues/541)
* **authorization:** exit early if assertion invalid returns first ([5a27ee6](https://github.com/mozilla/fxa-auth-server/commit/5a27ee6))
* **authorization:** Require tokenVerified=true for key-bearing scopes. (#561) r=@vladikoff ([f9ad63e](https://github.com/mozilla/fxa-auth-server/commit/f9ad63e)), closes [#561](https://github.com/mozilla/fxa-auth-server/issues/561) [/github.com/mozilla-services/tokenserver/blob/master/tokenserver/views.py#L140](https://github.com//github.com/mozilla-services/tokenserver/blob/master/tokenserver/views.py/issues/L140)
* **ci:** move to CircleCI 2 (#554) r=@jbuck ([97e4f62](https://github.com/mozilla/fxa-auth-server/commit/97e4f62)), closes [#554](https://github.com/mozilla/fxa-auth-server/issues/554)
* **clients:** add `terms_uri` and `privacy_uri` properties to clients. ([51ae904](https://github.com/mozilla/fxa-auth-server/commit/51ae904))
* **clients:** add notion of Service Clients in config ([8cfdffe](https://github.com/mozilla/fxa-auth-server/commit/8cfdffe)), closes [#327](https://github.com/mozilla/fxa-auth-server/issues/327)
* **clients:** Added initial support for using previous client secret ([4f9df20](https://github.com/mozilla/fxa-auth-server/commit/4f9df20))
* **clients:** client registration apis ([1a80294](https://github.com/mozilla/fxa-auth-server/commit/1a80294)), closes [#60](https://github.com/mozilla/fxa-auth-server/issues/60)
* **clients:** move client management api to a separate port ([07a61af](https://github.com/mozilla/fxa-auth-server/commit/07a61af))
* **clients:** remove obsolete generate-client.js script ([62ab0ad](https://github.com/mozilla/fxa-auth-server/commit/62ab0ad)), closes [#231](https://github.com/mozilla/fxa-auth-server/issues/231)
* **clients:** report `trusted` property in GET /client/:id ([c58d237](https://github.com/mozilla/fxa-auth-server/commit/c58d237))
* **codes:** Delete authorization codes when revoking client access. (#578); r=philbooth ([b905b7c](https://github.com/mozilla/fxa-auth-server/commit/b905b7c)), closes [#578](https://github.com/mozilla/fxa-auth-server/issues/578)
* **config:** add browserid pool maxSockets option ([0bb40ba](https://github.com/mozilla/fxa-auth-server/commit/0bb40ba))
* **config:** add mysql pool conectionLimit option ([ca220ae](https://github.com/mozilla/fxa-auth-server/commit/ca220ae))
* **db:** add basic migration infrastructure to mysql backend ([012e605](https://github.com/mozilla/fxa-auth-server/commit/012e605)), closes [#183](https://github.com/mozilla/fxa-auth-server/issues/183)
* **db:** remove clients.secret column ([0e39d1e](https://github.com/mozilla/fxa-auth-server/commit/0e39d1e)), closes [#323](https://github.com/mozilla/fxa-auth-server/issues/323)
* **deps:** update server dependencies ([80ac3cf](https://github.com/mozilla/fxa-auth-server/commit/80ac3cf))
* **deps:** update to bluebird 3 ([8f4c664](https://github.com/mozilla/fxa-auth-server/commit/8f4c664)), closes [#570](https://github.com/mozilla/fxa-auth-server/issues/570)
* **developers:** adds support for oauth developers ([abe0e52](https://github.com/mozilla/fxa-auth-server/commit/abe0e52))
* **docker:** Add CloudOps Dockerfile & CircleCI build instructions ([a80b4b4](https://github.com/mozilla/fxa-auth-server/commit/a80b4b4))
* **docker:** Additional Dockerfile for self-hosting ([83a8b6c](https://github.com/mozilla/fxa-auth-server/commit/83a8b6c))
* **docker:** Dockerfile and README update for basic docker development workflow ([342d87b](https://github.com/mozilla/fxa-auth-server/commit/342d87b))
* **docker:** Shrink Docker image size (#438) r=vladikoff ([13d13b9](https://github.com/mozilla/fxa-auth-server/commit/13d13b9)), closes [#438](https://github.com/mozilla/fxa-auth-server/issues/438)
* **docker:** support feature branches (#464) r=jrgm ([f94fd61](https://github.com/mozilla/fxa-auth-server/commit/f94fd61)), closes [#464](https://github.com/mozilla/fxa-auth-server/issues/464)
* **email-first:** Add support for the email-first flow. (#540); r=philbooth,rfk ([cb11145](https://github.com/mozilla/fxa-auth-server/commit/cb11145)), closes [#540](https://github.com/mozilla/fxa-auth-server/issues/540) [#539](https://github.com/mozilla/fxa-auth-server/issues/539)
* **error:** add info property with link to docs ([681044c](https://github.com/mozilla/fxa-auth-server/commit/681044c))
* **hpkp:** Add the hpkp headers to all requests (#416) r=vladikoff ([6b8a8c8](https://github.com/mozilla/fxa-auth-server/commit/6b8a8c8)), closes [#416](https://github.com/mozilla/fxa-auth-server/issues/416)
* **keys:** Add created-at timestamp to our public keys. (#453); r=seanmonstar,vladikoff ([511d9a6](https://github.com/mozilla/fxa-auth-server/commit/511d9a6)), closes [#453](https://github.com/mozilla/fxa-auth-server/issues/453)
* **keys:** add key-data docs, move client_id into payload (#491); r=rfk ([a9152c3](https://github.com/mozilla/fxa-auth-server/commit/a9152c3)), closes [#491](https://github.com/mozilla/fxa-auth-server/issues/491)
* **keys:** add keys_jwe support (#486) r=rfk ([6a4efd1](https://github.com/mozilla/fxa-auth-server/commit/6a4efd1)), closes [#486](https://github.com/mozilla/fxa-auth-server/issues/486) [#484](https://github.com/mozilla/fxa-auth-server/issues/484)
* **keys:** Check lastAuthAt freshness when fetching key data. (#502) r=@vladikoff ([855adee](https://github.com/mozilla/fxa-auth-server/commit/855adee)), closes [#502](https://github.com/mozilla/fxa-auth-server/issues/502)
* **keys:** Check lastAuthAt freshness when fetching key data. (#506) r=@vladikoff ([e0de2f3](https://github.com/mozilla/fxa-auth-server/commit/e0de2f3)), closes [#506](https://github.com/mozilla/fxa-auth-server/issues/506)
* **lb:** Add `__lbheartbeat__` endpoint (#458), r=@jbuck ([c387907](https://github.com/mozilla/fxa-auth-server/commit/c387907)), closes [#458](https://github.com/mozilla/fxa-auth-server/issues/458)
* **logging:** add log of time taken in authorization endpoint ([02ec0d2](https://github.com/mozilla/fxa-auth-server/commit/02ec0d2))
* **logging:** add log when mysql pool enqueues ([461b5c1](https://github.com/mozilla/fxa-auth-server/commit/461b5c1))
* **logging:** add method, payload, and auth to summary ([df57e23](https://github.com/mozilla/fxa-auth-server/commit/df57e23)), closes [#174](https://github.com/mozilla/fxa-auth-server/issues/174)
* **logging:** log details when generating code ([81933f7](https://github.com/mozilla/fxa-auth-server/commit/81933f7))
* **logging:** switch logging to mozlog ([ec0f5db](https://github.com/mozilla/fxa-auth-server/commit/ec0f5db)), closes [#156](https://github.com/mozilla/fxa-auth-server/issues/156)
* **logs:** add sentry support (#499), r=@vbudhram ([ef34859](https://github.com/mozilla/fxa-auth-server/commit/ef34859)), closes [#499](https://github.com/mozilla/fxa-auth-server/issues/499)
* **metrics:** add code and config for email service notification queue ([ccd5556](https://github.com/mozilla/fxa-auth-server/commit/ccd5556)), closes [#2633](https://github.com/mozilla/fxa-auth-server/issues/2633)
* **monorepo:** Move everything into a subdirectory. ([8453f6e](https://github.com/mozilla/fxa-auth-server/commit/8453f6e))
* **node:** update to node 8 (#544) r=@jrgm ([e9b08ae](https://github.com/mozilla/fxa-auth-server/commit/e9b08ae)), closes [#544](https://github.com/mozilla/fxa-auth-server/issues/544)
* **node:** upgrade to node 6 ([57c61ab](https://github.com/mozilla/fxa-auth-server/commit/57c61ab))
* **oauth:** add methods to support oauth client management (#405) r=seanmonstar ([2748510](https://github.com/mozilla/fxa-auth-server/commit/2748510)), closes [#405](https://github.com/mozilla/fxa-auth-server/issues/405)
* **oauth:** make server compatible with AppAuth (#534) r=@rfk ([ff9e422](https://github.com/mozilla/fxa-auth-server/commit/ff9e422)), closes [#534](https://github.com/mozilla/fxa-auth-server/issues/534)
* **oauth:** Track last time refreshToken was used (#412) r=vladikoff,seanmonstar ([25c455a](https://github.com/mozilla/fxa-auth-server/commit/25c455a)), closes [#412](https://github.com/mozilla/fxa-auth-server/issues/412) [#275](https://github.com/mozilla/fxa-auth-server/issues/275)
* **openid:** add initial OpenID Connect support ([93f8758](https://github.com/mozilla/fxa-auth-server/commit/93f8758)), closes [#362](https://github.com/mozilla/fxa-auth-server/issues/362)
* **openid:** add profileChangedAt to claims (#607), r=@rfk ([f6e93eb](https://github.com/mozilla/fxa-auth-server/commit/f6e93eb)), closes [#607](https://github.com/mozilla/fxa-auth-server/issues/607)
* **openid:** Add support for OIDC `login_hint` query param. ([200ce43](https://github.com/mozilla/fxa-auth-server/commit/200ce43))
* **openid:** add the openid connect `at_hash` value (#598), r=@rfk ([d08310e](https://github.com/mozilla/fxa-auth-server/commit/d08310e)), closes [#598](https://github.com/mozilla/fxa-auth-server/issues/598)
* **openid:** Allow untrusted reliers to request `openid` scope. (#516), r=@vbudhram ([f764dc8](https://github.com/mozilla/fxa-auth-server/commit/f764dc8)), closes [#516](https://github.com/mozilla/fxa-auth-server/issues/516)
* **pkce:** add ability for PKCE clients to use refresh_tokens (#476) r=seanmonstar ([7b401eb](https://github.com/mozilla/fxa-auth-server/commit/7b401eb)), closes [#476](https://github.com/mozilla/fxa-auth-server/issues/476) [#472](https://github.com/mozilla/fxa-auth-server/issues/472)
* **pkce:** add PKCE support to the oauth server (#466) r=seanmonstar ([ed59c0e](https://github.com/mozilla/fxa-auth-server/commit/ed59c0e)), closes [#466](https://github.com/mozilla/fxa-auth-server/issues/466)
* **refresh_tokens:** add refresh_tokens to /token endpoint ([16e787f](https://github.com/mozilla/fxa-auth-server/commit/16e787f)), closes [#209](https://github.com/mozilla/fxa-auth-server/issues/209)
* **scopes:** add key-data and scope support (#487) r=rfk ([f3fcae5](https://github.com/mozilla/fxa-auth-server/commit/f3fcae5)), closes [#487](https://github.com/mozilla/fxa-auth-server/issues/487) [#483](https://github.com/mozilla/fxa-auth-server/issues/483)
* **scopes:** allow https:// scopes (#490); r=rfk ([f892bcb](https://github.com/mozilla/fxa-auth-server/commit/f892bcb)), closes [#490](https://github.com/mozilla/fxa-auth-server/issues/490) [#489](https://github.com/mozilla/fxa-auth-server/issues/489)
* **scripts:** Add script to generate an oauth client ([f21f657](https://github.com/mozilla/fxa-auth-server/commit/f21f657))
* **server:** set HSTS header for 180 days ([d43accb](https://github.com/mozilla/fxa-auth-server/commit/d43accb))
* **server:** update to Hapi 17 ([0ebfebe](https://github.com/mozilla/fxa-auth-server/commit/0ebfebe))
* **shared:** add new locales ([d6e88df](https://github.com/mozilla/fxa-auth-server/commit/d6e88df))
* **sync:** add local test client for sync (#549) ([61ed2e7](https://github.com/mozilla/fxa-auth-server/commit/61ed2e7)), closes [#549](https://github.com/mozilla/fxa-auth-server/issues/549)
* **sync:** add oldsync scope (#550) r=@rfk ([f2e7bb4](https://github.com/mozilla/fxa-auth-server/commit/f2e7bb4)), closes [#550](https://github.com/mozilla/fxa-auth-server/issues/550)
* **token:** reject expired tokens ([4f519ca](https://github.com/mozilla/fxa-auth-server/commit/4f519ca)), closes [#365](https://github.com/mozilla/fxa-auth-server/issues/365)
* **tokens:** add support for password change and reset event (#485) r=rfk ([f5873f9](https://github.com/mozilla/fxa-auth-server/commit/f5873f9)), closes [#485](https://github.com/mozilla/fxa-auth-server/issues/485) [#481](https://github.com/mozilla/fxa-auth-server/issues/481)
* **tokens:** allow using JWT grants from Service Clients ([55f88a9](https://github.com/mozilla/fxa-auth-server/commit/55f88a9)), closes [#328](https://github.com/mozilla/fxa-auth-server/issues/328)
* **tokens:** allow using JWT grants from Service Clients ([0a0e303](https://github.com/mozilla/fxa-auth-server/commit/0a0e303)), closes [#328](https://github.com/mozilla/fxa-auth-server/issues/328)
* **untrusted-clients:** restrict scopes that untrusted clients can request ([8fd228a](https://github.com/mozilla/fxa-auth-server/commit/8fd228a)), closes [#243](https://github.com/mozilla/fxa-auth-server/issues/243)
* **verify:** add opt out parameter to verify endpoint ([e4c54ff](https://github.com/mozilla/fxa-auth-server/commit/e4c54ff)), closes [#358](https://github.com/mozilla/fxa-auth-server/issues/358)
* **verify:** added 'client' to /verify response ([4c57551](https://github.com/mozilla/fxa-auth-server/commit/4c57551)), closes [#149](https://github.com/mozilla/fxa-auth-server/issues/149)

### JsonFormatter

* outputs JSON in same format as fxa-auth-server ([c89ca92](https://github.com/mozilla/fxa-auth-server/commit/c89ca92))

### Refactor

* **client:** scope added in memory and sql (#445) r=vladikoff ([4efc383](https://github.com/mozilla/fxa-auth-server/commit/4efc383)), closes [#445](https://github.com/mozilla/fxa-auth-server/issues/445) [#431](https://github.com/mozilla/fxa-auth-server/issues/431)
* **clients:** remove terms and privacy uris ([5c1e0be](https://github.com/mozilla/fxa-auth-server/commit/5c1e0be)), closes [#406](https://github.com/mozilla/fxa-auth-server/issues/406)
* **config:** Use human-readable duration values in config ([20aa8fa](https://github.com/mozilla/fxa-auth-server/commit/20aa8fa))
* **db:** add hashedSecret column to clients ([9ceaf1f](https://github.com/mozilla/fxa-auth-server/commit/9ceaf1f)), closes [#155](https://github.com/mozilla/fxa-auth-server/issues/155)
* **db:** clients.secret to clients.hashedSecret, remove clients.whitelisted ([155d2ce](https://github.com/mozilla/fxa-auth-server/commit/155d2ce)), closes [#155](https://github.com/mozilla/fxa-auth-server/issues/155) [#267](https://github.com/mozilla/fxa-auth-server/issues/267)
* **email:** Fixes #352 Remove ability to fetch email address  (#543) r=@shane-tomlinson ([068bd4b](https://github.com/mozilla/fxa-auth-server/commit/068bd4b)), closes [#352](https://github.com/mozilla/fxa-auth-server/issues/352) [#543](https://github.com/mozilla/fxa-auth-server/issues/543)
* **keys:** rename keyMaterial, timestamp to keyRotationSecret, k… (#500) r=@rfk ([48ec2a3](https://github.com/mozilla/fxa-auth-server/commit/48ec2a3)), closes [#500](https://github.com/mozilla/fxa-auth-server/issues/500)
* **lint:** remove jscs, update eslint rules (#477), r=@vbudhram ([8bc148a](https://github.com/mozilla/fxa-auth-server/commit/8bc148a)), closes [#477](https://github.com/mozilla/fxa-auth-server/issues/477)

### Reverts

* **keys:** Check lastAuthAt freshness when fetching key data ([5d772f6](https://github.com/mozilla/fxa-auth-server/commit/5d772f6))
* **service-tokens): Revert "docs(service-clients:** Document Service Clients, JKUs, and JWTs" ([6be9ac2](https://github.com/mozilla/fxa-auth-server/commit/6be9ac2))
* **service-tokens): Revert "feat(tokens:** allow using JWT grants from Service Clients" ([d3cc78a](https://github.com/mozilla/fxa-auth-server/commit/d3cc78a))
* **tokens:** dont reject expired tokens, again ([e8b563e](https://github.com/mozilla/fxa-auth-server/commit/e8b563e))

### test

* **api:** rename assertRequestParam to assertInvalidRequestParam ([3f00eb3](https://github.com/mozilla/fxa-auth-server/commit/3f00eb3)), closes [#280](https://github.com/mozilla/fxa-auth-server/issues/280)
* **db:** fixing db.removeUser tests for mysql ([94f96bf](https://github.com/mozilla/fxa-auth-server/commit/94f96bf))


### BREAKING CHANGES

* [object Object]
* [object Object]
* [object Object]



<a name="1.124.0"></a>
# [1.124.0](https://github.com/mozilla/fxa-auth-server/compare/v1.123.2...v1.124.0) (2018-10-30)


### Bug Fixes

* **2fa:** Allow an explicit `null` value for `acr_values` param. ([47f4c61](https://github.com/mozilla/fxa-auth-server/commit/47f4c61))
* **api:** accept and ignore client_secret param in /destroy ([c797ed2](https://github.com/mozilla/fxa-auth-server/commit/c797ed2))
* **api:** allow application/x-form-urlencoded ([6cc91e2](https://github.com/mozilla/fxa-auth-server/commit/6cc91e2))
* **api:** Change InvalidAssertions error code to  401 ([2781b3a](https://github.com/mozilla/fxa-auth-server/commit/2781b3a))
* **api:** clean up response of client-tokens delete endpoint (#3) (#449); r=rfk ([9c63273](https://github.com/mozilla/fxa-auth-server/commit/9c63273)), closes [#3](https://github.com/mozilla/fxa-auth-server/issues/3) [#449](https://github.com/mozilla/fxa-auth-server/issues/449)
* **api:** Correct the error codes changed in 2781b3a ([d0dba7c](https://github.com/mozilla/fxa-auth-server/commit/d0dba7c))
* **api:** ensure /destroy endpoint returns an empty object in response body. ([6efd47d](https://github.com/mozilla/fxa-auth-server/commit/6efd47d))
* **api:** fail on invalid action parameters ([0c73ae7](https://github.com/mozilla/fxa-auth-server/commit/0c73ae7))
* **api:** reject requests with bad content-types ([2667228](https://github.com/mozilla/fxa-auth-server/commit/2667228)), closes [#199](https://github.com/mozilla/fxa-auth-server/issues/199)
* **api:** reject requests with invalid parameters ([3b4fa24](https://github.com/mozilla/fxa-auth-server/commit/3b4fa24)), closes [#210](https://github.com/mozilla/fxa-auth-server/issues/210)
* **api:** remove stray payload restriction from authorization route ([e0d5368](https://github.com/mozilla/fxa-auth-server/commit/e0d5368))
* **api:** set update to return an empty object ([6f334c6](https://github.com/mozilla/fxa-auth-server/commit/6f334c6))
* **api:** tolerate an empty client_secret in /destroy ([25a4d30](https://github.com/mozilla/fxa-auth-server/commit/25a4d30))
* **api:** use invalidRequestParameter instead of invalidRedirect for invalid redirect acti ([55eff2d](https://github.com/mozilla/fxa-auth-server/commit/55eff2d))
* **authorization:** allow empty scope with implicit grant ([1d6ac8e](https://github.com/mozilla/fxa-auth-server/commit/1d6ac8e)), closes [#315](https://github.com/mozilla/fxa-auth-server/issues/315)
* **authorization:** Correctly handle non-existing URL scopes during authorization. (#594) r=@vladiko ([21654a3](https://github.com/mozilla/fxa-auth-server/commit/21654a3)), closes [#594](https://github.com/mozilla/fxa-auth-server/issues/594) [#593](https://github.com/mozilla/fxa-auth-server/issues/593)
* **authorization:** handle action parameter in GET/authorization ([cfa6d97](https://github.com/mozilla/fxa-auth-server/commit/cfa6d97))
* **buffer:** #527 Migrate deprecated buffer calls (#528) r=@vladikoff ([fd85207](https://github.com/mozilla/fxa-auth-server/commit/fd85207)), closes [#527](https://github.com/mozilla/fxa-auth-server/issues/527) [#528](https://github.com/mozilla/fxa-auth-server/issues/528) [#527](https://github.com/mozilla/fxa-auth-server/issues/527)
* **changelog:** Fixes #524 automated changelog is borked (#542) r=@vladikoff ([d743721](https://github.com/mozilla/fxa-auth-server/commit/d743721)), closes [#524](https://github.com/mozilla/fxa-auth-server/issues/524) [#542](https://github.com/mozilla/fxa-auth-server/issues/542)
* **changelog:** update to latest changelog version (#556) ([bc9256e](https://github.com/mozilla/fxa-auth-server/commit/bc9256e)), closes [#556](https://github.com/mozilla/fxa-auth-server/issues/556)
* **ci:** remove geodb workaround ([521f4fe](https://github.com/mozilla/fxa-auth-server/commit/521f4fe))
* **ci:** remove nsp (#602) ([64ade86](https://github.com/mozilla/fxa-auth-server/commit/64ade86)), closes [#602](https://github.com/mozilla/fxa-auth-server/issues/602) [#596](https://github.com/mozilla/fxa-auth-server/issues/596) [#597](https://github.com/mozilla/fxa-auth-server/issues/597)
* **ci:** Run MySQL tests in Circle (#586) r=@vbudhram ([4b1c4e4](https://github.com/mozilla/fxa-auth-server/commit/4b1c4e4)), closes [#586](https://github.com/mozilla/fxa-auth-server/issues/586) [#581](https://github.com/mozilla/fxa-auth-server/issues/581)
* **ci:** turn on memcached in travis and circle ([eb86a37](https://github.com/mozilla/fxa-auth-server/commit/eb86a37)), closes [#2681](https://github.com/mozilla/fxa-auth-server/issues/2681)
* **clients:** fix server error when omitting optional fields in client registration ([80768c5](https://github.com/mozilla/fxa-auth-server/commit/80768c5)), closes [#203](https://github.com/mozilla/fxa-auth-server/issues/203)
* **clients:** fixes client endpoint for clients with no redirect_uri ([6d47110](https://github.com/mozilla/fxa-auth-server/commit/6d47110)), closes [#228](https://github.com/mozilla/fxa-auth-server/issues/228)
* **clients:** fixes client registration to use payload.whitelisted ([83e145b](https://github.com/mozilla/fxa-auth-server/commit/83e145b))
* **clients:** match the notes client with fxa-dev and other envs (#585); r=rfk ([e24a582](https://github.com/mozilla/fxa-auth-server/commit/e24a582)), closes [#585](https://github.com/mozilla/fxa-auth-server/issues/585)
* **clients:** support client/client_id route via the internal server ([ce04da7](https://github.com/mozilla/fxa-auth-server/commit/ce04da7))
* **clients:** update email validation ([92d4bfc](https://github.com/mozilla/fxa-auth-server/commit/92d4bfc))
* **codes:** Remove authorization codes after use. ([e0f8961](https://github.com/mozilla/fxa-auth-server/commit/e0f8961))
* **config:** Add environment config options ([14a9b4a](https://github.com/mozilla/fxa-auth-server/commit/14a9b4a))
* **config:** expose clients config as OAUTH_CLIENTS ([04ebf6f](https://github.com/mozilla/fxa-auth-server/commit/04ebf6f))
* **config:** expose more environment variables for config ([7a1dd19](https://github.com/mozilla/fxa-auth-server/commit/7a1dd19))
* **config:** For dev, the openid issuer is http://127.0.0.1:3030 (#583) r=@vladikoff ([38e1d73](https://github.com/mozilla/fxa-auth-server/commit/38e1d73)), closes [#583](https://github.com/mozilla/fxa-auth-server/issues/583) [mozilla/fxa-content-server#6362](https://github.com/mozilla/fxa-content-server/issues/6362)
* **config:** mark config sentryDsn and mysql password sensitive (#511) r=@vladikoff ([d98fbcd](https://github.com/mozilla/fxa-auth-server/commit/d98fbcd)), closes [#511](https://github.com/mozilla/fxa-auth-server/issues/511)
* **config:** option autoUpdateClients, will be disable in prod/stage ([802a0b2](https://github.com/mozilla/fxa-auth-server/commit/802a0b2))
* **config:** remove 00000... from hashedSecrets ([8dcfd56](https://github.com/mozilla/fxa-auth-server/commit/8dcfd56)), closes [#339](https://github.com/mozilla/fxa-auth-server/issues/339)
* **config:** reverting 'mark config sentryDsn and mysql password sensitive (#511) r=@vladikof ([41bd7c0](https://github.com/mozilla/fxa-auth-server/commit/41bd7c0)), closes [#511](https://github.com/mozilla/fxa-auth-server/issues/511)
* **config:** set expiration.accessToken default to 2 weeks ([7a4742d](https://github.com/mozilla/fxa-auth-server/commit/7a4742d))
* **config:** update config to use getProperties ([c2ed6eb](https://github.com/mozilla/fxa-auth-server/commit/c2ed6eb)), closes [#349](https://github.com/mozilla/fxa-auth-server/issues/349)
* **config:** Update contentUrl ([e1622b2](https://github.com/mozilla/fxa-auth-server/commit/e1622b2))
* **config:** Update name and redirectUri ([2a16cdd](https://github.com/mozilla/fxa-auth-server/commit/2a16cdd))
* **config:** update redirect_uri values to not be blank ([5267c62](https://github.com/mozilla/fxa-auth-server/commit/5267c62))
* **db:** don't change client database at startup; footgun ([8877f81](https://github.com/mozilla/fxa-auth-server/commit/8877f81))
* **db:** Drop foreign key constraints. ([7ee117c](https://github.com/mozilla/fxa-auth-server/commit/7ee117c))
* **db:** ensure strict mode (#448) r=rfk,seanmonstar ([8d309c5](https://github.com/mozilla/fxa-auth-server/commit/8d309c5)), closes [#448](https://github.com/mozilla/fxa-auth-server/issues/448) [#446](https://github.com/mozilla/fxa-auth-server/issues/446)
* **db:** Fix an old db patch to apply cleanly in local dev. ([c7fa633](https://github.com/mozilla/fxa-auth-server/commit/c7fa633))
* **db:** Fix case-consistency of SQL query from #612 ([9e55714](https://github.com/mozilla/fxa-auth-server/commit/9e55714)), closes [#612](https://github.com/mozilla/fxa-auth-server/issues/612)
* **db:** make schema.sql accuratley reflect latest patch state ([b17b000](https://github.com/mozilla/fxa-auth-server/commit/b17b000))
* **db:** make the clients key mandatory in the config file ([ac7a39e](https://github.com/mozilla/fxa-auth-server/commit/ac7a39e))
* **db:** remove db name from clients ([c724439](https://github.com/mozilla/fxa-auth-server/commit/c724439))
* **db:** Restore foreign key constraints on core tables. ([2bd0845](https://github.com/mozilla/fxa-auth-server/commit/2bd0845))
* **db:** we need to enforce only a minimum patch level (not {n,n+1}) ([e12f54d](https://github.com/mozilla/fxa-auth-server/commit/e12f54d))
* **dependencies:** move fxa-jwtool from dev-dependencies to dependencies ([79b0427](https://github.com/mozilla/fxa-auth-server/commit/79b0427)), closes [#345](https://github.com/mozilla/fxa-auth-server/issues/345)
* **dependencies:** switch back to main generate-rsa-keypair now that my fix to it was merged ([1c1268b](https://github.com/mozilla/fxa-auth-server/commit/1c1268b))
* **deps:** add filtered npm audit ([71048b3](https://github.com/mozilla/fxa-auth-server/commit/71048b3)), closes [mozilla/fxa#303](https://github.com/mozilla/fxa/issues/303)
* **deps:** ignore npm advisories 39, 48, 658 ([238b0a1](https://github.com/mozilla/fxa-auth-server/commit/238b0a1)), closes [/github.com/mozilla/fxa-auth-server/pull/2643/files#r220807985](https://github.com//github.com/mozilla/fxa-auth-server/pull/2643/files/issues/r220807985)
* **deps:** switch from URIjs to urijs ([ecdf31e](https://github.com/mozilla/fxa-auth-server/commit/ecdf31e)), closes [#347](https://github.com/mozilla/fxa-auth-server/issues/347)
* **deps:** update mocha and other dev deps ([b99e82d](https://github.com/mozilla/fxa-auth-server/commit/b99e82d))
* **deps:** update newrelic and request r=@shane-tomlinson ([b6d6c93](https://github.com/mozilla/fxa-auth-server/commit/b6d6c93))
* **deps:** update some dependencies ([09aa7b0](https://github.com/mozilla/fxa-auth-server/commit/09aa7b0))
* **deps:** update to hapi 14 and joi 9 ([9bc87c0](https://github.com/mozilla/fxa-auth-server/commit/9bc87c0)), closes [#424](https://github.com/mozilla/fxa-auth-server/issues/424)
* **deps:** update to hapi 16, add srinkwrap scripts, update other prod deps ([c102046](https://github.com/mozilla/fxa-auth-server/commit/c102046))
* **deps:** update to mozlog 2.0.2 ([29342a9](https://github.com/mozilla/fxa-auth-server/commit/29342a9)), closes [#337](https://github.com/mozilla/fxa-auth-server/issues/337)
* **doc:** Putting a little emphasis on email first (#584) r=@shane-tomlinson ([8ad17c1](https://github.com/mozilla/fxa-auth-server/commit/8ad17c1)), closes [#584](https://github.com/mozilla/fxa-auth-server/issues/584)
* **docker:** base image node:8-alpine and upgrade to npm6 (#567) r=@jbuck,@vladikoff ([d4060be](https://github.com/mozilla/fxa-auth-server/commit/d4060be)), closes [#567](https://github.com/mozilla/fxa-auth-server/issues/567)
* **docs:** add git guidelines link ([a00167c](https://github.com/mozilla/fxa-auth-server/commit/a00167c))
* **docs:** Change Status Code for Invalid Assertion based ([780aaee](https://github.com/mozilla/fxa-auth-server/commit/780aaee))
* **docs:** document keys and verification_redirect options ([ef8c47a](https://github.com/mozilla/fxa-auth-server/commit/ef8c47a))
* **docs:** minor spelling fixes ([33ad1ec](https://github.com/mozilla/fxa-auth-server/commit/33ad1ec))
* **docs:** note that codes are single use ([6fe39f7](https://github.com/mozilla/fxa-auth-server/commit/6fe39f7)), closes [#214](https://github.com/mozilla/fxa-auth-server/issues/214)
* **docs:** Update description of the `action` param to match latest reality. ([b475fcb](https://github.com/mozilla/fxa-auth-server/commit/b475fcb))
* **email:** ensure mock senders take precedence over the email service ([29f379d](https://github.com/mozilla/fxa-auth-server/commit/29f379d))
* **error:** AppError uses Error.captureStackTrace ([2337f80](https://github.com/mozilla/fxa-auth-server/commit/2337f80)), closes [#164](https://github.com/mozilla/fxa-auth-server/issues/164)
* **events:** require events to be configured in production ([1bef9e0](https://github.com/mozilla/fxa-auth-server/commit/1bef9e0))
* **fatal-error:** Exit with non-zero exit code for fatal errors ([7c90ff0](https://github.com/mozilla/fxa-auth-server/commit/7c90ff0)), closes [#244](https://github.com/mozilla/fxa-auth-server/issues/244)
* **headers:** add cache-control headers to api endpoints; extend tests ([5a81ef9](https://github.com/mozilla/fxa-auth-server/commit/5a81ef9))
* **headers:** make "cache-control" value configurable ([5ba82ea](https://github.com/mozilla/fxa-auth-server/commit/5ba82ea))
* **key-data:** Correctly handle non-existent scopes when finding key data. ([34d9493](https://github.com/mozilla/fxa-auth-server/commit/34d9493))
* **key-data:** Fail cleanly when the client has no allowedScopes. ([fafcef5](https://github.com/mozilla/fxa-auth-server/commit/fafcef5))
* **keys:** Generate unique 'kid' field when regenerating JWK keys ([5b9acae](https://github.com/mozilla/fxa-auth-server/commit/5b9acae))
* **keys:** replace scope key TLD (#505) r=@rfk ([a5e6d8f](https://github.com/mozilla/fxa-auth-server/commit/a5e6d8f)), closes [#505](https://github.com/mozilla/fxa-auth-server/issues/505)
* **log:** add remoteAddressChain to summary (#417) ([568cfa6](https://github.com/mozilla/fxa-auth-server/commit/568cfa6)), closes [#417](https://github.com/mozilla/fxa-auth-server/issues/417) [#415](https://github.com/mozilla/fxa-auth-server/issues/415)
* **log:** avoid crashing on bad payload (#411) r=rfk,jrgm ([19ebed5](https://github.com/mozilla/fxa-auth-server/commit/19ebed5)), closes [#411](https://github.com/mozilla/fxa-auth-server/issues/411) [#410](https://github.com/mozilla/fxa-auth-server/issues/410)
* **logging:** log the reason for account deletions ([3092ac1](https://github.com/mozilla/fxa-auth-server/commit/3092ac1))
* **logging:** use route.path in debug message, not route.url ([7d9efc2](https://github.com/mozilla/fxa-auth-server/commit/7d9efc2))
* **logging:** use space-free tokens for mozlog ([11f73f9](https://github.com/mozilla/fxa-auth-server/commit/11f73f9))
* **logs:** add scope and client_id logs to verify route (#447) r=seanmonstar ([33eb39e](https://github.com/mozilla/fxa-auth-server/commit/33eb39e)), closes [#447](https://github.com/mozilla/fxa-auth-server/issues/447) [#444](https://github.com/mozilla/fxa-auth-server/issues/444)
* **mailer:** Fix the bulk-mailer, add lots of tests. ([806129d](https://github.com/mozilla/fxa-auth-server/commit/806129d))
* **memorydb:** token createdAt used instead of client createdAt (#436) r=vladikoff,seanmonstar ([02dec66](https://github.com/mozilla/fxa-auth-server/commit/02dec66)), closes [#436](https://github.com/mozilla/fxa-auth-server/issues/436) [#421](https://github.com/mozilla/fxa-auth-server/issues/421)
* **metrics:** use correct format for email service notifications ([ec3ff7b](https://github.com/mozilla/fxa-auth-server/commit/ec3ff7b))
* **monorepo:** Update CI config for oauth-server import. ([6a5675c](https://github.com/mozilla/fxa-auth-server/commit/6a5675c))
* **mysql:** Correctly aggregate tokens by clientid. (#576) r=@vladikoff ([2c2cd22](https://github.com/mozilla/fxa-auth-server/commit/2c2cd22)), closes [#576](https://github.com/mozilla/fxa-auth-server/issues/576)
* **newrelic:** update to v2.1.0 ([87a3aee](https://github.com/mozilla/fxa-auth-server/commit/87a3aee))
* **node:** use node 6.12.0 (#501) r=@vladikoff ([167c973](https://github.com/mozilla/fxa-auth-server/commit/167c973)), closes [#501](https://github.com/mozilla/fxa-auth-server/issues/501)
* **node:** use node 6.12.3 (#510) r=@vladikoff ([adc1fc0](https://github.com/mozilla/fxa-auth-server/commit/adc1fc0)), closes [#510](https://github.com/mozilla/fxa-auth-server/issues/510)
* **node:** Use Node.js v6.14.0 (#537) ([f32a3d7](https://github.com/mozilla/fxa-auth-server/commit/f32a3d7)), closes [#537](https://github.com/mozilla/fxa-auth-server/issues/537)
* **nodejs:** update to 6.11.1 for security fixes ([a0520c0](https://github.com/mozilla/fxa-auth-server/commit/a0520c0))
* **oauth:** another notes dev client (#546) ([9d5ec8e](https://github.com/mozilla/fxa-auth-server/commit/9d5ec8e)), closes [#546](https://github.com/mozilla/fxa-auth-server/issues/546)
* **openid:** Generate openid keys on npm postinstall to file ([5f15afa](https://github.com/mozilla/fxa-auth-server/commit/5f15afa))
* **patcher:** Fix patcher with no pre-loaded clients ([dcc47b9](https://github.com/mozilla/fxa-auth-server/commit/dcc47b9))
* **pkce:** Don't require PKCE in the direct grant flow. (#566) r=@vladikoff ([d70fe6d](https://github.com/mozilla/fxa-auth-server/commit/d70fe6d)), closes [#566](https://github.com/mozilla/fxa-auth-server/issues/566) [#559](https://github.com/mozilla/fxa-auth-server/issues/559)
* **pkce:** match pkce implementation to specifications (#498) r=rfk ([cf1c836](https://github.com/mozilla/fxa-auth-server/commit/cf1c836)), closes [#498](https://github.com/mozilla/fxa-auth-server/issues/498) [#495](https://github.com/mozilla/fxa-auth-server/issues/495)
* **profile:** remove the `profileChangedAt` column on tokens table ([5e87bce](https://github.com/mozilla/fxa-auth-server/commit/5e87bce))
* **purge:** add purgeExpiredTokensById to select, then delete by primary key (#580); r=rfk ([adfff65](https://github.com/mozilla/fxa-auth-server/commit/adfff65)), closes [#580](https://github.com/mozilla/fxa-auth-server/issues/580)
* **purge-expired:** accept a list of pocket-id's ([1c843a9](https://github.com/mozilla/fxa-auth-server/commit/1c843a9))
* **purge-expired:** log uncaughtException; minimum log level of info ([264271e](https://github.com/mozilla/fxa-auth-server/commit/264271e))
* **purge-expired:** moar logging ([80c360e](https://github.com/mozilla/fxa-auth-server/commit/80c360e))
* **purge-expired:** Promise.delay takes milliseconds; allow subsecond delay ([10c6103](https://github.com/mozilla/fxa-auth-server/commit/10c6103))
* **purge-expired:** set db.autoUpdateClients config to false ([bc66fc3](https://github.com/mozilla/fxa-auth-server/commit/bc66fc3))
* **purge-expired:** use db.getClient() to check for unknown clientId ([c33f1d9](https://github.com/mozilla/fxa-auth-server/commit/c33f1d9))
* **route:** make email false by default (#533) r=@rfk ([aa68fb9](https://github.com/mozilla/fxa-auth-server/commit/aa68fb9)), closes [#533](https://github.com/mozilla/fxa-auth-server/issues/533)
* **scopes:** Document scope-handling rules, use shared code to enforce them. (#551); r=vbudhr ([237886d](https://github.com/mozilla/fxa-auth-server/commit/237886d)), closes [#551](https://github.com/mozilla/fxa-auth-server/issues/551)
* **scopes:** Dont treat `foo:write` as a sub-scope of `foo`. ([b4b30c2](https://github.com/mozilla/fxa-auth-server/commit/b4b30c2))
* **scripts:** Fix varname typo in test runner script. (#535) ([02804a8](https://github.com/mozilla/fxa-auth-server/commit/02804a8)), closes [#535](https://github.com/mozilla/fxa-auth-server/issues/535)
* **scripts:** Use pure JS module to generate RSA keypairs (#439) r=vladikoff ([3380e1c](https://github.com/mozilla/fxa-auth-server/commit/3380e1c)), closes [#439](https://github.com/mozilla/fxa-auth-server/issues/439)
* **security:** enable x-content-type-options nosniff ([5ea5001](https://github.com/mozilla/fxa-auth-server/commit/5ea5001))
* **security:** enable X-XSS-Protection 1; mode=block ([52ca1e5](https://github.com/mozilla/fxa-auth-server/commit/52ca1e5))
* **security:** set x-frame-options deny ([21ea05d](https://github.com/mozilla/fxa-auth-server/commit/21ea05d))
* **server:** exit if db patch level is wrong ([78d6382](https://github.com/mozilla/fxa-auth-server/commit/78d6382))
* **shrinkwrap:** restore deleted npm-shrinkwrap.json ([6383481](https://github.com/mozilla/fxa-auth-server/commit/6383481))
* **spelling:** minor spelling fix in tests (#403) r=vladikoff ([d4ff105](https://github.com/mozilla/fxa-auth-server/commit/d4ff105)), closes [#403](https://github.com/mozilla/fxa-auth-server/issues/403)
* **sql:** fix the schema issue with the trailing comma  ([069caeb](https://github.com/mozilla/fxa-auth-server/commit/069caeb)), closes [#299](https://github.com/mozilla/fxa-auth-server/issues/299)
* **sql:** remove references to the `whitelisted` column; this is now the `trusted` column ([6b4d1ec](https://github.com/mozilla/fxa-auth-server/commit/6b4d1ec))
* **sql:** undo 155d2ce; for mysql-patcher fix up that database ([eb9f40d](https://github.com/mozilla/fxa-auth-server/commit/eb9f40d)), closes [#301](https://github.com/mozilla/fxa-auth-server/issues/301)
* **test:** encrypt refresh_token on db query (#414) r=seanmonstar,vladikoff ([7f52d46](https://github.com/mozilla/fxa-auth-server/commit/7f52d46)), closes [#414](https://github.com/mozilla/fxa-auth-server/issues/414) [#413](https://github.com/mozilla/fxa-auth-server/issues/413)
* **test:** fix unhandled rejection error with memory db impl (#454) r=vladikoff ([c870eba](https://github.com/mozilla/fxa-auth-server/commit/c870eba)), closes [#454](https://github.com/mozilla/fxa-auth-server/issues/454)
* **tests:** check insert of utf8mb4 ([4e6a77a](https://github.com/mozilla/fxa-auth-server/commit/4e6a77a))
* **tests:** double before hook timeout for tests on slow machines ([2333416](https://github.com/mozilla/fxa-auth-server/commit/2333416))
* **tests:** mock outstanding error logs in test suite r=@vladikoff ([6a5d3ce](https://github.com/mozilla/fxa-auth-server/commit/6a5d3ce)), closes [#334](https://github.com/mozilla/fxa-auth-server/issues/334)
* **tests:** More reliable generation of RSA keys for tests ([981d0b7](https://github.com/mozilla/fxa-auth-server/commit/981d0b7))
* **tests:** Refactor use of process.exit() to be outside of code under test. ([47f4f17](https://github.com/mozilla/fxa-auth-server/commit/47f4f17))
* **tests:** remove assertions of profileChangedAt property ([60af54f](https://github.com/mozilla/fxa-auth-server/commit/60af54f))
* **tests:** sleep additional half second to adjust for mysql round of timestamp ([a02f516](https://github.com/mozilla/fxa-auth-server/commit/a02f516))
* **tests:** speed up and upgrade the test runner (#467) r=seanmonstar ([2e76c9e](https://github.com/mozilla/fxa-auth-server/commit/2e76c9e)), closes [#467](https://github.com/mozilla/fxa-auth-server/issues/467)
* **token:** disable expiration error ([c9547a8](https://github.com/mozilla/fxa-auth-server/commit/c9547a8))
* **tokens:** Added scripts that purge expired access tokens. ([10bbb24](https://github.com/mozilla/fxa-auth-server/commit/10bbb24))
* **tokens:** Avoid quadratic behaviour when listing active clients. (#9); r=vladikoff ([15c3065](https://github.com/mozilla/fxa-auth-server/commit/15c3065)), closes [#9](https://github.com/mozilla/fxa-auth-server/issues/9)
* **tokens:** Begin expiring access tokens beyond a configurable epoch. ([b346326](https://github.com/mozilla/fxa-auth-server/commit/b346326))
* **tokens:** invalidate refresh tokens on client-token DELETE action (#508) ([df0ca82](https://github.com/mozilla/fxa-auth-server/commit/df0ca82)), closes [#508](https://github.com/mozilla/fxa-auth-server/issues/508) [#507](https://github.com/mozilla/fxa-auth-server/issues/507)
* **tokens:** ttl parameter must be positive (#429) r=vladikoff ([1764d73](https://github.com/mozilla/fxa-auth-server/commit/1764d73)), closes [#429](https://github.com/mozilla/fxa-auth-server/issues/429)
* **travis:** build on node 0.10, 0.12, 4, no allowed failures ([6684e8c](https://github.com/mozilla/fxa-auth-server/commit/6684e8c))
* **travis:** install libgmp3-dev so optionaldep bigint will be built for browserid-crypto ([a64cb18](https://github.com/mozilla/fxa-auth-server/commit/a64cb18))
* **travis:** remove broken validate shrinkwrap ([1729764](https://github.com/mozilla/fxa-auth-server/commit/1729764))
* **travis:** run tests with 6 and 8 (#497) r=vladikoff ([a49b272](https://github.com/mozilla/fxa-auth-server/commit/a49b272)), closes [#497](https://github.com/mozilla/fxa-auth-server/issues/497)
* **travis:** test on node4/node6 with default npm & g++-4.8 ([b4e1dd8](https://github.com/mozilla/fxa-auth-server/commit/b4e1dd8))
* **validation:** Allow redirect uris with existing query params. (#548); r=philbooth ([b93e6a1](https://github.com/mozilla/fxa-auth-server/commit/b93e6a1)), closes [#548](https://github.com/mozilla/fxa-auth-server/issues/548)
* **validation:** Restrict characters allowed in 'scope' parameter. ([7dd2a39](https://github.com/mozilla/fxa-auth-server/commit/7dd2a39))
* **version:** use cwd and env var to get version (#452) r=vladikoff ([a3b1aa2](https://github.com/mozilla/fxa-auth-server/commit/a3b1aa2)), closes [#452](https://github.com/mozilla/fxa-auth-server/issues/452)
* **version:** use explicit path with git-config ([e0af8bc](https://github.com/mozilla/fxa-auth-server/commit/e0af8bc))

### chore

* **api:** remove metrics context data from deprecated endpoints ([d884148](https://github.com/mozilla/fxa-auth-server/commit/d884148)), closes [#2496](https://github.com/mozilla/fxa-auth-server/issues/2496)
* **awsbox:** remove unused awsbox ([f053c9f](https://github.com/mozilla/fxa-auth-server/commit/f053c9f))
* **build:** Bump eslint-config-fxa to latest version ([fe45e0b](https://github.com/mozilla/fxa-auth-server/commit/fe45e0b))
* **build:** create changelogs each release ([16f1f5b](https://github.com/mozilla/fxa-auth-server/commit/16f1f5b)), closes [#158](https://github.com/mozilla/fxa-auth-server/issues/158)
* **build:** switch to grunt-nsp ([ac31672](https://github.com/mozilla/fxa-auth-server/commit/ac31672))
* **ci:** drop node 4 as a supported env (#478) ([176c828](https://github.com/mozilla/fxa-auth-server/commit/176c828)), closes [#478](https://github.com/mozilla/fxa-auth-server/issues/478)
* **clients:** add credentials for FF/FFOS/Fennec/FxA clients in dev ([b501abe](https://github.com/mozilla/fxa-auth-server/commit/b501abe))
* **clients:** remove deprecated 'whitelisted' column from clients table. ([cf16f8a](https://github.com/mozilla/fxa-auth-server/commit/cf16f8a))
* **clients:** rename "whitelisted" property to "trusted". ([b8927a8](https://github.com/mozilla/fxa-auth-server/commit/b8927a8))
* **config:** add local loop dev credentials ([70cc480](https://github.com/mozilla/fxa-auth-server/commit/70cc480))
* **config:** add Notes trailing slash to redirect in dev.json (#536) ([e8bf2e5](https://github.com/mozilla/fxa-auth-server/commit/e8bf2e5)), closes [#536](https://github.com/mozilla/fxa-auth-server/issues/536)
* **config:** add oauth console into dev config ([14d7bab](https://github.com/mozilla/fxa-auth-server/commit/14d7bab))
* **config:** remove duplicate 'canGrant' field in config file ([259da3d](https://github.com/mozilla/fxa-auth-server/commit/259da3d))
* **config:** Update convict and switch on strict validation. ([1f49ad4](https://github.com/mozilla/fxa-auth-server/commit/1f49ad4))
* **db:** Add db migration to revert change that couldn't go to production. ([9382239](https://github.com/mozilla/fxa-auth-server/commit/9382239))
* **dep:** replaced bidcrypto dep with fxa-jwtool ([7d71239](https://github.com/mozilla/fxa-auth-server/commit/7d71239))
* **dependencies:** bump hapi version ([13c2d57](https://github.com/mozilla/fxa-auth-server/commit/13c2d57))
* **dependencies:** dependency upgrades ([4430228](https://github.com/mozilla/fxa-auth-server/commit/4430228))
* **dependencies:** update 'jwcrypto' dependency to 'browserid-crypto' ([b9bf102](https://github.com/mozilla/fxa-auth-server/commit/b9bf102)), closes [#151](https://github.com/mozilla/fxa-auth-server/issues/151)
* **dependencies:** update convict ([8dfa52f](https://github.com/mozilla/fxa-auth-server/commit/8dfa52f))
* **dependencies:** update most dependencies ([ad61ecb](https://github.com/mozilla/fxa-auth-server/commit/ad61ecb))
* **dependencies:** updating deps ([e412925](https://github.com/mozilla/fxa-auth-server/commit/e412925))
* **dependencies:** upgrade mozlog to 2.0.3 ([262bbc9](https://github.com/mozilla/fxa-auth-server/commit/262bbc9))
* **deps:** Generate shrinkwrap for latest dependency updates ([84e69b5](https://github.com/mozilla/fxa-auth-server/commit/84e69b5))
* **deps:** update deps, fix nsp (#517) r=@philbooth ([9f12267](https://github.com/mozilla/fxa-auth-server/commit/9f12267)), closes [#517](https://github.com/mozilla/fxa-auth-server/issues/517)
* **deps:** Update hapi dependency. (#457), r=@vbudhram ([24a570f](https://github.com/mozilla/fxa-auth-server/commit/24a570f)), closes [#457](https://github.com/mozilla/fxa-auth-server/issues/457)
* **deps:** Update hapi to latest version (#482) r=vladikoff ([6b2810e](https://github.com/mozilla/fxa-auth-server/commit/6b2810e)), closes [#482](https://github.com/mozilla/fxa-auth-server/issues/482)
* **deps:** Update hapi to v16.6.3 (#526) ([78c88ad](https://github.com/mozilla/fxa-auth-server/commit/78c88ad)), closes [#526](https://github.com/mozilla/fxa-auth-server/issues/526)
* **deps:** Update request package to latest version (#407) r=vladikoff ([b8ef1d7](https://github.com/mozilla/fxa-auth-server/commit/b8ef1d7)), closes [#407](https://github.com/mozilla/fxa-auth-server/issues/407)
* **dev:** add 321Done untrusted client ([a291205](https://github.com/mozilla/fxa-auth-server/commit/a291205))
* **dev:** add Firefox Notes Web Extension client to development config ([3960e5f](https://github.com/mozilla/fxa-auth-server/commit/3960e5f))
* **dev:** add Notes supprot scope in dev (#492) ([85af2a2](https://github.com/mozilla/fxa-auth-server/commit/85af2a2)), closes [#492](https://github.com/mozilla/fxa-auth-server/issues/492)
* **docker:** remove old docker self-host files ([9f5247f](https://github.com/mozilla/fxa-auth-server/commit/9f5247f))
* **docker:** Update to node 6.11.5 (#494) ([6eb07cf](https://github.com/mozilla/fxa-auth-server/commit/6eb07cf)), closes [#494](https://github.com/mozilla/fxa-auth-server/issues/494)
* **docker:** Use official node image & update to Node.js v4.8.2 (#462) r=vladikoff ([b1924b0](https://github.com/mozilla/fxa-auth-server/commit/b1924b0)), closes [#462](https://github.com/mozilla/fxa-auth-server/issues/462)
* **docs:** Add a comment about privKey/pubKey confusion in gen_keys ([d2edd4b](https://github.com/mozilla/fxa-auth-server/commit/d2edd4b))
* **docs:** add a note about dev envs ([0663c19](https://github.com/mozilla/fxa-auth-server/commit/0663c19)), closes [#148](https://github.com/mozilla/fxa-auth-server/issues/148)
* **docs:** add CircleCI badge to readme ([acff566](https://github.com/mozilla/fxa-auth-server/commit/acff566))
* **docs:** move self-host docker file ([2180f92](https://github.com/mozilla/fxa-auth-server/commit/2180f92))
* **docs:** remove older Docker files (#426) ([370c898](https://github.com/mozilla/fxa-auth-server/commit/370c898)), closes [#426](https://github.com/mozilla/fxa-auth-server/issues/426)
* **grunt:** make 'grunt release' generate changelog also ([87d5861](https://github.com/mozilla/fxa-auth-server/commit/87d5861))
* **license:** Update license to be SPDX compliant ([ff83ec2](https://github.com/mozilla/fxa-auth-server/commit/ff83ec2))
* **lint:** add ESLint ([1531061](https://github.com/mozilla/fxa-auth-server/commit/1531061)), closes [#274](https://github.com/mozilla/fxa-auth-server/issues/274)
* **logging:** Log additional details for debugging expired tokens ([22cf3ab](https://github.com/mozilla/fxa-auth-server/commit/22cf3ab))
* **npm:** update to npm5 (#522) r=@vbudhram ([3783605](https://github.com/mozilla/fxa-auth-server/commit/3783605)), closes [#522](https://github.com/mozilla/fxa-auth-server/issues/522)
* **package:** npm shrinkwrap ([8ba20b0](https://github.com/mozilla/fxa-auth-server/commit/8ba20b0))
* **package:** pin blanket to 1.1.6 ([072385b](https://github.com/mozilla/fxa-auth-server/commit/072385b))
* **package:** remove main from package.json ([ebc60a5](https://github.com/mozilla/fxa-auth-server/commit/ebc60a5)), closes [#206](https://github.com/mozilla/fxa-auth-server/issues/206)
* **release:** add tasks "grunt version" and "grunt version:patch" to create release tags ([1be1380](https://github.com/mozilla/fxa-auth-server/commit/1be1380))
* **release:** use CHANGELOG.md instead of CHANGELOG during bump ([520b39c](https://github.com/mozilla/fxa-auth-server/commit/520b39c))
* **tests:** remove weird mocking magic ([47389fa](https://github.com/mozilla/fxa-auth-server/commit/47389fa))
* **tests:** Uniformly use promises rather than done() callback. ([2a4731f](https://github.com/mozilla/fxa-auth-server/commit/2a4731f))
* **tokens:** add a comment about why we're inserting an empty string for email ([eed414b](https://github.com/mozilla/fxa-auth-server/commit/eed414b))
* **travis:** drop node 0.12 support ([b4eba46](https://github.com/mozilla/fxa-auth-server/commit/b4eba46))
* **travis:** Only install libgmp3-dev on Travis ([cfafb19](https://github.com/mozilla/fxa-auth-server/commit/cfafb19))
* **travis:** Tell Travis to use #fxa-bots ([17134db](https://github.com/mozilla/fxa-auth-server/commit/17134db))
* **travis:** use npm@2 for more stable installs ([3c3e127](https://github.com/mozilla/fxa-auth-server/commit/3c3e127))
* **version:** add /__version__ route with source repo ([37a08f2](https://github.com/mozilla/fxa-auth-server/commit/37a08f2))
* **version:** generate legacy-format output for ./config/version.json ([51b5f3b](https://github.com/mozilla/fxa-auth-server/commit/51b5f3b))

### docs

* **api:** Update `email` behavior for GET /v1/authorization. ([755ec9a](https://github.com/mozilla/fxa-auth-server/commit/755ec9a))
* **authorization:** Document email param in GET /authorization ([fbf1eb7](https://github.com/mozilla/fxa-auth-server/commit/fbf1eb7))
* **service-clients:** Document Service Clients, JKUs, and JWTs ([d2f1ef3](https://github.com/mozilla/fxa-auth-server/commit/d2f1ef3)), closes [#329](https://github.com/mozilla/fxa-auth-server/issues/329)
* **service-clients:** Document Service Clients, JKUs, and JWTs ([799f0e2](https://github.com/mozilla/fxa-auth-server/commit/799f0e2)), closes [#329](https://github.com/mozilla/fxa-auth-server/issues/329)
* **verify:** fix misnamed 'scopes' response property ([b5728cf](https://github.com/mozilla/fxa-auth-server/commit/b5728cf)), closes [#261](https://github.com/mozilla/fxa-auth-server/issues/261)
* **workflow:** fixes workflow typo ([318d9e1](https://github.com/mozilla/fxa-auth-server/commit/318d9e1))

### Features

* **2fa:** check acr values during authorization flow ([c20682a](https://github.com/mozilla/fxa-auth-server/commit/c20682a))
* **amr:** Report `amr` and `acr` claims in the id_token. (#530); r=vbudhram ([8181f7f](https://github.com/mozilla/fxa-auth-server/commit/8181f7f)), closes [#530](https://github.com/mozilla/fxa-auth-server/issues/530)
* **api:** Add `action=force_auth` to GET /v1/authorization. ([33603bd](https://github.com/mozilla/fxa-auth-server/commit/33603bd)), closes [#190](https://github.com/mozilla/fxa-auth-server/issues/190)
* **api:** add `auth_at` to token response schema. ([bc8454d](https://github.com/mozilla/fxa-auth-server/commit/bc8454d)), closes [#181](https://github.com/mozilla/fxa-auth-server/issues/181)
* **api:** add ttl parameter to POST /authorization ([36087fe](https://github.com/mozilla/fxa-auth-server/commit/36087fe))
* **api:** allow destroying token without client_secret ([7b4d01f](https://github.com/mozilla/fxa-auth-server/commit/7b4d01f))
* **auth:** Accept client credentials in the Authorization header. (#514); r=philbooth ([1c50807](https://github.com/mozilla/fxa-auth-server/commit/1c50807)), closes [#514](https://github.com/mozilla/fxa-auth-server/issues/514)
* **auth:** redirect to content-server oauth root by default ([34ad867](https://github.com/mozilla/fxa-auth-server/commit/34ad867)), closes [#245](https://github.com/mozilla/fxa-auth-server/issues/245)
* **authorization:** add uri validation on the authorization endpoint (#428) r=jrgm,seanmonstar ([fcc0b52](https://github.com/mozilla/fxa-auth-server/commit/fcc0b52)), closes [#428](https://github.com/mozilla/fxa-auth-server/issues/428) [#387](https://github.com/mozilla/fxa-auth-server/issues/387) [#388](https://github.com/mozilla/fxa-auth-server/issues/388)
* **authorization:** Directly return `code` in authorization response. (#541); r=philbooth ([7ad1e56](https://github.com/mozilla/fxa-auth-server/commit/7ad1e56)), closes [#541](https://github.com/mozilla/fxa-auth-server/issues/541)
* **authorization:** exit early if assertion invalid returns first ([5a27ee6](https://github.com/mozilla/fxa-auth-server/commit/5a27ee6))
* **authorization:** Require tokenVerified=true for key-bearing scopes. (#561) r=@vladikoff ([f9ad63e](https://github.com/mozilla/fxa-auth-server/commit/f9ad63e)), closes [#561](https://github.com/mozilla/fxa-auth-server/issues/561) [/github.com/mozilla-services/tokenserver/blob/master/tokenserver/views.py#L140](https://github.com//github.com/mozilla-services/tokenserver/blob/master/tokenserver/views.py/issues/L140)
* **ci:** move to CircleCI 2 (#554) r=@jbuck ([97e4f62](https://github.com/mozilla/fxa-auth-server/commit/97e4f62)), closes [#554](https://github.com/mozilla/fxa-auth-server/issues/554)
* **clients:** add `terms_uri` and `privacy_uri` properties to clients. ([51ae904](https://github.com/mozilla/fxa-auth-server/commit/51ae904))
* **clients:** add notion of Service Clients in config ([8cfdffe](https://github.com/mozilla/fxa-auth-server/commit/8cfdffe)), closes [#327](https://github.com/mozilla/fxa-auth-server/issues/327)
* **clients:** Added initial support for using previous client secret ([4f9df20](https://github.com/mozilla/fxa-auth-server/commit/4f9df20))
* **clients:** client registration apis ([1a80294](https://github.com/mozilla/fxa-auth-server/commit/1a80294)), closes [#60](https://github.com/mozilla/fxa-auth-server/issues/60)
* **clients:** move client management api to a separate port ([07a61af](https://github.com/mozilla/fxa-auth-server/commit/07a61af))
* **clients:** remove obsolete generate-client.js script ([62ab0ad](https://github.com/mozilla/fxa-auth-server/commit/62ab0ad)), closes [#231](https://github.com/mozilla/fxa-auth-server/issues/231)
* **clients:** report `trusted` property in GET /client/:id ([c58d237](https://github.com/mozilla/fxa-auth-server/commit/c58d237))
* **codes:** Delete authorization codes when revoking client access. (#578); r=philbooth ([b905b7c](https://github.com/mozilla/fxa-auth-server/commit/b905b7c)), closes [#578](https://github.com/mozilla/fxa-auth-server/issues/578)
* **config:** add browserid pool maxSockets option ([0bb40ba](https://github.com/mozilla/fxa-auth-server/commit/0bb40ba))
* **config:** add mysql pool conectionLimit option ([ca220ae](https://github.com/mozilla/fxa-auth-server/commit/ca220ae))
* **db:** add basic migration infrastructure to mysql backend ([012e605](https://github.com/mozilla/fxa-auth-server/commit/012e605)), closes [#183](https://github.com/mozilla/fxa-auth-server/issues/183)
* **db:** remove clients.secret column ([0e39d1e](https://github.com/mozilla/fxa-auth-server/commit/0e39d1e)), closes [#323](https://github.com/mozilla/fxa-auth-server/issues/323)
* **deps:** update server dependencies ([80ac3cf](https://github.com/mozilla/fxa-auth-server/commit/80ac3cf))
* **deps:** update to bluebird 3 ([8f4c664](https://github.com/mozilla/fxa-auth-server/commit/8f4c664)), closes [#570](https://github.com/mozilla/fxa-auth-server/issues/570)
* **developers:** adds support for oauth developers ([abe0e52](https://github.com/mozilla/fxa-auth-server/commit/abe0e52))
* **docker:** Add CloudOps Dockerfile & CircleCI build instructions ([a80b4b4](https://github.com/mozilla/fxa-auth-server/commit/a80b4b4))
* **docker:** Additional Dockerfile for self-hosting ([83a8b6c](https://github.com/mozilla/fxa-auth-server/commit/83a8b6c))
* **docker:** Dockerfile and README update for basic docker development workflow ([342d87b](https://github.com/mozilla/fxa-auth-server/commit/342d87b))
* **docker:** Shrink Docker image size (#438) r=vladikoff ([13d13b9](https://github.com/mozilla/fxa-auth-server/commit/13d13b9)), closes [#438](https://github.com/mozilla/fxa-auth-server/issues/438)
* **docker:** support feature branches (#464) r=jrgm ([f94fd61](https://github.com/mozilla/fxa-auth-server/commit/f94fd61)), closes [#464](https://github.com/mozilla/fxa-auth-server/issues/464)
* **email-first:** Add support for the email-first flow. (#540); r=philbooth,rfk ([cb11145](https://github.com/mozilla/fxa-auth-server/commit/cb11145)), closes [#540](https://github.com/mozilla/fxa-auth-server/issues/540) [#539](https://github.com/mozilla/fxa-auth-server/issues/539)
* **error:** add info property with link to docs ([681044c](https://github.com/mozilla/fxa-auth-server/commit/681044c))
* **hpkp:** Add the hpkp headers to all requests (#416) r=vladikoff ([6b8a8c8](https://github.com/mozilla/fxa-auth-server/commit/6b8a8c8)), closes [#416](https://github.com/mozilla/fxa-auth-server/issues/416)
* **keys:** Add created-at timestamp to our public keys. (#453); r=seanmonstar,vladikoff ([511d9a6](https://github.com/mozilla/fxa-auth-server/commit/511d9a6)), closes [#453](https://github.com/mozilla/fxa-auth-server/issues/453)
* **keys:** add key-data docs, move client_id into payload (#491); r=rfk ([a9152c3](https://github.com/mozilla/fxa-auth-server/commit/a9152c3)), closes [#491](https://github.com/mozilla/fxa-auth-server/issues/491)
* **keys:** add keys_jwe support (#486) r=rfk ([6a4efd1](https://github.com/mozilla/fxa-auth-server/commit/6a4efd1)), closes [#486](https://github.com/mozilla/fxa-auth-server/issues/486) [#484](https://github.com/mozilla/fxa-auth-server/issues/484)
* **keys:** Check lastAuthAt freshness when fetching key data. (#502) r=@vladikoff ([855adee](https://github.com/mozilla/fxa-auth-server/commit/855adee)), closes [#502](https://github.com/mozilla/fxa-auth-server/issues/502)
* **keys:** Check lastAuthAt freshness when fetching key data. (#506) r=@vladikoff ([e0de2f3](https://github.com/mozilla/fxa-auth-server/commit/e0de2f3)), closes [#506](https://github.com/mozilla/fxa-auth-server/issues/506)
* **lb:** Add `__lbheartbeat__` endpoint (#458), r=@jbuck ([c387907](https://github.com/mozilla/fxa-auth-server/commit/c387907)), closes [#458](https://github.com/mozilla/fxa-auth-server/issues/458)
* **logging:** add log of time taken in authorization endpoint ([02ec0d2](https://github.com/mozilla/fxa-auth-server/commit/02ec0d2))
* **logging:** add log when mysql pool enqueues ([461b5c1](https://github.com/mozilla/fxa-auth-server/commit/461b5c1))
* **logging:** add method, payload, and auth to summary ([df57e23](https://github.com/mozilla/fxa-auth-server/commit/df57e23)), closes [#174](https://github.com/mozilla/fxa-auth-server/issues/174)
* **logging:** log details when generating code ([81933f7](https://github.com/mozilla/fxa-auth-server/commit/81933f7))
* **logging:** switch logging to mozlog ([ec0f5db](https://github.com/mozilla/fxa-auth-server/commit/ec0f5db)), closes [#156](https://github.com/mozilla/fxa-auth-server/issues/156)
* **logs:** add sentry support (#499), r=@vbudhram ([ef34859](https://github.com/mozilla/fxa-auth-server/commit/ef34859)), closes [#499](https://github.com/mozilla/fxa-auth-server/issues/499)
* **metrics:** add code and config for email service notification queue ([ccd5556](https://github.com/mozilla/fxa-auth-server/commit/ccd5556)), closes [#2633](https://github.com/mozilla/fxa-auth-server/issues/2633)
* **monorepo:** Move everything into a subdirectory. ([8453f6e](https://github.com/mozilla/fxa-auth-server/commit/8453f6e))
* **node:** update to node 8 (#544) r=@jrgm ([e9b08ae](https://github.com/mozilla/fxa-auth-server/commit/e9b08ae)), closes [#544](https://github.com/mozilla/fxa-auth-server/issues/544)
* **node:** upgrade to node 6 ([57c61ab](https://github.com/mozilla/fxa-auth-server/commit/57c61ab))
* **oauth:** add methods to support oauth client management (#405) r=seanmonstar ([2748510](https://github.com/mozilla/fxa-auth-server/commit/2748510)), closes [#405](https://github.com/mozilla/fxa-auth-server/issues/405)
* **oauth:** make server compatible with AppAuth (#534) r=@rfk ([ff9e422](https://github.com/mozilla/fxa-auth-server/commit/ff9e422)), closes [#534](https://github.com/mozilla/fxa-auth-server/issues/534)
* **oauth:** Track last time refreshToken was used (#412) r=vladikoff,seanmonstar ([25c455a](https://github.com/mozilla/fxa-auth-server/commit/25c455a)), closes [#412](https://github.com/mozilla/fxa-auth-server/issues/412) [#275](https://github.com/mozilla/fxa-auth-server/issues/275)
* **openid:** add initial OpenID Connect support ([93f8758](https://github.com/mozilla/fxa-auth-server/commit/93f8758)), closes [#362](https://github.com/mozilla/fxa-auth-server/issues/362)
* **openid:** add profileChangedAt to claims (#607), r=@rfk ([f6e93eb](https://github.com/mozilla/fxa-auth-server/commit/f6e93eb)), closes [#607](https://github.com/mozilla/fxa-auth-server/issues/607)
* **openid:** Add support for OIDC `login_hint` query param. ([200ce43](https://github.com/mozilla/fxa-auth-server/commit/200ce43))
* **openid:** add the openid connect `at_hash` value (#598), r=@rfk ([d08310e](https://github.com/mozilla/fxa-auth-server/commit/d08310e)), closes [#598](https://github.com/mozilla/fxa-auth-server/issues/598)
* **openid:** Allow untrusted reliers to request `openid` scope. (#516), r=@vbudhram ([f764dc8](https://github.com/mozilla/fxa-auth-server/commit/f764dc8)), closes [#516](https://github.com/mozilla/fxa-auth-server/issues/516)
* **pkce:** add ability for PKCE clients to use refresh_tokens (#476) r=seanmonstar ([7b401eb](https://github.com/mozilla/fxa-auth-server/commit/7b401eb)), closes [#476](https://github.com/mozilla/fxa-auth-server/issues/476) [#472](https://github.com/mozilla/fxa-auth-server/issues/472)
* **pkce:** add PKCE support to the oauth server (#466) r=seanmonstar ([ed59c0e](https://github.com/mozilla/fxa-auth-server/commit/ed59c0e)), closes [#466](https://github.com/mozilla/fxa-auth-server/issues/466)
* **refresh_tokens:** add refresh_tokens to /token endpoint ([16e787f](https://github.com/mozilla/fxa-auth-server/commit/16e787f)), closes [#209](https://github.com/mozilla/fxa-auth-server/issues/209)
* **scopes:** add key-data and scope support (#487) r=rfk ([f3fcae5](https://github.com/mozilla/fxa-auth-server/commit/f3fcae5)), closes [#487](https://github.com/mozilla/fxa-auth-server/issues/487) [#483](https://github.com/mozilla/fxa-auth-server/issues/483)
* **scopes:** allow https:// scopes (#490); r=rfk ([f892bcb](https://github.com/mozilla/fxa-auth-server/commit/f892bcb)), closes [#490](https://github.com/mozilla/fxa-auth-server/issues/490) [#489](https://github.com/mozilla/fxa-auth-server/issues/489)
* **scripts:** Add script to generate an oauth client ([f21f657](https://github.com/mozilla/fxa-auth-server/commit/f21f657))
* **server:** set HSTS header for 180 days ([d43accb](https://github.com/mozilla/fxa-auth-server/commit/d43accb))
* **server:** update to Hapi 17 ([0ebfebe](https://github.com/mozilla/fxa-auth-server/commit/0ebfebe))
* **shared:** add new locales ([d6e88df](https://github.com/mozilla/fxa-auth-server/commit/d6e88df))
* **sync:** add local test client for sync (#549) ([61ed2e7](https://github.com/mozilla/fxa-auth-server/commit/61ed2e7)), closes [#549](https://github.com/mozilla/fxa-auth-server/issues/549)
* **sync:** add oldsync scope (#550) r=@rfk ([f2e7bb4](https://github.com/mozilla/fxa-auth-server/commit/f2e7bb4)), closes [#550](https://github.com/mozilla/fxa-auth-server/issues/550)
* **token:** reject expired tokens ([4f519ca](https://github.com/mozilla/fxa-auth-server/commit/4f519ca)), closes [#365](https://github.com/mozilla/fxa-auth-server/issues/365)
* **tokens:** add support for password change and reset event (#485) r=rfk ([f5873f9](https://github.com/mozilla/fxa-auth-server/commit/f5873f9)), closes [#485](https://github.com/mozilla/fxa-auth-server/issues/485) [#481](https://github.com/mozilla/fxa-auth-server/issues/481)
* **tokens:** allow using JWT grants from Service Clients ([55f88a9](https://github.com/mozilla/fxa-auth-server/commit/55f88a9)), closes [#328](https://github.com/mozilla/fxa-auth-server/issues/328)
* **tokens:** allow using JWT grants from Service Clients ([0a0e303](https://github.com/mozilla/fxa-auth-server/commit/0a0e303)), closes [#328](https://github.com/mozilla/fxa-auth-server/issues/328)
* **untrusted-clients:** restrict scopes that untrusted clients can request ([8fd228a](https://github.com/mozilla/fxa-auth-server/commit/8fd228a)), closes [#243](https://github.com/mozilla/fxa-auth-server/issues/243)
* **verify:** add opt out parameter to verify endpoint ([e4c54ff](https://github.com/mozilla/fxa-auth-server/commit/e4c54ff)), closes [#358](https://github.com/mozilla/fxa-auth-server/issues/358)
* **verify:** added 'client' to /verify response ([4c57551](https://github.com/mozilla/fxa-auth-server/commit/4c57551)), closes [#149](https://github.com/mozilla/fxa-auth-server/issues/149)

### JsonFormatter

* outputs JSON in same format as fxa-auth-server ([c89ca92](https://github.com/mozilla/fxa-auth-server/commit/c89ca92))

### Refactor

* **client:** scope added in memory and sql (#445) r=vladikoff ([4efc383](https://github.com/mozilla/fxa-auth-server/commit/4efc383)), closes [#445](https://github.com/mozilla/fxa-auth-server/issues/445) [#431](https://github.com/mozilla/fxa-auth-server/issues/431)
* **clients:** remove terms and privacy uris ([5c1e0be](https://github.com/mozilla/fxa-auth-server/commit/5c1e0be)), closes [#406](https://github.com/mozilla/fxa-auth-server/issues/406)
* **config:** Use human-readable duration values in config ([20aa8fa](https://github.com/mozilla/fxa-auth-server/commit/20aa8fa))
* **db:** add hashedSecret column to clients ([9ceaf1f](https://github.com/mozilla/fxa-auth-server/commit/9ceaf1f)), closes [#155](https://github.com/mozilla/fxa-auth-server/issues/155)
* **db:** clients.secret to clients.hashedSecret, remove clients.whitelisted ([155d2ce](https://github.com/mozilla/fxa-auth-server/commit/155d2ce)), closes [#155](https://github.com/mozilla/fxa-auth-server/issues/155) [#267](https://github.com/mozilla/fxa-auth-server/issues/267)
* **email:** Fixes #352 Remove ability to fetch email address  (#543) r=@shane-tomlinson ([068bd4b](https://github.com/mozilla/fxa-auth-server/commit/068bd4b)), closes [#352](https://github.com/mozilla/fxa-auth-server/issues/352) [#543](https://github.com/mozilla/fxa-auth-server/issues/543)
* **keys:** rename keyMaterial, timestamp to keyRotationSecret, k… (#500) r=@rfk ([48ec2a3](https://github.com/mozilla/fxa-auth-server/commit/48ec2a3)), closes [#500](https://github.com/mozilla/fxa-auth-server/issues/500)
* **lint:** remove jscs, update eslint rules (#477), r=@vbudhram ([8bc148a](https://github.com/mozilla/fxa-auth-server/commit/8bc148a)), closes [#477](https://github.com/mozilla/fxa-auth-server/issues/477)

### Reverts

* **keys:** Check lastAuthAt freshness when fetching key data ([5d772f6](https://github.com/mozilla/fxa-auth-server/commit/5d772f6))
* **service-tokens): Revert "docs(service-clients:** Document Service Clients, JKUs, and JWTs" ([6be9ac2](https://github.com/mozilla/fxa-auth-server/commit/6be9ac2))
* **service-tokens): Revert "feat(tokens:** allow using JWT grants from Service Clients" ([d3cc78a](https://github.com/mozilla/fxa-auth-server/commit/d3cc78a))
* **tokens:** dont reject expired tokens, again ([e8b563e](https://github.com/mozilla/fxa-auth-server/commit/e8b563e))

### test

* **api:** rename assertRequestParam to assertInvalidRequestParam ([3f00eb3](https://github.com/mozilla/fxa-auth-server/commit/3f00eb3)), closes [#280](https://github.com/mozilla/fxa-auth-server/issues/280)
* **db:** fixing db.removeUser tests for mysql ([94f96bf](https://github.com/mozilla/fxa-auth-server/commit/94f96bf))


### BREAKING CHANGES

* [object Object]
* [object Object]
* [object Object]


<a name="1.123.3"></a>
## [1.123.3](https://github.com/mozilla/fxa-auth-server/compare/v1.123.2...v1.123.3) (2018-11-01)


### Bug Fixes

* **tests:** fix the geodb location assertions again ([90449d4](https://github.com/mozilla/fxa-auth-server/commit/90449d4))
* **tests:** remove assertions of profileChangedAt property ([565d2c8](https://github.com/mozilla/fxa-auth-server/commit/565d2c8))

### chore

* **errors:** make email-sending errors a 422 for new addresses ([17e787b](https://github.com/mozilla/fxa-auth-server/commit/17e787b))



<a name="1.123.2"></a>
## [1.123.2](https://github.com/mozilla/fxa-auth-server/compare/v1.123.1...v1.123.2) (2018-10-24)


### Bug Fixes

* **metrics:** ensure metrics context is propagated from /account/reset ([48ed7be](https://github.com/mozilla/fxa-auth-server/commit/48ed7be))



<a name="1.123.1"></a>
## [1.123.1](https://github.com/mozilla/fxa-auth-server/compare/v1.123.0...v1.123.1) (2018-10-23)


### Bug Fixes

* **metrics:** ensure email events use stashed flow data where applicable ([2168ea7](https://github.com/mozilla/fxa-auth-server/commit/2168ea7))



<a name="1.123.0"></a>
# [1.123.0](https://github.com/mozilla/fxa-auth-server/compare/v1.122.2...v1.123.0) (2018-10-16)


### Bug Fixes

* **email:** handle the new error structure from fxa-email-service ([787031f](https://github.com/mozilla/fxa-auth-server/commit/787031f))
* **email:** include data from headers in email sent events ([28a4a53](https://github.com/mozilla/fxa-auth-server/commit/28a4a53))
* **email:** throw error for failed emails during account creation ([75815f2](https://github.com/mozilla/fxa-auth-server/commit/75815f2)), closes [#2565](https://github.com/mozilla/fxa-auth-server/issues/2565)
* **emails:** expose config to append domain to verification emails ([510bf08](https://github.com/mozilla/fxa-auth-server/commit/510bf08))

### chore

* **deps:** Update commander, jsxgettext-recursive to remove security warnings. ([7185ad8](https://github.com/mozilla/fxa-auth-server/commit/7185ad8))



<a name="1.122.2"></a>
## [1.122.2](https://github.com/mozilla/fxa-auth-server/compare/v1.122.1...v1.122.2) (2018-10-04)


### Bug Fixes

* **commands:** Assign default TTL to send-tab commands ([6afb0e3](https://github.com/mozilla/fxa-auth-server/commit/6afb0e3))



<a name="1.122.1"></a>
## [1.122.1](https://github.com/mozilla/fxa-auth-server/compare/v1.122.0...v1.122.1) (2018-10-03)


### chore

* **docs:** add missing private releases to change log ([47ea091](https://github.com/mozilla/fxa-auth-server/commit/47ea091))
* **package:** npm shrinkwrap ([081f7d8](https://github.com/mozilla/fxa-auth-server/commit/081f7d8))



<a name="1.122.0"></a>
# [1.122.0](https://github.com/mozilla/fxa-auth-server/compare/v1.121.0...v1.122.0) (2018-10-02)


### Bug Fixes

* **codes:** increase token code font size in email ([28ed315](https://github.com/mozilla/fxa-auth-server/commit/28ed315))
* **customs:** increase customs timeout to 3000ms ([973815e](https://github.com/mozilla/fxa-auth-server/commit/973815e))
* **deps:** Update i18n-abide to remove `npm audit` warnings ([055788c](https://github.com/mozilla/fxa-auth-server/commit/055788c))
* **metrics:** prohibit overwriting stashed metrics context ([fafccce](https://github.com/mozilla/fxa-auth-server/commit/fafccce))
* **metrics:** stash metrics context during the account reset flow ([804907a](https://github.com/mozilla/fxa-auth-server/commit/804907a))
* **npm:** use npm ci for npm install ([3e66f67](https://github.com/mozilla/fxa-auth-server/commit/3e66f67)), closes [#2614](https://github.com/mozilla/fxa-auth-server/issues/2614)
* **profile:** add profileChangedAt to cert sign ([cca665d](https://github.com/mozilla/fxa-auth-server/commit/cca665d))
* **scripts:** make tls-shrink script portable ([721c069](https://github.com/mozilla/fxa-auth-server/commit/721c069))
* **sms:** use a five minute period on polling ([57e82a5](https://github.com/mozilla/fxa-auth-server/commit/57e82a5))
* **tests:** fetch cities db from S3 ([9d370fb](https://github.com/mozilla/fxa-auth-server/commit/9d370fb))

### chore

* **memcached:** remove the cache.set method ([2a88926](https://github.com/mozilla/fxa-auth-server/commit/2a88926))
* **package:** bump fxa-shared to 1.0.14 + npm shrinkwrap ([04bd8f2](https://github.com/mozilla/fxa-auth-server/commit/04bd8f2))
* **sms:** log JSON-serialised result if we fail to parse max spend ([f0b5d08](https://github.com/mozilla/fxa-auth-server/commit/f0b5d08))

### Features

* **scripts:** force registry links in shrinkwrap to use tls ([eae04fc](https://github.com/mozilla/fxa-auth-server/commit/eae04fc))



<a name="1.121.1"></a>
## [1.121.1](https://github.com/mozilla/fxa-auth-server/compare/v1.121.0...v1.121.1) (2018-10-02)


### Bug Fixes

* **random:** Reduce bias when generating random base-10 codes. ([65dab2b](https://github.com/mozilla/fxa-auth-server/commit/65dab2b))



<a name="1.121.0"></a>
# [1.121.0](https://github.com/mozilla/fxa-auth-server/compare/v1.120.2...v1.121.0) (2018-09-18)


### Bug Fixes

* **keys:** return proper error when failing to create duplicate recovery key ([4954b69](https://github.com/mozilla/fxa-auth-server/commit/4954b69))
* **tests:** separate remote and local test runs ([499c9fa](https://github.com/mozilla/fxa-auth-server/commit/499c9fa))

### Features

* **totp:** allow reliers to request totp on login ([fa98878](https://github.com/mozilla/fxa-auth-server/commit/fa98878))



<a name="1.120.2"></a>
## [1.120.2](https://github.com/mozilla/fxa-auth-server/compare/v1.119.6...v1.120.2) (2018-09-10)




<a name="1.120.0"></a>
# [1.120.0](https://github.com/mozilla/fxa-auth-server/compare/v1.119.3...v1.120.0) (2018-09-06)


### Bug Fixes

* **config:** update correct recoveryCodes config (#2604), r=@philbooth ([67b7053](https://github.com/mozilla/fxa-auth-server/commit/67b7053)), closes [#2604](https://github.com/mozilla/fxa-auth-server/issues/2604)
* **errors:** Surface a backendServiceFailure when connection to db fails. (#2600) r=@philboot ([2e9b9e6](https://github.com/mozilla/fxa-auth-server/commit/2e9b9e6)), closes [#2600](https://github.com/mozilla/fxa-auth-server/issues/2600) [#2599](https://github.com/mozilla/fxa-auth-server/issues/2599)
* **logging:** log errors when reading/parsing live email config ([9fe542e](https://github.com/mozilla/fxa-auth-server/commit/9fe542e))
* **mail_helper:** remove '<' from to headers in email service requests (#2595) r=@vladikoff ([87f0d61](https://github.com/mozilla/fxa-auth-server/commit/87f0d61)), closes [#2595](https://github.com/mozilla/fxa-auth-server/issues/2595) [mozilla/fxa-content-server#6470](https://github.com/mozilla/fxa-content-server/issues/6470)
* **recovery:** update to support hashing recoveryKeyId ([e9bb25c](https://github.com/mozilla/fxa-auth-server/commit/e9bb25c))
* **test:** update to latest token requirements (#2601), r=@philbooth ([000b15d](https://github.com/mozilla/fxa-auth-server/commit/000b15d)), closes [#2601](https://github.com/mozilla/fxa-auth-server/issues/2601)
* **tests:** update to mocha 5 (#2590) r=@shane-tomlinson ([e504e39](https://github.com/mozilla/fxa-auth-server/commit/e504e39)), closes [#2590](https://github.com/mozilla/fxa-auth-server/issues/2590) [#2531](https://github.com/mozilla/fxa-auth-server/issues/2531)

### chore

* **docs:** add badges for LGTM analysis and alerts ([45975d6](https://github.com/mozilla/fxa-auth-server/commit/45975d6))
* **email:** force value to boolean in account deletion check ([a00dcac](https://github.com/mozilla/fxa-auth-server/commit/a00dcac))
* **tests:** switch from insist to chai for assertions (#2608) r=@vladikoff ([1b47186](https://github.com/mozilla/fxa-auth-server/commit/1b47186)), closes [#2608](https://github.com/mozilla/fxa-auth-server/issues/2608)



<a name="1.120.1"></a>
## [1.120.1](https://github.com/mozilla/fxa-auth-server/compare/v1.121.0...v1.120.1) (2018-09-06)






<a name="1.120.0"></a>
# [1.120.0](https://github.com/mozilla/fxa-auth-server/compare/v1.119.3...v1.120.0) (2018-09-06)


### Bug Fixes

* **config:** update correct recoveryCodes config (#2604), r=@philbooth ([67b7053](https://github.com/mozilla/fxa-auth-server/commit/67b7053)), closes [#2604](https://github.com/mozilla/fxa-auth-server/issues/2604)
* **errors:** Surface a backendServiceFailure when connection to db fails. (#2600) r=@philboot ([2e9b9e6](https://github.com/mozilla/fxa-auth-server/commit/2e9b9e6)), closes [#2600](https://github.com/mozilla/fxa-auth-server/issues/2600) [#2599](https://github.com/mozilla/fxa-auth-server/issues/2599)
* **logging:** log errors when reading/parsing live email config ([9fe542e](https://github.com/mozilla/fxa-auth-server/commit/9fe542e))
* **mail_helper:** remove '<' from to headers in email service requests (#2595) r=@vladikoff ([87f0d61](https://github.com/mozilla/fxa-auth-server/commit/87f0d61)), closes [#2595](https://github.com/mozilla/fxa-auth-server/issues/2595) [mozilla/fxa-content-server#6470](https://github.com/mozilla/fxa-content-server/issues/6470)
* **recovery:** update to support hashing recoveryKeyId ([e9bb25c](https://github.com/mozilla/fxa-auth-server/commit/e9bb25c))
* **test:** update to latest token requirements (#2601), r=@philbooth ([000b15d](https://github.com/mozilla/fxa-auth-server/commit/000b15d)), closes [#2601](https://github.com/mozilla/fxa-auth-server/issues/2601)
* **tests:** update to mocha 5 (#2590) r=@shane-tomlinson ([e504e39](https://github.com/mozilla/fxa-auth-server/commit/e504e39)), closes [#2590](https://github.com/mozilla/fxa-auth-server/issues/2590) [#2531](https://github.com/mozilla/fxa-auth-server/issues/2531)

### chore

* **docs:** add badges for LGTM analysis and alerts ([45975d6](https://github.com/mozilla/fxa-auth-server/commit/45975d6))
* **email:** force value to boolean in account deletion check ([a00dcac](https://github.com/mozilla/fxa-auth-server/commit/a00dcac))
* **tests:** switch from insist to chai for assertions (#2608) r=@vladikoff ([1b47186](https://github.com/mozilla/fxa-auth-server/commit/1b47186)), closes [#2608](https://github.com/mozilla/fxa-auth-server/issues/2608)



<a name="1.120.0"></a>
# [1.120.0](https://github.com/mozilla/fxa-auth-server/compare/v1.119.3...v1.120.0) (2018-09-06)


### Bug Fixes

* **config:** update correct recoveryCodes config (#2604), r=@philbooth ([67b7053](https://github.com/mozilla/fxa-auth-server/commit/67b7053)), closes [#2604](https://github.com/mozilla/fxa-auth-server/issues/2604)
* **errors:** Surface a backendServiceFailure when connection to db fails. (#2600) r=@philboot ([2e9b9e6](https://github.com/mozilla/fxa-auth-server/commit/2e9b9e6)), closes [#2600](https://github.com/mozilla/fxa-auth-server/issues/2600) [#2599](https://github.com/mozilla/fxa-auth-server/issues/2599)
* **logging:** log errors when reading/parsing live email config ([9fe542e](https://github.com/mozilla/fxa-auth-server/commit/9fe542e))
* **mail_helper:** remove '<' from to headers in email service requests (#2595) r=@vladikoff ([87f0d61](https://github.com/mozilla/fxa-auth-server/commit/87f0d61)), closes [#2595](https://github.com/mozilla/fxa-auth-server/issues/2595) [mozilla/fxa-content-server#6470](https://github.com/mozilla/fxa-content-server/issues/6470)
* **recovery:** update to support hashing recoveryKeyId ([e9bb25c](https://github.com/mozilla/fxa-auth-server/commit/e9bb25c))
* **test:** update to latest token requirements (#2601), r=@philbooth ([000b15d](https://github.com/mozilla/fxa-auth-server/commit/000b15d)), closes [#2601](https://github.com/mozilla/fxa-auth-server/issues/2601)
* **tests:** update to mocha 5 (#2590) r=@shane-tomlinson ([e504e39](https://github.com/mozilla/fxa-auth-server/commit/e504e39)), closes [#2590](https://github.com/mozilla/fxa-auth-server/issues/2590) [#2531](https://github.com/mozilla/fxa-auth-server/issues/2531)

### chore

* **docs:** add badges for LGTM analysis and alerts ([45975d6](https://github.com/mozilla/fxa-auth-server/commit/45975d6))
* **email:** force value to boolean in account deletion check ([a00dcac](https://github.com/mozilla/fxa-auth-server/commit/a00dcac))
* **tests:** switch from insist to chai for assertions (#2608) r=@vladikoff ([1b47186](https://github.com/mozilla/fxa-auth-server/commit/1b47186)), closes [#2608](https://github.com/mozilla/fxa-auth-server/issues/2608)


<a name="1.119.6"></a>
## [1.119.6](https://github.com/mozilla/fxa-auth-server/compare/v1.119.5...v1.119.6) (2018-09-07)


### Bug Fixes

* **tests:** comment out flaky tests ([c505991](https://github.com/mozilla/fxa-auth-server/commit/c505991))
* **tests:** comment out flaky tests ([c50acaf](https://github.com/mozilla/fxa-auth-server/commit/c50acaf))
* **validation:** allow https pushCallback URLs that contain :443 ([e41522f](https://github.com/mozilla/fxa-auth-server/commit/e41522f))



<a name="1.119.5"></a>
## [1.119.5](https://github.com/mozilla/fxa-auth-server/compare/v1.119.4...v1.119.5) (2018-09-07)


### Bug Fixes

* **deps:** Pin auth-db-mysql dependency for train-119 ([3c09697](https://github.com/mozilla/fxa-auth-server/commit/3c09697))



<a name="1.119.4"></a>
## [1.119.4](https://github.com/mozilla/fxa-auth-server/compare/v1.119.3...v1.119.4) (2018-09-06)

* **push:** support port numbers in push urls ([8a9859f](https://github.com/mozilla/fxa-auth-server/commit/8a9859f))
* **tests:** add port test ([f258387](https://github.com/mozilla/fxa-auth-server/commit/f258387))
* **tests:** adjust geodb city for now ([fd751b2](https://github.com/mozilla/fxa-auth-server/commit/fd751b2))



<a name="1.119.3"></a>
## [1.119.3](https://github.com/mozilla/fxa-auth-server/compare/v1.119.1...v1.119.3) (2018-08-23)


### Bug Fixes

* **mysql:** fix pushbox mysql (#2597) r=@philbooth ([cd5b5cd](https://github.com/mozilla/fxa-auth-server/commit/cd5b5cd)), closes [#2597](https://github.com/mozilla/fxa-auth-server/issues/2597)


<a name="1.119.2"></a>
## [1.119.2](https://github.com/mozilla/fxa-auth-server/compare/v1.119.1...v1.119.2) (2018-08-23)


### Bug Fixes

* **devices:** Add feature-flag for the "device commands" functionality. (#2591) r=@vladikoff ([85889ee](https://github.com/mozilla/fxa-auth-server/commit/85889ee)), closes [#2591](https://github.com/mozilla/fxa-auth-server/issues/2591)
* **npm:**  new shrinkwrap


<a name="1.119.1"></a>
## [1.119.1](https://github.com/mozilla/fxa-auth-server/compare/v1.119.0...v1.119.1) (2018-08-21)


### Bug Fixes

* **devices:** disable cached devices in account destroy (#2588) r=@philbooth ([326881b](https://github.com/mozilla/fxa-auth-server/commit/326881b)), closes [#2588](https://github.com/mozilla/fxa-auth-server/issues/2588)



<a name="1.119.0"></a>
# [1.119.0](https://github.com/mozilla/fxa-auth-server/compare/v1.117.1...v1.119.0) (2018-08-21)


### Bug Fixes

* **devices:** check token.deviceAvailableCommands before dereferencing ([eedf321](https://github.com/mozilla/fxa-auth-server/commit/eedf321))
* **devices:** treat matching device commands as spurious updates ([71f8c18](https://github.com/mozilla/fxa-auth-server/commit/71f8c18))
* **devices:** used cached devices property during requests ([3015a40](https://github.com/mozilla/fxa-auth-server/commit/3015a40))
* **email:** ensure email-service errors fail the call to sendMail ([bdc7c7a](https://github.com/mozilla/fxa-auth-server/commit/bdc7c7a))
* **email:** JSON.parse live email config after reading from redis ([dd262a9](https://github.com/mozilla/fxa-auth-server/commit/dd262a9))
* **redis:** Close the redis pool when closing the DB. ([855d681](https://github.com/mozilla/fxa-auth-server/commit/855d681))
* **redis:** recover from invalid token JSON in Redis ([db8022f](https://github.com/mozilla/fxa-auth-server/commit/db8022f))
* **reset:** update must-verify script to use string instead of buffer (#2551) r=@vladikoff ([2a2eeab](https://github.com/mozilla/fxa-auth-server/commit/2a2eeab)), closes [#2551](https://github.com/mozilla/fxa-auth-server/issues/2551)
* **scripts:** fix the broken api docs generator script ([fedaa23](https://github.com/mozilla/fxa-auth-server/commit/fedaa23)), closes [#2521](https://github.com/mozilla/fxa-auth-server/issues/2521)
* **scripts:** improve regex validation for email-config script ([14694e4](https://github.com/mozilla/fxa-auth-server/commit/14694e4))
* **scripts:** stop email-config script logging config to stdout ([807e4ac](https://github.com/mozilla/fxa-auth-server/commit/807e4ac))
* **sentry:** server.events.on takes channels, not channel ([7d69830](https://github.com/mozilla/fxa-auth-server/commit/7d69830))
* **server:** do not return customs.flag in the destroy route (#2573) ([4998f2b](https://github.com/mozilla/fxa-auth-server/commit/4998f2b)), closes [#2573](https://github.com/mozilla/fxa-auth-server/issues/2573) [#2563](https://github.com/mozilla/fxa-auth-server/issues/2563)
* **sessionTokens:** actually prune expired session tokens ([72809f8](https://github.com/mozilla/fxa-auth-server/commit/72809f8))
* **test:** increase totp code window (#2548), r=@vladikoff ([fecc9e3](https://github.com/mozilla/fxa-auth-server/commit/fecc9e3)), closes [#2548](https://github.com/mozilla/fxa-auth-server/issues/2548)
* **test:** set default test timeout to 5000 (#2560), r=@philbooth ([5caedf3](https://github.com/mozilla/fxa-auth-server/commit/5caedf3)), closes [#2560](https://github.com/mozilla/fxa-auth-server/issues/2560)
* **tests:** add a check from sentry setup ([7f60f8c](https://github.com/mozilla/fxa-auth-server/commit/7f60f8c))
* **tests:** adjust async tests ([9e20e69](https://github.com/mozilla/fxa-auth-server/commit/9e20e69))
* **tests:** increase timeout on selectEmailService integration tests ([cd5f341](https://github.com/mozilla/fxa-auth-server/commit/cd5f341))
* **tests:** temporarily disable deviceCommands assertions ([08f5ee9](https://github.com/mozilla/fxa-auth-server/commit/08f5ee9))
* **validation:** don't treat `+-\/` as a character range in email regex ([cfb9704](https://github.com/mozilla/fxa-auth-server/commit/cfb9704))
* **validation:** validate length of user and domain email address parts ([a872363](https://github.com/mozilla/fxa-auth-server/commit/a872363)), closes [#2568](https://github.com/mozilla/fxa-auth-server/issues/2568)

### chore

* **install:** Only clone the l10n repo if needed. (#2546) r=@vladikoff ([0e91f45](https://github.com/mozilla/fxa-auth-server/commit/0e91f45)), closes [#2546](https://github.com/mozilla/fxa-auth-server/issues/2546)
* **package:** update shrinkwrap ([842aae4](https://github.com/mozilla/fxa-auth-server/commit/842aae4))
* **tests:** add tests to email_service.js ([abfb6be](https://github.com/mozilla/fxa-auth-server/commit/abfb6be))

### Features

* **admin:** Add an admin script to delete an account. ([2074d56](https://github.com/mozilla/fxa-auth-server/commit/2074d56))
* **ci:** update to circle 2 (#2529), r=@vbudhram ([395a02e](https://github.com/mozilla/fxa-auth-server/commit/395a02e)), closes [#2529](https://github.com/mozilla/fxa-auth-server/issues/2529)
* **codes:** expose verificationMethod as optional (#2564), r=@philbooth ([fb256ff](https://github.com/mozilla/fxa-auth-server/commit/fb256ff)), closes [#2564](https://github.com/mozilla/fxa-auth-server/issues/2564)
* **email:** change the email service errno values to numbers ([577237d](https://github.com/mozilla/fxa-auth-server/commit/577237d)), closes [#2569](https://github.com/mozilla/fxa-auth-server/issues/2569)
* **email:** read live email-sending config from redis ([bc55e8b](https://github.com/mozilla/fxa-auth-server/commit/bc55e8b))
* **email:** write live email-sending config to redis ([c6ad402](https://github.com/mozilla/fxa-auth-server/commit/c6ad402))
* **pushbox:** activate pushbox in dev environments (#2567) r=@vladikoff ([03e1e6e](https://github.com/mozilla/fxa-auth-server/commit/03e1e6e)), closes [#2567](https://github.com/mozilla/fxa-auth-server/issues/2567) [mozilla/fxa-local-dev#122](https://github.com/mozilla/fxa-local-dev/issues/122)
* **recovery:** add account recovery email templates (#2553), r=philbooth ([8f36f62](https://github.com/mozilla/fxa-auth-server/commit/8f36f62)), closes [#2553](https://github.com/mozilla/fxa-auth-server/issues/2553)
* **scripts:** validate inputs in the email-config script ([122ce3b](https://github.com/mozilla/fxa-auth-server/commit/122ce3b))
* **tests:** write unit tests for email address validation ([eaf3615](https://github.com/mozilla/fxa-auth-server/commit/eaf3615))

### Refactor

* **devices:** extract and write tests for devices.isSpuriousUpdate ([bebee79](https://github.com/mozilla/fxa-auth-server/commit/bebee79))
* **devices:** shortcut redundant tests for spurious device updates ([0bce944](https://github.com/mozilla/fxa-auth-server/commit/0bce944))
* **validation:** simplify the validation logic for email addresses ([8dee2e8](https://github.com/mozilla/fxa-auth-server/commit/8dee2e8))



<a name="1.118.0"></a>
# [1.118.0](https://github.com/mozilla/fxa-auth-server/compare/v1.117.1...v1.118.0) (2018-08-08)


### Bug Fixes

* **email:** ensure email-service errors fail the call to sendMail ([bdc7c7a](https://github.com/mozilla/fxa-auth-server/commit/bdc7c7a))
* **redis:** Close the redis pool when closing the DB. ([855d681](https://github.com/mozilla/fxa-auth-server/commit/855d681))
* **redis:** recover from invalid token JSON in Redis ([db8022f](https://github.com/mozilla/fxa-auth-server/commit/db8022f))
* **reset:** update must-verify script to use string instead of buffer (#2551) r=@vladikoff ([2a2eeab](https://github.com/mozilla/fxa-auth-server/commit/2a2eeab)), closes [#2551](https://github.com/mozilla/fxa-auth-server/issues/2551)
* **sentry:** server.events.on takes channels, not channel ([7d69830](https://github.com/mozilla/fxa-auth-server/commit/7d69830))
* **sessionTokens:** actually prune expired session tokens ([72809f8](https://github.com/mozilla/fxa-auth-server/commit/72809f8))
* **test:** increase totp code window (#2548), r=@vladikoff ([fecc9e3](https://github.com/mozilla/fxa-auth-server/commit/fecc9e3)), closes [#2548](https://github.com/mozilla/fxa-auth-server/issues/2548)
* **test:** set default test timeout to 5000 (#2560), r=@philbooth ([5caedf3](https://github.com/mozilla/fxa-auth-server/commit/5caedf3)), closes [#2560](https://github.com/mozilla/fxa-auth-server/issues/2560)
* **tests:** add a check from sentry setup ([7f60f8c](https://github.com/mozilla/fxa-auth-server/commit/7f60f8c))

### chore

* **install:** Only clone the l10n repo if needed. (#2546) r=@vladikoff ([0e91f45](https://github.com/mozilla/fxa-auth-server/commit/0e91f45)), closes [#2546](https://github.com/mozilla/fxa-auth-server/issues/2546)
* **tests:** add tests to email_service.js ([abfb6be](https://github.com/mozilla/fxa-auth-server/commit/abfb6be))

### Features

* **admin:** Add an admin script to delete an account. ([2074d56](https://github.com/mozilla/fxa-auth-server/commit/2074d56))
* **ci:** update to circle 2 (#2529), r=@vbudhram ([395a02e](https://github.com/mozilla/fxa-auth-server/commit/395a02e)), closes [#2529](https://github.com/mozilla/fxa-auth-server/issues/2529)
* **codes:** expose verificationMethod as optional (#2564), r=@philbooth ([fb256ff](https://github.com/mozilla/fxa-auth-server/commit/fb256ff)), closes [#2564](https://github.com/mozilla/fxa-auth-server/issues/2564)
* **email:** read live email-sending config from redis ([bc55e8b](https://github.com/mozilla/fxa-auth-server/commit/bc55e8b))
* **recovery:** add account recovery email templates (#2553), r=philbooth ([8f36f62](https://github.com/mozilla/fxa-auth-server/commit/8f36f62)), closes [#2553](https://github.com/mozilla/fxa-auth-server/issues/2553)



<a name="1.117.2"></a>
## [1.117.2](https://github.com/mozilla/fxa-auth-server/compare/v1.117.1...v1.117.2) (2018-08-01)


### Bug Fixes

* **sentry:** server.events.on takes channels, not channel ([5bc7b87](https://github.com/mozilla/fxa-auth-server/commit/5bc7b87))



<a name="1.117.1"></a>
## [1.117.1](https://github.com/mozilla/fxa-auth-server/compare/v1.117.0...v1.117.1) (2018-07-26)


### Bug Fixes

* **hapi:** use the new server event error handler (#2543) r=@rfk ([2d52887](https://github.com/mozilla/fxa-auth-server/commit/2d52887)), closes [#2543](https://github.com/mozilla/fxa-auth-server/issues/2543) [#2542](https://github.com/mozilla/fxa-auth-server/issues/2542) [hapijs/hapi#3658](https://github.com/hapijs/hapi/issues/3658)



<a name="1.117.0"></a>
# [1.117.0](https://github.com/mozilla/fxa-auth-server/compare/v1.116.1...v1.117.0) (2018-07-24)


### Bug Fixes

* **email:** make config.sesConfigurationSet default the empty string ([35ac5f0](https://github.com/mozilla/fxa-auth-server/commit/35ac5f0))
* **package:** fixes for npm security audit ([2bfa482](https://github.com/mozilla/fxa-auth-server/commit/2bfa482))
* **push:** send FxA commands push messages to iOS devices (#2517) r=@vladikoff,@eoger ([c020798](https://github.com/mozilla/fxa-auth-server/commit/c020798)), closes [#2517](https://github.com/mozilla/fxa-auth-server/issues/2517)

### chore

* **browserid:** Remove unnecessary browserid routes. (#2539); r=philbooth,stomlinson ([a1e64dd](https://github.com/mozilla/fxa-auth-server/commit/a1e64dd)), closes [#2539](https://github.com/mozilla/fxa-auth-server/issues/2539)
* **emails:** log smtp port in mail_helper.js (#2519) ([6dbf15a](https://github.com/mozilla/fxa-auth-server/commit/6dbf15a)), closes [#2519](https://github.com/mozilla/fxa-auth-server/issues/2519)

### Features

* **email:** add a service property to the X-SES-MESSAGE-TAGS header ([b6908b9](https://github.com/mozilla/fxa-auth-server/commit/b6908b9))
* **recovery:** update delete recovery key and get recovery key endpoints (#2518), r=@rfk ([4d109a0](https://github.com/mozilla/fxa-auth-server/commit/4d109a0)), closes [#2518](https://github.com/mozilla/fxa-auth-server/issues/2518)
* **scopes:** Use shared code lib for checking OAuth scopes. (#2501); r=vbudhram,shane-tomlins ([59de0ae](https://github.com/mozilla/fxa-auth-server/commit/59de0ae)), closes [#2501](https://github.com/mozilla/fxa-auth-server/issues/2501)
* **server:** Update to hapi 17 (#2486) r=@vbudhram,@philbooth ([63738c8](https://github.com/mozilla/fxa-auth-server/commit/63738c8)), closes [#2486](https://github.com/mozilla/fxa-auth-server/issues/2486) [#2438](https://github.com/mozilla/fxa-auth-server/issues/2438)



<a name="1.116.1"></a>
## [1.116.1](https://github.com/mozilla/fxa-auth-server/compare/v1.116.0...v1.116.1) (2018-07-16)


### Bug Fixes

* **email:** fix broken X-SES-CONFIGURATION-SET header (#2523) r=@vladikoff ([a3c994f](https://github.com/mozilla/fxa-auth-server/commit/a3c994f)), closes [#2523](https://github.com/mozilla/fxa-auth-server/issues/2523)



<a name="1.116.0"></a>
# [1.116.0](https://github.com/mozilla/fxa-auth-server/compare/v1.115.1...v1.116.0) (2018-07-11)


### Bug Fixes

* **customs:** Fail closed if customs-server gives an error. (#2483) r=@vladikoff,@shane-tomlin ([acef9ef](https://github.com/mozilla/fxa-auth-server/commit/acef9ef)), closes [#2483](https://github.com/mozilla/fxa-auth-server/issues/2483)
* **email:** gracefully handle errors from fxa-email-service (#2510) r=@vladikoff ([d46526f](https://github.com/mozilla/fxa-auth-server/commit/d46526f)), closes [#2510](https://github.com/mozilla/fxa-auth-server/issues/2510) [#2509](https://github.com/mozilla/fxa-auth-server/issues/2509)
* **metrics:** don't force utm_source=email on links in emails ([e47b710](https://github.com/mozilla/fxa-auth-server/commit/e47b710))

### Features

* **email:** use fxa-email-server for specific email addresses ([4b5bd9a](https://github.com/mozilla/fxa-auth-server/commit/4b5bd9a))
* **metrics:** add amplitude event properties for email service/sender ([55b3290](https://github.com/mozilla/fxa-auth-server/commit/55b3290))



<a name="1.115.1"></a>
## [1.115.1](https://github.com/mozilla/fxa-auth-server/compare/v1.115.0...v1.115.1) (2018-06-28)


### Bug Fixes

* **devices:** Fix race between real and placeholder device registration. (#2492); r=philbooth ([4c0bab6](https://github.com/mozilla/fxa-auth-server/commit/4c0bab6)), closes [#2492](https://github.com/mozilla/fxa-auth-server/issues/2492)



<a name="1.115.0"></a>
# [1.115.0](https://github.com/mozilla/fxa-auth-server/compare/v1.114.2...v1.115.0) (2018-06-27)


### Features

* **devices:** Introduce infrastructure for "device commands". (#2449); r=philbooth,eoger ([f359006](https://github.com/mozilla/fxa-auth-server/commit/f359006)), closes [#2449](https://github.com/mozilla/fxa-auth-server/issues/2449)
* **recovery:** account recovery apis (#2463), r=@rfk ([ba27d41](https://github.com/mozilla/fxa-auth-server/commit/ba27d41)), closes [#2463](https://github.com/mozilla/fxa-auth-server/issues/2463)



<a name="1.114.3"></a>
## [1.114.3](https://github.com/mozilla/fxa-auth-server/compare/v1.114.2...v1.114.3) (2018-06-21)


### Bug Fixes

* **recovery-codes:** Correctly rate-limit recovery code consumption. ([e6b3043](https://github.com/mozilla/fxa-auth-server/commit/e6b3043))

### chore

* **release:** Reverse merge train-114 into master (#2475) r=@vbudhram ([177fa46](https://github.com/mozilla/fxa-auth-server/commit/177fa46)), closes [#2475](https://github.com/mozilla/fxa-auth-server/issues/2475)



<a name="1.114.2"></a>
## [1.114.2](https://github.com/mozilla/fxa-auth-server/compare/v1.114.1...v1.114.2) (2018-06-19)


### Bug Fixes

* **devices:** Do not echo 'capabilities' field in device registration response. (#2478); r=jrg ([9bbc715](https://github.com/mozilla/fxa-auth-server/commit/9bbc715)), closes [#2478](https://github.com/mozilla/fxa-auth-server/issues/2478)


<a name="1.114.1"></a>
## [1.114.1](https://github.com/mozilla/fxa-auth-server/compare/v1.114.0...v1.114.1) (2018-06-14)


### Bug Fixes

* **l10n:** Enable nb-NO locale by updating fxa-shared (#2474) r=@philbooth,@vladikoff ([3a60d05](https://github.com/mozilla/fxa-auth-server/commit/3a60d05)), closes [#2474](https://github.com/mozilla/fxa-auth-server/issues/2474)



<a name="1.114.0"></a>
# [1.114.0](https://github.com/mozilla/fxa-auth-server/compare/v1.113.3...v1.114.0) (2018-06-13)


### Bug Fixes

* **devices:** Remove the unused "device capabilities" API. (#2460); r=eoger ([9e53247](https://github.com/mozilla/fxa-auth-server/commit/9e53247)), closes [#2460](https://github.com/mozilla/fxa-auth-server/issues/2460)
* **docker:** base image node:8-alpine and upgrade to npm6 (#2470) r=@jbuck ([e990d39](https://github.com/mozilla/fxa-auth-server/commit/e990d39)), closes [#2470](https://github.com/mozilla/fxa-auth-server/issues/2470)

### chore

* **merge:** Reverse merge v1.113.5-private into origin/master (#2472) r=@vbudhram ([be7e6f1](https://github.com/mozilla/fxa-auth-server/commit/be7e6f1)), closes [#2472](https://github.com/mozilla/fxa-auth-server/issues/2472)



<a name="1.113.5"></a>
## [1.113.5](https://github.com/mozilla/fxa-auth-server/compare/v1.113.4-private...v1.113.5) (2018-06-08)


### Bug Fixes

* **2FA:** enforce 2FA on /reauth (#75) r=@rfk,@vbudhram ([181a7ec](https://github.com/mozilla/fxa-auth-server/commit/181a7ec)), closes [#75](https://github.com/mozilla/fxa-auth-server/issues/75) [#76](https://github.com/mozilla/fxa-auth-server/issues/76)



<a name="1.113.4"></a>
## [1.113.4](https://github.com/mozilla/fxa-auth-server/compare/v1.113.3...v1.113.4-private) (2018-06-07)

### Bug Fixes

* **signing:** Don't let mustVerify sessions sign a certificate if unverified. ([706541a](https://github.com/mozilla/fxa-auth-server/commit/706541a))



<a name="1.113.3"></a>
## [1.113.3](https://github.com/mozilla/fxa-auth-server/compare/v1.113.2...v1.113.3) (2018-05-31)


### Bug Fixes

* **deps:** Really use v1.113.1 of auth-db-mysql (#2461); r=jrgm ([2f2c00c](https://github.com/mozilla/fxa-auth-server/commit/2f2c00c)), closes [#2461](https://github.com/mozilla/fxa-auth-server/issues/2461)



<a name="1.113.2"></a>
## [1.113.2](https://github.com/mozilla/fxa-auth-server/compare/v1.113.1...v1.113.2) (2018-05-31)




<a name="1.113.1"></a>
## [1.113.1](https://github.com/mozilla/fxa-auth-server/compare/v1.113.0...v1.113.1) (2018-05-30)


### Bug Fixes

* **deps:** Use v1.113.1 of auth-db-mysql ([f8ca91c](https://github.com/mozilla/fxa-auth-server/commit/f8ca91c))



<a name="1.113.0"></a>
# [1.113.0](https://github.com/mozilla/fxa-auth-server/compare/v1.112.1...v1.113.0) (2018-05-30)


### Bug Fixes

* **deps:** Update fxa-geodb version, remove nexmo (#2446) r=@philbooth ([44e9dac](https://github.com/mozilla/fxa-auth-server/commit/44e9dac)), closes [#2446](https://github.com/mozilla/fxa-auth-server/issues/2446)
* **params:** remove query param for verificationMethod (#2456) r=@vladikoff ([dc1bb44](https://github.com/mozilla/fxa-auth-server/commit/dc1bb44)), closes [#2456](https://github.com/mozilla/fxa-auth-server/issues/2456)
* **sms:** follow documented conventions for AWS GetMetricStatistics call ([95c3364](https://github.com/mozilla/fxa-auth-server/commit/95c3364))

### chore

* **ci:** Remove coveralls from travis config. (#2452) ([aedd180](https://github.com/mozilla/fxa-auth-server/commit/aedd180)), closes [#2452](https://github.com/mozilla/fxa-auth-server/issues/2452)
* **devices:** Remove notifyUpdate and filter target devices in the /devices/notify handler ([a9c6e0e](https://github.com/mozilla/fxa-auth-server/commit/a9c6e0e))

### Features

* **pool:** Allow pool requests to specify headers and query params. ([1f63621](https://github.com/mozilla/fxa-auth-server/commit/1f63621))

### Refactor

* **metrics:** move amplitude email types back here from fxa-shared ([c2767f5](https://github.com/mozilla/fxa-auth-server/commit/c2767f5))



<a name="1.112.1"></a>
## [1.112.1](https://github.com/mozilla/fxa-auth-server/compare/v1.112.0...v1.112.1) (2018-05-17)


### Bug Fixes

* **docs:** fix devices validation output of the doc generator (#2440) r=@vladikoff ([957c760](https://github.com/mozilla/fxa-auth-server/commit/957c760)), closes [#2440](https://github.com/mozilla/fxa-auth-server/issues/2440) [#2434](https://github.com/mozilla/fxa-auth-server/issues/2434)
* **nsp:** fix nsp warnings ([2b663dd](https://github.com/mozilla/fxa-auth-server/commit/2b663dd))



<a name="1.112.0"></a>
# [1.112.0](https://github.com/mozilla/fxa-auth-server/compare/v1.111.1...v1.112.0) (2018-05-16)


### Bug Fixes

* **deps:** update shrink (#2431) r=@vladikoff ([291713a](https://github.com/mozilla/fxa-auth-server/commit/291713a)), closes [#2431](https://github.com/mozilla/fxa-auth-server/issues/2431)
* **logging:** log successful sms budget checks ([9731a08](https://github.com/mozilla/fxa-auth-server/commit/9731a08))
* **metrics:** don't emit route flow events for 404s ([f8bbfff](https://github.com/mozilla/fxa-auth-server/commit/f8bbfff))
* **newrelic:** update newrelic module (#2424) r=@vladikoff ([690ba82](https://github.com/mozilla/fxa-auth-server/commit/690ba82)), closes [#2424](https://github.com/mozilla/fxa-auth-server/issues/2424)
* **nsp:** update nsp for constantinople (#2430), r=@philbooth ([57118d6](https://github.com/mozilla/fxa-auth-server/commit/57118d6)), closes [#2430](https://github.com/mozilla/fxa-auth-server/issues/2430)
* **password:** require totp verified session to change password (#2437), r=@rfk ([ab05574](https://github.com/mozilla/fxa-auth-server/commit/ab05574)), closes [#2437](https://github.com/mozilla/fxa-auth-server/issues/2437)

### chore

* **logging:** downgrade location translation error to warning ([6b58bf9](https://github.com/mozilla/fxa-auth-server/commit/6b58bf9))

### Features

* **emails:** notify users when they are running low on recovery codes (#2429), r=@shane-tomli ([a9c8aca](https://github.com/mozilla/fxa-auth-server/commit/a9c8aca)), closes [#2429](https://github.com/mozilla/fxa-auth-server/issues/2429)



<a name="1.111.1"></a>
## [1.111.1](https://github.com/mozilla/fxa-auth-server/compare/v1.111.0...v1.111.1) (2018-05-04)


### Bug Fixes

* **metrics:** remove old flow signature fallback code ([4fc70a0](https://github.com/mozilla/fxa-auth-server/commit/4fc70a0))



<a name="1.111.0"></a>
# [1.111.0](https://github.com/mozilla/fxa-auth-server/compare/v1.110.1...v1.111.0) (2018-05-02)


### Bug Fixes

* **docs:** add missing closing code-quote ([0204096](https://github.com/mozilla/fxa-auth-server/commit/0204096))
* **scripts:** Remove obsolete `bufferize` call from must-reset script. (#2414); r=philbooth,st ([56b00e3](https://github.com/mozilla/fxa-auth-server/commit/56b00e3)), closes [#2414](https://github.com/mozilla/fxa-auth-server/issues/2414)
* **totp:** check totp before account deletion (#2405), r=@philbooth ([7793de3](https://github.com/mozilla/fxa-auth-server/commit/7793de3)), closes [#2405](https://github.com/mozilla/fxa-auth-server/issues/2405)

### chore

* **config:** update redirect domain for dev.json (#2403) r=@vladikoff ([4ce2726](https://github.com/mozilla/fxa-auth-server/commit/4ce2726)), closes [#2403](https://github.com/mozilla/fxa-auth-server/issues/2403)
* **deps:** Update web-push to latest release. (#2407) r=@vladikoff ([9ed5a33](https://github.com/mozilla/fxa-auth-server/commit/9ed5a33)), closes [#2407](https://github.com/mozilla/fxa-auth-server/issues/2407)

### Features

* **emails:** add email to all manage account email links (#2392), r=@philbooth, @shane-tomlin ([308d7ff](https://github.com/mozilla/fxa-auth-server/commit/308d7ff)), closes [#2392](https://github.com/mozilla/fxa-auth-server/issues/2392)
* **node:** update to node 8 (#2404) r=@jrgm ([b43fd28](https://github.com/mozilla/fxa-auth-server/commit/b43fd28)), closes [#2404](https://github.com/mozilla/fxa-auth-server/issues/2404)
* **notifications:** Add SNS msg attributes for service notification filtering (#2412); r=philbooth ([0cf1bc4](https://github.com/mozilla/fxa-auth-server/commit/0cf1bc4)), closes [#2412](https://github.com/mozilla/fxa-auth-server/issues/2412)
* **sms:** query the available budget in /sms/status ([7aedef2](https://github.com/mozilla/fxa-auth-server/commit/7aedef2))



<a name="1.110.1"></a>
## [1.110.1](https://github.com/mozilla/fxa-auth-server/compare/v1.110.0...v1.110.1) (2018-04-19)


### Refactor

* **email:** remove email parameter from config (#2400) r=@vladikoff,@rfk ([4a021c6](https://github.com/mozilla/fxa-auth-server/commit/4a021c6)), closes [#2400](https://github.com/mozilla/fxa-auth-server/issues/2400)



<a name="1.110.0"></a>
# [1.110.0](https://github.com/mozilla/fxa-auth-server/compare/v1.109.0...v1.110.0) (2018-04-18)


### Bug Fixes

* **devices:** Rename pushbox capability to messages in tests (#2389) r=@rfk ([9462e34](https://github.com/mozilla/fxa-auth-server/commit/9462e34)), closes [#2389](https://github.com/mozilla/fxa-auth-server/issues/2389)
* **docs:** remove old/misleading information about the locale property (#2382) r=@vladikoff ([098f990](https://github.com/mozilla/fxa-auth-server/commit/098f990)), closes [#2382](https://github.com/mozilla/fxa-auth-server/issues/2382)
* **email:** only send new sign-in emails for sync when verifying with totp (#2381), r=@philb ([35da0bd](https://github.com/mozilla/fxa-auth-server/commit/35da0bd)), closes [#2381](https://github.com/mozilla/fxa-auth-server/issues/2381)
* **metrics:** stop using user-agent string in flow id check ([445cf30](https://github.com/mozilla/fxa-auth-server/commit/445cf30))
* **recovery:** set assuranceLevel when verifying with recovery code (#2388), r=@rfk ([b830707](https://github.com/mozilla/fxa-auth-server/commit/b830707)), closes [#2388](https://github.com/mozilla/fxa-auth-server/issues/2388)
* **recovery:** update to latest recovery code requirements (#2397), r=@philbooth ([ed3d99e](https://github.com/mozilla/fxa-auth-server/commit/ed3d99e)), closes [#2397](https://github.com/mozilla/fxa-auth-server/issues/2397)
* **totp:** Change 2FA removed email title to `Two-step authentication disabled` (#2396) r=@ ([5128fd8](https://github.com/mozilla/fxa-auth-server/commit/5128fd8)), closes [#2396](https://github.com/mozilla/fxa-auth-server/issues/2396) [mozilla/fxa-content-server#6073](https://github.com/mozilla/fxa-content-server/issues/6073)

### chore

* **logging:** use a less confusing op on flow event errors ([778fc33](https://github.com/mozilla/fxa-auth-server/commit/778fc33))
* **tests:** remove duplicate mocking code ([25f2404](https://github.com/mozilla/fxa-auth-server/commit/25f2404)), closes [#2383](https://github.com/mozilla/fxa-auth-server/issues/2383)

### Features

* **docs:** Add documentation for "attached service" notification events. (#2362); r=vladiko ([766fb16](https://github.com/mozilla/fxa-auth-server/commit/766fb16)), closes [#2362](https://github.com/mozilla/fxa-auth-server/issues/2362)
* **profile:** Send "profileDataChanged" event when modifying 2FA status. (#2390); r=vbudhram ([19162ff](https://github.com/mozilla/fxa-auth-server/commit/19162ff)), closes [#2390](https://github.com/mozilla/fxa-auth-server/issues/2390)
* **totp:** rate limit totp verify actions (#2386), r=@rfk ([4a89201](https://github.com/mozilla/fxa-auth-server/commit/4a89201)), closes [#2386](https://github.com/mozilla/fxa-auth-server/issues/2386)

### Refactor

* **metrics:** use boiler-plate amplitude code from fxa-shared ([a6069e0](https://github.com/mozilla/fxa-auth-server/commit/a6069e0))



<a name="1.109.0"></a>
# [1.109.0](https://github.com/mozilla/fxa-auth-server/compare/v1.107.4...v1.109.0) (2018-04-04)


### Bug Fixes

* **metrics:** count 28 days per metric month ([e327e4f](https://github.com/mozilla/fxa-auth-server/commit/e327e4f))
* **metrics:** emit route flow events from more endpoints ([35544c7](https://github.com/mozilla/fxa-auth-server/commit/35544c7))
* **metrics:** include full version information in event data (#2356) ([85da7f2](https://github.com/mozilla/fxa-auth-server/commit/85da7f2)), closes [#2356](https://github.com/mozilla/fxa-auth-server/issues/2356) [mozilla/fxa-amplitude-send#58](https://github.com/mozilla/fxa-amplitude-send/issues/58)
* **metrics:** pass metricsContext to consumeRecoveryCode (#2367) r=@vladikoff ([6e0b56c](https://github.com/mozilla/fxa-auth-server/commit/6e0b56c)), closes [#2367](https://github.com/mozilla/fxa-auth-server/issues/2367)
* **node:** Use Node.js v6.14.0 (#2374) ([632dc35](https://github.com/mozilla/fxa-auth-server/commit/632dc35)), closes [#2374](https://github.com/mozilla/fxa-auth-server/issues/2374)
* **server:** validate ip addresses before setting them on request object ([b181738](https://github.com/mozilla/fxa-auth-server/commit/b181738))
* **sessions:** only return major rev for browser version (#2363) r=@vladikoff ([be6cc00](https://github.com/mozilla/fxa-auth-server/commit/be6cc00)), closes [#2363](https://github.com/mozilla/fxa-auth-server/issues/2363)
* **totp:** add totp code window validation config (#2371), r=@vladikoff ([110190d](https://github.com/mozilla/fxa-auth-server/commit/110190d)), closes [#2371](https://github.com/mozilla/fxa-auth-server/issues/2371)
* **totp:** ensure correct session verification state before deleting totp (#2365), r=@rfk ([0b1d075](https://github.com/mozilla/fxa-auth-server/commit/0b1d075)), closes [#2365](https://github.com/mozilla/fxa-auth-server/issues/2365)
* **totp:** throw unverified session in promise chain (#2364), r=@rfk ([575b899](https://github.com/mozilla/fxa-auth-server/commit/575b899)), closes [#2364](https://github.com/mozilla/fxa-auth-server/issues/2364)
* **validation:** Reject URLs with unexpected characters. (#2370); r=pb ([10e934f](https://github.com/mozilla/fxa-auth-server/commit/10e934f)), closes [#2370](https://github.com/mozilla/fxa-auth-server/issues/2370)

### chore

* **db:** prevent the possibility of future url-injection bugs ([fd26a4a](https://github.com/mozilla/fxa-auth-server/commit/fd26a4a))
* **deps:** upgrade joi to 12.0.0 (#2358) ([5040060](https://github.com/mozilla/fxa-auth-server/commit/5040060)), closes [#2358](https://github.com/mozilla/fxa-auth-server/issues/2358)
* **emails:** use popular email domain list from fxa-shared ([d3eeab1](https://github.com/mozilla/fxa-auth-server/commit/d3eeab1))

### Features

* **metrics:** add user properties for active device counts ([a23eeaa](https://github.com/mozilla/fxa-auth-server/commit/a23eeaa)), closes [mozilla/fxa-amplitude-send#60](https://github.com/mozilla/fxa-amplitude-send/issues/60)
* **totp:** initial recovery codes (#2349), r=@philbooth ([81700da](https://github.com/mozilla/fxa-auth-server/commit/81700da)), closes [#2349](https://github.com/mozilla/fxa-auth-server/issues/2349)



<a name="1.108.0"></a>
# [1.108.0](https://github.com/mozilla/fxa-auth-server/compare/v1.107.3-private...v1.108.0) (2018-03-21)


### Bug Fixes

* **buffers:** migrate from 'Buffer()' constructor calls r=@vladikoff ([4815505](https://github.com/mozilla/fxa-auth-server/commit/4815505)), closes [#2333](https://github.com/mozilla/fxa-auth-server/issues/2333)
* **codes:** Take token-code uid from the token, not the request payload. (#2339), r=@vbudhra ([ab17bf8](https://github.com/mozilla/fxa-auth-server/commit/ab17bf8)), closes [#2339](https://github.com/mozilla/fxa-auth-server/issues/2339)
* **deprecation:** check for deprecated APIs r=@vladikoff ([2262ce8](https://github.com/mozilla/fxa-auth-server/commit/2262ce8)), closes [#2343](https://github.com/mozilla/fxa-auth-server/issues/2343)
* **emails:** add location to `verify primary email` (#2341), r=@philbooth ([ab7ba5a](https://github.com/mozilla/fxa-auth-server/commit/ab7ba5a)), closes [#2341](https://github.com/mozilla/fxa-auth-server/issues/2341)
* **metrics:** ensure service is set when possible on amplitude events ([c681053](https://github.com/mozilla/fxa-auth-server/commit/c681053))
* **params:** use default parameters in options (#2332) r=@vladikoff ([65f9802](https://github.com/mozilla/fxa-auth-server/commit/65f9802)), closes [#2332](https://github.com/mozilla/fxa-auth-server/issues/2332)
* **totp:** Restrict allowed chars in TOTP code input. (#2340); r=vbudhram ([86de08b](https://github.com/mozilla/fxa-auth-server/commit/86de08b)), closes [#2340](https://github.com/mozilla/fxa-auth-server/issues/2340)

### Features

* **amr:** Report AMR and AAL in relier-facing APIs. (#2346); r=vbudhram ([517f482](https://github.com/mozilla/fxa-auth-server/commit/517f482)), closes [#2346](https://github.com/mozilla/fxa-auth-server/issues/2346)
* **devices:** Devices capabilities (#2350) r=@philbooth ([2067dba](https://github.com/mozilla/fxa-auth-server/commit/2067dba)), closes [#2350](https://github.com/mozilla/fxa-auth-server/issues/2350)
* **emails:** totp notification emails (#2331), r=@philbooth ([8d3928d](https://github.com/mozilla/fxa-auth-server/commit/8d3928d)), closes [#2331](https://github.com/mozilla/fxa-auth-server/issues/2331)
* **node:** update to node v6.13.1 r=@jbuck ([75d8737](https://github.com/mozilla/fxa-auth-server/commit/75d8737))



<a name="1.108.0"></a>
# [1.108.0](https://github.com/mozilla/fxa-auth-server/compare/v1.107.3-private...v1.108.0) (2018-03-21)


### Bug Fixes

* **buffers:** migrate from 'Buffer()' constructor calls r=@vladikoff ([4815505](https://github.com/mozilla/fxa-auth-server/commit/4815505)), closes [#2333](https://github.com/mozilla/fxa-auth-server/issues/2333)
* **codes:** Take token-code uid from the token, not the request payload. (#2339), r=@vbudhra ([ab17bf8](https://github.com/mozilla/fxa-auth-server/commit/ab17bf8)), closes [#2339](https://github.com/mozilla/fxa-auth-server/issues/2339)
* **deprecation:** check for deprecated APIs r=@vladikoff ([2262ce8](https://github.com/mozilla/fxa-auth-server/commit/2262ce8)), closes [#2343](https://github.com/mozilla/fxa-auth-server/issues/2343)
* **emails:** add location to `verify primary email` (#2341), r=@philbooth ([ab7ba5a](https://github.com/mozilla/fxa-auth-server/commit/ab7ba5a)), closes [#2341](https://github.com/mozilla/fxa-auth-server/issues/2341)
* **metrics:** ensure service is set when possible on amplitude events ([c681053](https://github.com/mozilla/fxa-auth-server/commit/c681053))
* **params:** use default parameters in options (#2332) r=@vladikoff ([65f9802](https://github.com/mozilla/fxa-auth-server/commit/65f9802)), closes [#2332](https://github.com/mozilla/fxa-auth-server/issues/2332)
* **totp:** Restrict allowed chars in TOTP code input. (#2340); r=vbudhram ([86de08b](https://github.com/mozilla/fxa-auth-server/commit/86de08b)), closes [#2340](https://github.com/mozilla/fxa-auth-server/issues/2340)

### Features

* **amr:** Report AMR and AAL in relier-facing APIs. (#2346); r=vbudhram ([517f482](https://github.com/mozilla/fxa-auth-server/commit/517f482)), closes [#2346](https://github.com/mozilla/fxa-auth-server/issues/2346)
* **devices:** Devices capabilities (#2350) r=@philbooth ([2067dba](https://github.com/mozilla/fxa-auth-server/commit/2067dba)), closes [#2350](https://github.com/mozilla/fxa-auth-server/issues/2350)
* **emails:** totp notification emails (#2331), r=@philbooth ([8d3928d](https://github.com/mozilla/fxa-auth-server/commit/8d3928d)), closes [#2331](https://github.com/mozilla/fxa-auth-server/issues/2331)
* **node:** update to node v6.13.1 r=@jbuck ([75d8737](https://github.com/mozilla/fxa-auth-server/commit/75d8737))


<a name="1.107.4"></a>
## [1.107.4](https://github.com/mozilla/fxa-auth-server/compare/v1.107.3-private...v1.107.4) (2018-03-21)


### Bug Fixes

* **emails:** Make all DB request paths containing an email use hex encoding (#72); r=philboot ([d275d7a](https://github.com/mozilla/fxa-auth-server/commit/d275d7a)), closes [#72](https://github.com/mozilla/fxa-auth-server/issues/72)



<a name="1.107.3"></a>
## [1.107.3](https://github.com/mozilla/fxa-auth-server/compare/v1.107.2-private-b...v1.107.3) (2018-03-16)


### Bug Fixes

* **validators:** Normalize redirectTo url to avoid parsing edge-cases. (#71) r=@vladikoff ([bb17257](https://github.com/mozilla/fxa-auth-server/commit/bb17257)), closes [#71](https://github.com/mozilla/fxa-auth-server/issues/71)



<a name="1.107.2"></a>
## [1.107.2](https://github.com/mozilla/fxa-auth-server/compare/v1.107.1...v1.107.2) (2018-03-15)


### Bug Fixes

* **emails:** prevent unsafe content from reaching rendered email body ([8da511c](https://github.com/mozilla/fxa-auth-server/commit/8da511c))



<a name="1.107.1"></a>
## [1.107.1](https://github.com/mozilla/fxa-auth-server/compare/v1.107.0...v1.107.1) (2018-03-10)


### chore

* **uplift:** uplift token validation fixes (#2335) r=@vladikoff ([a35411a](https://github.com/mozilla/fxa-auth-server/commit/a35411a)), closes [#2335](https://github.com/mozilla/fxa-auth-server/issues/2335)



<a name="1.107.0"></a>
# [1.107.0](https://github.com/mozilla/fxa-auth-server/compare/v1.106.0...v1.107.0) (2018-03-07)


### Bug Fixes

* **redis:** delete clashing tokens from redis in createSessionToken ([e9ec39d](https://github.com/mozilla/fxa-auth-server/commit/e9ec39d))
* **tests:** Make email-polling-expiry tests pass in March. (#2324) r=@vladikoff ([597bfab](https://github.com/mozilla/fxa-auth-server/commit/597bfab)), closes [#2324](https://github.com/mozilla/fxa-auth-server/issues/2324)

### chore

* **deps:** Update hapi to v16.6.3 (#2330) ([ad1888a](https://github.com/mozilla/fxa-auth-server/commit/ad1888a)), closes [#2330](https://github.com/mozilla/fxa-auth-server/issues/2330)

### Features

* **emails:** delete bounced registrations that are younger than 6 hours (#2305); r=rfk ([e2d2a7e](https://github.com/mozilla/fxa-auth-server/commit/e2d2a7e)), closes [#2305](https://github.com/mozilla/fxa-auth-server/issues/2305)
* **totp:** update to use new verification methods (#2321), r=@philbooth, @vladikoff ([45ae7b2](https://github.com/mozilla/fxa-auth-server/commit/45ae7b2)), closes [#2321](https://github.com/mozilla/fxa-auth-server/issues/2321)



<a name="1.106.0"></a>
# [1.106.0](https://github.com/mozilla/fxa-auth-server/compare/v1.105.0...v1.106.0) (2018-02-21)


### Bug Fixes

* **api:** make authentication required on GET /account/profile (#2290) r=@vladikoff ([6411c5a](https://github.com/mozilla/fxa-auth-server/commit/6411c5a)), closes [#2290](https://github.com/mozilla/fxa-auth-server/issues/2290)
* **docs:** Support declaration of extra error types in route config. ([9254e31](https://github.com/mozilla/fxa-auth-server/commit/9254e31))
* **logging:** Make oauth_client_info use shared logging instance. (#2299) r=@vladikoff ([bb2c677](https://github.com/mozilla/fxa-auth-server/commit/bb2c677)), closes [#2299](https://github.com/mozilla/fxa-auth-server/issues/2299)
* **reauth:** Don't send a "new device" email during session re-auth. ([e2cd9f9](https://github.com/mozilla/fxa-auth-server/commit/e2cd9f9))
* **tests:** Add `verifyTokenCode` support for mem keyFetchToken (#2287), r=@philbooth ([5cb76e5](https://github.com/mozilla/fxa-auth-server/commit/5cb76e5)), closes [#2287](https://github.com/mozilla/fxa-auth-server/issues/2287)
* **tests:** Test that unauthenticated /account/profile rejects cleanly. (#2296) r=@philbooth ([79b2876](https://github.com/mozilla/fxa-auth-server/commit/79b2876)), closes [#2296](https://github.com/mozilla/fxa-auth-server/issues/2296)

### chore

* **emails:** delete bin/mailer_server.js (#2303) r=@vladikoff ([d8bd876](https://github.com/mozilla/fxa-auth-server/commit/d8bd876)), closes [#2303](https://github.com/mozilla/fxa-auth-server/issues/2303)
* **emails:** remove all verification reminder code ([a33756e](https://github.com/mozilla/fxa-auth-server/commit/a33756e))
* **logging:** downgrade redis.watch.conflict to warning level (#2307) r=@vladikoff ([d219cdd](https://github.com/mozilla/fxa-auth-server/commit/d219cdd)), closes [#2307](https://github.com/mozilla/fxa-auth-server/issues/2307)
* **nsp:** ignore hoek warning ([695499a](https://github.com/mozilla/fxa-auth-server/commit/695499a))

### Features

* **cad:** change destination of CAD in email to FxA-controlled page (#2297) r=@philbooth ([2a05116](https://github.com/mozilla/fxa-auth-server/commit/2a05116)), closes [#2297](https://github.com/mozilla/fxa-auth-server/issues/2297) [#1860](https://github.com/mozilla/fxa-auth-server/issues/1860)
* **emails:** fetch service names from OAuth servers, use in emails (#2284) r=@rfk ([f0ecf0a](https://github.com/mozilla/fxa-auth-server/commit/f0ecf0a)), closes [#2284](https://github.com/mozilla/fxa-auth-server/issues/2284) [#2213](https://github.com/mozilla/fxa-auth-server/issues/2213) [#2249](https://github.com/mozilla/fxa-auth-server/issues/2249)
* **reset:** improve reset for reliers (#2298) r=@ryanfeeley,@vbudhram ([a937c16](https://github.com/mozilla/fxa-auth-server/commit/a937c16)), closes [#2298](https://github.com/mozilla/fxa-auth-server/issues/2298) [mozilla/fxa-content-server#5776](https://github.com/mozilla/fxa-content-server/issues/5776) [mozilla/fxa-content-server#5896](https://github.com/mozilla/fxa-content-server/issues/5896)
* **sessions:** Add ability to reauth within an existing login session. ([aa388cc](https://github.com/mozilla/fxa-auth-server/commit/aa388cc))
* **totp:** TOTP Management APIs (#2300), r=@philbooth ([c805f9c](https://github.com/mozilla/fxa-auth-server/commit/c805f9c)), closes [#2300](https://github.com/mozilla/fxa-auth-server/issues/2300)



<a name="1.105.0"></a>
# [1.105.0](https://github.com/mozilla/fxa-auth-server/compare/v1.104.1...v1.105.0) (2018-02-06)


### Bug Fixes

* **bounce:** Update bounces lib to use `accountRecord` (#2273) r=@rfk,@vladikoff ([3953051](https://github.com/mozilla/fxa-auth-server/commit/3953051)), closes [#2273](https://github.com/mozilla/fxa-auth-server/issues/2273) [#2272](https://github.com/mozilla/fxa-auth-server/issues/2272)
* **email:** log to recipient alongside smtp message-id ([993fd02](https://github.com/mozilla/fxa-auth-server/commit/993fd02))
* **emails:** Reset account tokens when deleting an email address. (#2266); r=philbooth ([70d0f96](https://github.com/mozilla/fxa-auth-server/commit/70d0f96)), closes [#2266](https://github.com/mozilla/fxa-auth-server/issues/2266)
* **redis:** delete session tokens from redis in db.deleteDevice ([11f7024](https://github.com/mozilla/fxa-auth-server/commit/11f7024))
* **tests:** Use higher test timeout under Windows Subsystem for Linux ([c9baa00](https://github.com/mozilla/fxa-auth-server/commit/c9baa00))
* **unblock:** Send correct primary email when blocked (#2271), r=@rfk ([0e4b77f](https://github.com/mozilla/fxa-auth-server/commit/0e4b77f)), closes [#2271](https://github.com/mozilla/fxa-auth-server/issues/2271)

### chore

* **ci:** stop setting USE_REDIS in the test invocations (#2281), r=@vbudhram ([26a5a8a](https://github.com/mozilla/fxa-auth-server/commit/26a5a8a)), closes [#2281](https://github.com/mozilla/fxa-auth-server/issues/2281)
* **code:** eliminate duplicate pool and db modules ([924e8ca](https://github.com/mozilla/fxa-auth-server/commit/924e8ca))
* **tests:** Set defaults for env vars in test-local.sh script. ([0960eaf](https://github.com/mozilla/fxa-auth-server/commit/0960eaf))

### Features

* **sessions:** Add /session/duplicate API ([669f59a](https://github.com/mozilla/fxa-auth-server/commit/669f59a))



<a name="1.104.1"></a>
## [1.104.1](https://github.com/mozilla/fxa-auth-server/compare/v1.104.0...v1.104.1) (2018-01-29)


### Bug Fixes

* **metrics:** ensure amplitude events always have a metrics context ([f7ce4d0](https://github.com/mozilla/fxa-auth-server/commit/f7ce4d0))



<a name="1.104.0"></a>
# [1.104.0](https://github.com/mozilla/fxa-auth-server/compare/v1.103.0...v1.104.0) (2018-01-24)


### Bug Fixes

* **redis:** pack redis tokens inside db.deleteSessionToken ([1b2d1d9](https://github.com/mozilla/fxa-auth-server/commit/1b2d1d9))
* **tests:** Fix account destroy device test (#2263), r=@rfk ([220d57d](https://github.com/mozilla/fxa-auth-server/commit/220d57d)), closes [#2263](https://github.com/mozilla/fxa-auth-server/issues/2263)

### chore

* **deps:** update fxa-geodb ([e7bbb86](https://github.com/mozilla/fxa-auth-server/commit/e7bbb86))

### Features

* **auth:** Enable hawk payload validation for additional replay protection (#2252); r=pboot ([af3a9eb](https://github.com/mozilla/fxa-auth-server/commit/af3a9eb)), closes [#2252](https://github.com/mozilla/fxa-auth-server/issues/2252)
* **redis:** eliminate property names from redis-stored tokens ([fcddf0b](https://github.com/mozilla/fxa-auth-server/commit/fcddf0b))
* **redis:** prune expired session tokens from redis ([a9a61f0](https://github.com/mozilla/fxa-auth-server/commit/a9a61f0))



<a name="1.103.0"></a>
# [1.103.0](https://github.com/mozilla/fxa-auth-server/compare/v1.102.0...v1.103.0) (2018-01-09)


### Bug Fixes

* **node:** use node 6.12.3 (#2251) r=@vladikoff ([c804acd](https://github.com/mozilla/fxa-auth-server/commit/c804acd)), closes [#2251](https://github.com/mozilla/fxa-auth-server/issues/2251)
* **scripts:** use latest Husky module for git hooks (#2250); r=rfk ([f76015c](https://github.com/mozilla/fxa-auth-server/commit/f76015c)), closes [#2250](https://github.com/mozilla/fxa-auth-server/issues/2250) [#2128](https://github.com/mozilla/fxa-auth-server/issues/2128)
* **tests:** fix failing geolocation tests (#2253) r=@vladikoff ([804344d](https://github.com/mozilla/fxa-auth-server/commit/804344d)), closes [#2253](https://github.com/mozilla/fxa-auth-server/issues/2253)

### Features

* **sms:** Enable SMS in australia (#2248) r=@rfk ([86369d0](https://github.com/mozilla/fxa-auth-server/commit/86369d0)), closes [#2248](https://github.com/mozilla/fxa-auth-server/issues/2248)



<a name="1.102.0"></a>
# [1.102.0](https://github.com/mozilla/fxa-auth-server/compare/v1.101.1...v1.102.0) (2017-12-13)


### Features

* **codes:** don't send delete notification when deleting unverified email (#2246), r=@rfk ([ae36ddf](https://github.com/mozilla/fxa-auth-server/commit/ae36ddf))
* **sms:** Enable SMS in Denmark (DK) and the Netherlands (NL) (#2238) r=@vladikoff,@vbudhr ([c8e55fe](https://github.com/mozilla/fxa-auth-server/commit/c8e55fe)), closes [#2237](https://github.com/mozilla/fxa-auth-server/issues/2237)



<a name="1.101.1"></a>
## [1.101.1](https://github.com/mozilla/fxa-auth-server/compare/v1.101.0...v1.101.1) (2017-12-05)


### Bug Fixes

* **push:** Send a notification to the device that's being disconnected. (#2245); r=eoger ([9da5305](https://github.com/mozilla/fxa-auth-server/commit/9da5305))



<a name="1.101.0"></a>
# [1.101.0](https://github.com/mozilla/fxa-auth-server/compare/v1.100.0...v1.101.0) (2017-11-29)


### Bug Fixes

* **db:** implement safe redis write semantics ([91cd539](https://github.com/mozilla/fxa-auth-server/commit/91cd539))
* **metrics:** include oauth_client_id in amplitude event properties (#2240); r=rfk ([3034a41](https://github.com/mozilla/fxa-auth-server/commit/3034a41))
* **metrics:** stop sending raw client ids to amplitude (#2239) r=@vladikoff ([0069873](https://github.com/mozilla/fxa-auth-server/commit/0069873))
* **tests:** test against actual redis instance ([f68e4bb](https://github.com/mozilla/fxa-auth-server/commit/f68e4bb))

### chore

* **email:** remove check_can_add_secondary_address route (#2234), r=@philbooth ([90646b9](https://github.com/mozilla/fxa-auth-server/commit/90646b9))
* **email:** Remove FF57 gating logic (#2232), r=@philbooth ([2617b5a](https://github.com/mozilla/fxa-auth-server/commit/2617b5a))
* **nsp:** ignore warning about redos for date parsing in moment ([a5e0a2c](https://github.com/mozilla/fxa-auth-server/commit/a5e0a2c))

### Features

* **sms:** Enable SMS in Spain (ES), Portugal (PT), Italy (IT) (#2229) r=@philbooth ([043ee6c](https://github.com/mozilla/fxa-auth-server/commit/043ee6c)), closes [#2228](https://github.com/mozilla/fxa-auth-server/issues/2228)



<a name="1.100.0"></a>
# [1.100.0](https://github.com/mozilla/fxa-auth-server/compare/v1.99.2...v1.100.0) (2017-11-15)


### Bug Fixes

* **db:** sanely handle redis errors ([8826364](https://github.com/mozilla/fxa-auth-server/commit/8826364))
* **emails:** update accountExists to check for secondary emails (#2216); r=rfk ([a8130d3](https://github.com/mozilla/fxa-auth-server/commit/a8130d3))
* **newrelic:** allow enabling newrelic in background daemons r=@vladikoff ([2d59a0c](https://github.com/mozilla/fxa-auth-server/commit/2d59a0c))

### chore

* **nodejs:** update to 6.12.0 (#2219) r=@vladikoff ([983c369](https://github.com/mozilla/fxa-auth-server/commit/983c369))

### Features

* **sms:** Enable SMS in Belgium, France, Luxembourg (#2211) r=@vladikoff ([afccd3a](https://github.com/mozilla/fxa-auth-server/commit/afccd3a))



<a name="1.99.2"></a>
## [1.99.2](https://github.com/mozilla/fxa-auth-server/compare/v1.99.1...v1.99.2) (2017-11-03)


### Bug Fixes

* **emails:** add post change email template (#2194), r=@philbooth ([f3261a6](https://github.com/mozilla/fxa-auth-server/commit/f3261a6))
* **links:** use a custom url when verifying primary email (#2196), r=@vladikoff ([e6da576](https://github.com/mozilla/fxa-auth-server/commit/e6da576))
* **logo:** fix FF57 logo width and height (#2204) r=@ryanfeeley ([9f74735](https://github.com/mozilla/fxa-auth-server/commit/9f74735)), closes [#2204](https://github.com/mozilla/fxa-auth-server/issues/2204) [#2203](https://github.com/mozilla/fxa-auth-server/issues/2203)
* **tests:** add local test coverage for english device locations (#2201), r=@vbudhram ([686c3eb](https://github.com/mozilla/fxa-auth-server/commit/686c3eb))
* **travis:** run tests with 6 and 8 (#2195); r=rfk ([d6910cd](https://github.com/mozilla/fxa-auth-server/commit/d6910cd))



<a name="1.99.1"></a>
## [1.99.1](https://github.com/mozilla/fxa-auth-server/compare/v1.99.0...v1.99.1) (2017-11-02)


### Bug Fixes

* **logging:** don't log errors if location is not set (#2200) ([ddb3bc9](https://github.com/mozilla/fxa-auth-server/commit/ddb3bc9))



<a name="1.99.0"></a>
# [1.99.0](https://github.com/mozilla/fxa-auth-server/compare/v1.98.2...v1.99.0) (2017-10-31)


### Bug Fixes

* **email:** add missing whitespace after semi-colon (#2192), r=@vbudhram ([0a5ea8c](https://github.com/mozilla/fxa-auth-server/commit/0a5ea8c))
* **email:** Added secondary to subject line (#2174), r=@vbudhram ([163dd9c](https://github.com/mozilla/fxa-auth-server/commit/163dd9c))

### chore

* **deps:** update shrinkwrap ([f170820](https://github.com/mozilla/fxa-auth-server/commit/f170820))
* **email:** regenerate templates from partials (#2193) r=vladikoff ([23c54c1](https://github.com/mozilla/fxa-auth-server/commit/23c54c1))

### Features

* **devices:** return approximateLastAccessTime for old devices ([b498fbd](https://github.com/mozilla/fxa-auth-server/commit/b498fbd))
* **devices:** translate location in devices and sessions response ([b18079f](https://github.com/mozilla/fxa-auth-server/commit/b18079f))
* **metrics:** add newsletter_state property to amplitude events ([b55bfb0](https://github.com/mozilla/fxa-auth-server/commit/b55bfb0))
* **scripts:** warn about no work in email template version bumper ([84a567d](https://github.com/mozilla/fxa-auth-server/commit/84a567d))
* **session:** Add email templates (#2184), r=@philbooth ([dd68d88](https://github.com/mozilla/fxa-auth-server/commit/dd68d88))
* **sms:** Enable SMS in Austria, Germany. (#2179) r=@philbooth ([2e6fcd6](https://github.com/mozilla/fxa-auth-server/commit/2e6fcd6)), closes [#2177](https://github.com/mozilla/fxa-auth-server/issues/2177)
* **tokens:** add city and stateCode to sessionTokens ([563851f](https://github.com/mozilla/fxa-auth-server/commit/563851f))



<a name="1.98.2"></a>
## [1.98.2](https://github.com/mozilla/fxa-auth-server/compare/v1.98.1...v1.98.2) (2017-10-30)


### chore

* **logo:** add new logo to email templates (#2190), r=@philbooth ([a5c4105](https://github.com/mozilla/fxa-auth-server/commit/a5c4105))



<a name="1.98.1"></a>
## [1.98.1](https://github.com/mozilla/fxa-auth-server/compare/v1.98.0...v1.98.1) (2017-10-26)


### chore

* **docker:** Update to node v6.11.5 for security fix ([2e7c769](https://github.com/mozilla/fxa-auth-server/commit/2e7c769))



<a name="1.98.0"></a>
# [1.98.0](https://github.com/mozilla/fxa-auth-server/compare/v1.97.5...v1.98.0) (2017-10-18)


### Bug Fixes

* **config:** add smsmock to dev config ([6852ce6](https://github.com/mozilla/fxa-auth-server/commit/6852ce6))
* **devices:** Avoid reporting stale last-access times when feature is disabled. (#2144); r=phi ([e8ce382](https://github.com/mozilla/fxa-auth-server/commit/e8ce382))
* **logging:** more clearly distinguish amplitude error messages ([d205c9a](https://github.com/mozilla/fxa-auth-server/commit/d205c9a))
* **logging:** silence annoying redis log noise (#2164), r=@vbudhram ([a397b67](https://github.com/mozilla/fxa-auth-server/commit/a397b67))
* **metrics:** don't emit os_version if os_name is unset (#2165), r=@vbudhram ([c60f198](https://github.com/mozilla/fxa-auth-server/commit/c60f198))
* **metrics:** map service event property from client id ([5be3475](https://github.com/mozilla/fxa-auth-server/commit/5be3475))
* **push:** Allow sending verification messages from /devices/notify (#2161), r=@rfk ([717253f](https://github.com/mozilla/fxa-auth-server/commit/717253f))
* **push:** Target `Firefox Beta` for account verification messages (#2167), r=@rfk (#2170) ([37349fe](https://github.com/mozilla/fxa-auth-server/commit/37349fe))
* **tests:** unify the mock log implementations ([d959491](https://github.com/mozilla/fxa-auth-server/commit/d959491))

### Features

* **sqs:** Add timestamp to notify services sqs message (#2168), r=@rfk ([89e1ad1](https://github.com/mozilla/fxa-auth-server/commit/89e1ad1))

### Refactor

* **tokens:** prefer token.id to token.tokenId ([80d3de1](https://github.com/mozilla/fxa-auth-server/commit/80d3de1))



<a name="1.97.5"></a>
## [1.97.5](https://github.com/mozilla/fxa-auth-server/compare/v1.97.4...v1.97.5) (2017-10-17)


### Bug Fixes

* **devices:** Always report a name and type in device registration response. ([00e69f2](https://github.com/mozilla/fxa-auth-server/commit/00e69f2))



<a name="1.97.2"></a>
## [1.97.2](https://github.com/mozilla/fxa-auth-server/compare/v1.97.1...v1.97.2) (2017-10-05)


### chore

* **logging:** log email headers to diagnose #2133 ([8d23ca9](https://github.com/mozilla/fxa-auth-server/commit/8d23ca9))



<a name="1.97.1"></a>
## [1.97.1](https://github.com/mozilla/fxa-auth-server/compare/v1.97.0...v1.97.1) (2017-10-05)


### Bug Fixes

* **email:** Make blocking rule for complaints match that for hard bounces (#2152), r=@vbudhr ([272a4cf](https://github.com/mozilla/fxa-auth-server/commit/272a4cf))

### Features

* **push:** Drop collection_changed push notifications for first sync sent to iOS devices (# ([b6d9490](https://github.com/mozilla/fxa-auth-server/commit/b6d9490))



<a name="1.97.0"></a>
# [1.97.0](https://github.com/mozilla/fxa-auth-server/compare/v1.96.3...v1.97.0) (2017-10-04)


### Bug Fixes

* **deps:** update deps (#2143), r=@vbudhram ([b328873](https://github.com/mozilla/fxa-auth-server/commit/b328873))
* **devices:** return the whole device record in POST /device response (#2132); r=rfk ([6fe2dac](https://github.com/mozilla/fxa-auth-server/commit/6fe2dac))
* **docs:** update dependencies for api doc generation (#2131), r=@vbudhram ([06071b5](https://github.com/mozilla/fxa-auth-server/commit/06071b5))
* **email:** Show proper error and delete email if postfix fails to send (#2147), r=@vladikof ([f4c54da](https://github.com/mozilla/fxa-auth-server/commit/f4c54da)), closes [#2147](https://github.com/mozilla/fxa-auth-server/issues/2147)
* **email:** Update secondary email footers (#2136), r=@rfk ([1d834a9](https://github.com/mozilla/fxa-auth-server/commit/1d834a9))
* **sessions:** update the access time on /sign checking (#2149) r=rfk ([2543bf0](https://github.com/mozilla/fxa-auth-server/commit/2543bf0))

### Features

* **metrics:** implement email_version amplitude property ([925760a](https://github.com/mozilla/fxa-auth-server/commit/925760a))



<a name="1.96.3"></a>
## [1.96.3](https://github.com/mozilla/fxa-auth-server/compare/v1.96.2...v1.96.3) (2017-09-25)


### Bug Fixes

* **metrics:** fix the data on email sent events ([4f6f367](https://github.com/mozilla/fxa-auth-server/commit/4f6f367))
* **metrics:** prefer standard amplitude properties ([8a255c9](https://github.com/mozilla/fxa-auth-server/commit/8a255c9))



<a name="1.96.2"></a>
## [1.96.2](https://github.com/mozilla/fxa-auth-server/compare/v1.96.1...v1.96.2) (2017-09-22)


### chore

* **logs:** log error if headers are missing in email notifications ([34bf492](https://github.com/mozilla/fxa-auth-server/commit/34bf492))



<a name="1.96.1"></a>
## [1.96.1](https://github.com/mozilla/fxa-auth-server/compare/v1.96.0...v1.96.1) (2017-09-20)


### Bug Fixes

* **push:** return pushEndpointExpired as a boolean (#2127); r=rfk ([eec0a43](https://github.com/mozilla/fxa-auth-server/commit/eec0a43))

### chore

* **package:** update shrinkwrap ([cd32fd8](https://github.com/mozilla/fxa-auth-server/commit/cd32fd8))

### Features

* **email:** Throw error when attempting to resend email code for email that doesn't belong t ([4325eb0](https://github.com/mozilla/fxa-auth-server/commit/4325eb0))
* **metrics:** include fxa_services_used in amplitude user properties ([938ef5c](https://github.com/mozilla/fxa-auth-server/commit/938ef5c))

### Refactor

* **server:** extract unblock_codes routes to a separate module (#2126) r=vladikoff ([189240f](https://github.com/mozilla/fxa-auth-server/commit/189240f)), closes [#1445](https://github.com/mozilla/fxa-auth-server/issues/1445)



<a name="1.96.0"></a>
# [1.96.0](https://github.com/mozilla/fxa-auth-server/compare/v1.95.2...v1.96.0) (2017-09-19)


### Bug Fixes

* **basket:** reinstate utm params to the metrics context bundle ([549b891](https://github.com/mozilla/fxa-auth-server/commit/549b891))
* **metrics:** include missing user_properties on amplitude events ([0567350](https://github.com/mozilla/fxa-auth-server/commit/0567350))
* **server:** enforce 'use strict' everywhere (#2124), r=@vbudhram ([df6cd60](https://github.com/mozilla/fxa-auth-server/commit/df6cd60))
* **tests:** silence obnoxious "possible memory leak detected" warning ([dae0e58](https://github.com/mozilla/fxa-auth-server/commit/dae0e58))

### chore

* **deps:** Update hapi to latest version ([68e2c12](https://github.com/mozilla/fxa-auth-server/commit/68e2c12))
* **docs:** update docs for node 6 (#2120) r=rfk ([0c0ef30](https://github.com/mozilla/fxa-auth-server/commit/0c0ef30))

### Features

* **logs:** add Sentry integration (#2116) r=vbudhram ([ceab903](https://github.com/mozilla/fxa-auth-server/commit/ceab903)), closes [#2115](https://github.com/mozilla/fxa-auth-server/issues/2115)
* **password:** notify attached services when a user changes their password (#2117); r=rfk ([e8cc49d](https://github.com/mozilla/fxa-auth-server/commit/e8cc49d))
* **server:** lazily get all request.app properties ([3518b0c](https://github.com/mozilla/fxa-auth-server/commit/3518b0c))
* **server:** lazily get devices array on the request object (#2107) r=vladikoff,vbudhram ([f084830](https://github.com/mozilla/fxa-auth-server/commit/f084830)), closes [#2106](https://github.com/mozilla/fxa-auth-server/issues/2106)

### Refactor

* **secondary-email:** Remove "add secondary email" feature flag. (#2121), r=@vbudhram ([359caeb](https://github.com/mozilla/fxa-auth-server/commit/359caeb))



<a name="1.95.3"></a>
## [1.95.3](https://github.com/mozilla/fxa-auth-server/compare/v1.95.1...v1.95.3) (2017-09-13)

### chore

* **deps:** Update hapi to latest version ([eed3203](https://github.com/mozilla/fxa-auth-server/commit/eed3203))



<a name="1.95.2"></a>
## [1.95.2](https://github.com/mozilla/fxa-auth-server/compare/v1.95.1...v1.95.2) (2017-09-12)


### Bug Fixes

* **email:** Block sending if gated primary and unverified secondary. (#2098), r=@vbudhram ([36ba048](https://github.com/mozilla/fxa-auth-server/commit/36ba048))
* **profile:** progress logging for handleProfileUpdated (#2094) r=vladikoff,eoger ([55e1a91](https://github.com/mozilla/fxa-auth-server/commit/55e1a91))
* **server:** make geo data lazily available on the request ([2238b37](https://github.com/mozilla/fxa-auth-server/commit/2238b37))

### Features

* **db:** allow BMP chars in device name (#2053) r=rfk,jbuck ([2e8e674](https://github.com/mozilla/fxa-auth-server/commit/2e8e674))

### Refactor

* **l10n:** take l10n repo out of node_modules (#2079) ([1f36c6d](https://github.com/mozilla/fxa-auth-server/commit/1f36c6d)), closes [#1678](https://github.com/mozilla/fxa-auth-server/issues/1678)



<a name="1.95.1"></a>
## [1.95.1](https://github.com/mozilla/fxa-auth-server/compare/v1.95.0...v1.95.1) (2017-09-12)


### Bug Fixes

* **push:** Only send device connection push msgs to iOS 10+ (#2108) r=vladikoff ([6b1f73d](https://github.com/mozilla/fxa-auth-server/commit/6b1f73d))



<a name="1.95.0"></a>
# [1.95.0](https://github.com/mozilla/fxa-auth-server/compare/v1.94.2...v1.95.0) (2017-09-06)


### Bug Fixes

* **bounces:** Handle mis-formatted bounce addrs as best we can. (#2090); r=jrgm ([a2e3d1e](https://github.com/mozilla/fxa-auth-server/commit/a2e3d1e))
* **metrics:** add missing device_id and user_id amplitude properties ([b36ea32](https://github.com/mozilla/fxa-auth-server/commit/b36ea32))
* **metrics:** remove the forgot_sent amplitude event (#2078) r=vladikoff ([32f2caa](https://github.com/mozilla/fxa-auth-server/commit/32f2caa))
* **profile:** Handle incoming uids as strings, not buffers. (#2089) r=philbooth ([a6d8bc0](https://github.com/mozilla/fxa-auth-server/commit/a6d8bc0))
* **push:** Allow device connection push messages for Firefox iOS >= 9.0 (#2088); r=vbudhram ([d04778c](https://github.com/mozilla/fxa-auth-server/commit/d04778c))
* **push:** send push notification after a device is deleted ([87a410e](https://github.com/mozilla/fxa-auth-server/commit/87a410e))

### chore

* **docs:** Auto-generated docs update ([a45cbc3](https://github.com/mozilla/fxa-auth-server/commit/a45cbc3))
* **package:** update shrinkwrap ([bd9b53a](https://github.com/mozilla/fxa-auth-server/commit/bd9b53a))

### Features

* **logging:** send amplitude events to the logs ([5800418](https://github.com/mozilla/fxa-auth-server/commit/5800418))
* **push:** add a pushEndpointExpired flag for devices that need to re-register their push e ([735f323](https://github.com/mozilla/fxa-auth-server/commit/735f323))

### Refactor

* **api:** extract device schema to a common definition ([f136268](https://github.com/mozilla/fxa-auth-server/commit/f136268))
* **mailer:** automatically pass through args to mailer methods (#2075) r=vladikoff,shane-toml ([cc2da2a](https://github.com/mozilla/fxa-auth-server/commit/cc2da2a))



<a name="1.94.2"></a>
## [1.94.2](https://github.com/mozilla/fxa-auth-server/compare/v1.93.1...v1.94.2) (2017-08-23)


### Bug Fixes

* **deps:** update shrinkwrap ([4694cd1](https://github.com/mozilla/fxa-auth-server/commit/4694cd1))
* **devices:** saner mobile/tablet recognition for devices (#2051), r=@vbudhram ([3e5859f](https://github.com/mozilla/fxa-auth-server/commit/3e5859f))
* **l10n:** fix l10n updates ([2d3c4ab](https://github.com/mozilla/fxa-auth-server/commit/2d3c4ab))
* **senders:** update gettext dependency that can parse es6 syntax (#2057) r=vladikoff ([12dd0fe](https://github.com/mozilla/fxa-auth-server/commit/12dd0fe))
* **strings:** change "to" to "for" for verify secondary email (#2048), r=@vbudhram ([742be75](https://github.com/mozilla/fxa-auth-server/commit/742be75))
* **tests:** update remote db tests for uaFormFactor column ([c4d1e50](https://github.com/mozilla/fxa-auth-server/commit/c4d1e50))

### chore

* **ci:** remove node4 test target from travis-ci (#2054) r=vladikoff ([e1de16d](https://github.com/mozilla/fxa-auth-server/commit/e1de16d))
* **docs:** update precommit doc script to use grunt-newer ([fd62a8d](https://github.com/mozilla/fxa-auth-server/commit/fd62a8d))
* **eslint:** fix eslint task config so newer works (#2055) r=vladikoff ([12a14fc](https://github.com/mozilla/fxa-auth-server/commit/12a14fc)), closes [#2055](https://github.com/mozilla/fxa-auth-server/issues/2055)
* **git:** remove prepush git hook (#2058) r=vladikoff ([8e1de31](https://github.com/mozilla/fxa-auth-server/commit/8e1de31))

### Features

* **email:** Notify services when user changes primary email (#2066) r=vladikoff,rfk ([7bbdd44](https://github.com/mozilla/fxa-auth-server/commit/7bbdd44))
* **server:** add parsed user agent info to the request object (#2061), r=@vbudhram ([cc69b36](https://github.com/mozilla/fxa-auth-server/commit/cc69b36))

### Refactor

* **email:** extract common flow id boilerplate (#2065) r=vladikoff ([8d5f2b0](https://github.com/mozilla/fxa-auth-server/commit/8d5f2b0))
* **sms:** unleash es6 in senders/sms (#2064), r=@vbudhram ([a37589c](https://github.com/mozilla/fxa-auth-server/commit/a37589c))



<a name="1.94.1"></a>
## [1.94.1](https://github.com/mozilla/fxa-auth-server/compare/v1.94.0...v1.94.1) (2017-08-23)


### Bug Fixes

* **deps:** update shrinkwrap ([4694cd1](https://github.com/mozilla/fxa-auth-server/commit/4694cd1))



<a name="1.94.0"></a>
# [1.94.0](https://github.com/mozilla/fxa-auth-server/compare/v1.93.1...v1.94.0) (2017-08-22)


### Bug Fixes

* **devices:** saner mobile/tablet recognition for devices (#2051), r=@vbudhram ([3e5859f](https://github.com/mozilla/fxa-auth-server/commit/3e5859f))
* **l10n:** fix l10n updates ([2d3c4ab](https://github.com/mozilla/fxa-auth-server/commit/2d3c4ab))
* **senders:** update gettext dependency that can parse es6 syntax (#2057) r=vladikoff ([12dd0fe](https://github.com/mozilla/fxa-auth-server/commit/12dd0fe))
* **strings:** change "to" to "for" for verify secondary email (#2048), r=@vbudhram ([742be75](https://github.com/mozilla/fxa-auth-server/commit/742be75))

### chore

* **ci:** remove node4 test target from travis-ci (#2054) r=vladikoff ([e1de16d](https://github.com/mozilla/fxa-auth-server/commit/e1de16d))
* **docs:** update precommit doc script to use grunt-newer ([fd62a8d](https://github.com/mozilla/fxa-auth-server/commit/fd62a8d))
* **eslint:** fix eslint task config so newer works (#2055) r=vladikoff ([12a14fc](https://github.com/mozilla/fxa-auth-server/commit/12a14fc)), closes [#2055](https://github.com/mozilla/fxa-auth-server/issues/2055)
* **git:** remove prepush git hook (#2058) r=vladikoff ([8e1de31](https://github.com/mozilla/fxa-auth-server/commit/8e1de31))

### Features

* **email:** Notify services when user changes primary email (#2066) r=vladikoff,rfk ([7bbdd44](https://github.com/mozilla/fxa-auth-server/commit/7bbdd44))
* **server:** add parsed user agent info to the request object (#2061), r=@vbudhram ([cc69b36](https://github.com/mozilla/fxa-auth-server/commit/cc69b36))

### Refactor

* **email:** extract common flow id boilerplate (#2065) r=vladikoff ([8d5f2b0](https://github.com/mozilla/fxa-auth-server/commit/8d5f2b0))
* **sms:** unleash es6 in senders/sms (#2064), r=@vbudhram ([a37589c](https://github.com/mozilla/fxa-auth-server/commit/a37589c))



<a name="1.93.1"></a>
## [1.93.1](https://github.com/mozilla/fxa-auth-server/compare/v1.93.0...v1.93.1) (2017-08-11)


### Bug Fixes

* **devices:** ditch OS in synthesized name if form factor is present (#2047) r=vladikoff ([d96f299](https://github.com/mozilla/fxa-auth-server/commit/d96f299))



<a name="1.93.0"></a>
# [1.93.0](https://github.com/mozilla/fxa-auth-server/compare/v1.92.0...v1.93.0) (2017-08-09)


### Bug Fixes

* **db:** expose config options for Poolee timeout and maxPending (#2027) ([bfecf6d](https://github.com/mozilla/fxa-auth-server/commit/bfecf6d))
* **email:** Fix issue where you couldn't delete account after changing email (#2036) r=vladi ([5eca134](https://github.com/mozilla/fxa-auth-server/commit/5eca134)), closes [#2036](https://github.com/mozilla/fxa-auth-server/issues/2036)
* **email:** Notify all verified emails when a secondary email is removed (#2016) r=vladikoff ([4c394cf](https://github.com/mozilla/fxa-auth-server/commit/4c394cf)), closes [#1948](https://github.com/mozilla/fxa-auth-server/issues/1948)
* **push:** Send push notification to devices when email has changed (#2038), r=@philbooth ([26f6104](https://github.com/mozilla/fxa-auth-server/commit/26f6104))
* **redisSessions:** improve redis session lookup performance (#2026) r=vladikoff,rfk ([10e8310](https://github.com/mozilla/fxa-auth-server/commit/10e8310)), closes [#2025](https://github.com/mozilla/fxa-auth-server/issues/2025)
* **sms:** make the sms copy friendlier ([1d80d81](https://github.com/mozilla/fxa-auth-server/commit/1d80d81))
* **tests:** add coverage for failing redis requests ([3cced62](https://github.com/mozilla/fxa-auth-server/commit/3cced62))

### chore

* **docs:** regular maintenance for the metrics doc ([8e0af2e](https://github.com/mozilla/fxa-auth-server/commit/8e0af2e))
* **docs:** update AUTHORS list (#2024) ([4143efc](https://github.com/mozilla/fxa-auth-server/commit/4143efc))
* **logs:** add log when stale emails hit recovery endpoint (#2020) r=vladikoff ([b58e822](https://github.com/mozilla/fxa-auth-server/commit/b58e822))
* **tests:** tidy up the remote db session token tests ([3031098](https://github.com/mozilla/fxa-auth-server/commit/3031098))

### Features

* **devices:** include form factor in synthesized device name ([5a59afa](https://github.com/mozilla/fxa-auth-server/commit/5a59afa))
* **session:** add location to sessions query (#1993) r=vladikoff,philbooth ([27ca0e4](https://github.com/mozilla/fxa-auth-server/commit/27ca0e4))



<a name="1.92.0"></a>
# [1.92.0](https://github.com/mozilla/fxa-auth-server/compare/v1.91.3...v1.92.0) (2017-07-26)


### Bug Fixes

* **config:** set token updates to true by default (#1994) r=udaraweerasinghege ([bdf7db6](https://github.com/mozilla/fxa-auth-server/commit/bdf7db6))
* **emails:** check against original account email (#2011), r=@philbooth ([76aedd2](https://github.com/mozilla/fxa-auth-server/commit/76aedd2))
* **tokens:** add is memory token property to sessions (#2004) r=vladikoff ([1f57821](https://github.com/mozilla/fxa-auth-server/commit/1f57821))

### chore

* **timestamps:** add two timestamps to sessions and devices (#2009) r=vladikoff ([516826b](https://github.com/mozilla/fxa-auth-server/commit/516826b))

### Features

* **emails:** Add ability to change email (#1983), r=@philbooth ([0541f13](https://github.com/mozilla/fxa-auth-server/commit/0541f13))
* **errors:** include conflicting device id in errno 124 response ([0217750](https://github.com/mozilla/fxa-auth-server/commit/0217750))
* **metrics:** emit route performance events ([50c55f1](https://github.com/mozilla/fxa-auth-server/commit/50c55f1))
* **signin:** Skip signin confirmation for new accounts by default (#1992) r=vladikoff ([9900c42](https://github.com/mozilla/fxa-auth-server/commit/9900c42)), closes [#1991](https://github.com/mozilla/fxa-auth-server/issues/1991)
* **style:** update to new device image (#2014) r=ryanfeeley ([9568c70](https://github.com/mozilla/fxa-auth-server/commit/9568c70)), closes [#1914](https://github.com/mozilla/fxa-auth-server/issues/1914)
* **tokens:** delete account all reset tokens on password reset (#1979) r=vladikoff ([310e199](https://github.com/mozilla/fxa-auth-server/commit/310e199))
* **tokens:** expire session tokens that have no device record ([4941dd5](https://github.com/mozilla/fxa-auth-server/commit/4941dd5))

### Refactor

* **server:** extract email-related routes to a separate module (#1989), r=@vbudhram ([2903609](https://github.com/mozilla/fxa-auth-server/commit/2903609))



<a name="1.91.2"></a>
## [1.91.2](https://github.com/mozilla/fxa-auth-server/compare/v1.91.1...v1.91.2) (2017-07-18)


### Bug Fixes

* **tests:** update tests to match recent db changes (#1995), r=@vbudhram ([c059518](https://github.com/mozilla/fxa-auth-server/commit/c059518))



<a name="1.91.1"></a>
## [1.91.1](https://github.com/mozilla/fxa-auth-server/compare/v1.91.0...v1.91.1) (2017-07-12)


### Bug Fixes

* **nodejs:** update to 6.11.1 for security fixes ([b653e4c](https://github.com/mozilla/fxa-auth-server/commit/b653e4c))



<a name="1.91.0"></a>
# [1.91.0](https://github.com/mozilla/fxa-auth-server/compare/v1.90.2...v1.91.0) (2017-07-12)


### Bug Fixes

* **hawk:** key passed to hawk must be a Buffer ([8d2a861](https://github.com/mozilla/fxa-auth-server/commit/8d2a861))
* **nodejs:** update to node:4.8.4-alpine ([2945ef9](https://github.com/mozilla/fxa-auth-server/commit/2945ef9))
* **push:** Don't notify the originating device about pwd change. (#1931) r=mhammond,vladiko ([baed71d](https://github.com/mozilla/fxa-auth-server/commit/baed71d))
* **server:** return sane user agent from /account/sessions ([2f10d1b](https://github.com/mozilla/fxa-auth-server/commit/2f10d1b))
* **tests:** update db tests to match recent session token changes (#1986), r=@vbudhram ([aecb7f1](https://github.com/mozilla/fxa-auth-server/commit/aecb7f1))

### chore

* **docs:** git add generated api docs in precommit hook ([a1f3373](https://github.com/mozilla/fxa-auth-server/commit/a1f3373))
* **package:** update api docs on precommit (#1972) r=vladikoff ([7d59790](https://github.com/mozilla/fxa-auth-server/commit/7d59790))

### Features

* **account:** receive marketingOptIn when verifying email codes ([1d2a9f4](https://github.com/mozilla/fxa-auth-server/commit/1d2a9f4))
* **account:** send marketingOptIn to attached services on registration ([ea93642](https://github.com/mozilla/fxa-auth-server/commit/ea93642)), closes [#1973](https://github.com/mozilla/fxa-auth-server/issues/1973)
* **email:** When primary email gated, send to secondary email if avalible (#1954), r=@seanmo ([979968a](https://github.com/mozilla/fxa-auth-server/commit/979968a))
* **node:** upgrade to Nodejs 6!!! ([c9be152](https://github.com/mozilla/fxa-auth-server/commit/c9be152))

### Refactor

* **lib:** use strings instead of buffers for as much as possible ([0cfd39c](https://github.com/mozilla/fxa-auth-server/commit/0cfd39c))
* **routes:** break out device-related routes to a separate module ([ba5c927](https://github.com/mozilla/fxa-auth-server/commit/ba5c927))
* **server:** eliminate some unnecessary serial invocation (#1965), r=@vbudhram ([91f8e43](https://github.com/mozilla/fxa-auth-server/commit/91f8e43))



<a name="1.90.2"></a>
## [1.90.2](https://github.com/mozilla/fxa-auth-server/compare/v1.90.1...v1.90.2) (2017-07-06)




<a name="1.90.1"></a>
## [1.90.1](https://github.com/mozilla/fxa-auth-server/compare/v1.90.0...v1.90.1) (2017-07-05)


### Bug Fixes

* **server:** stop using raw user agent string for browser name ([14f0bf9](https://github.com/mozilla/fxa-auth-server/commit/14f0bf9))



<a name="1.90.0"></a>
# [1.90.0](https://github.com/mozilla/fxa-auth-server/compare/v1.89.1...v1.90.0) (2017-06-28)


### Bug Fixes

* **ios:** only notify ios devices for collection change events (#1960) r=vladikoff ([111bfbb](https://github.com/mozilla/fxa-auth-server/commit/111bfbb))
* **notifications:** Make data fields consistent across all notifyAttachedServices calls. (#1879); r= ([88a9fc8](https://github.com/mozilla/fxa-auth-server/commit/88a9fc8))
* **server:** do not return flowId from consumeSigninCodes endpoint ([6fd020d](https://github.com/mozilla/fxa-auth-server/commit/6fd020d))
* **server:** step in before node-uap parses Sync UA strings ([3f78f6e](https://github.com/mozilla/fxa-auth-server/commit/3f78f6e))
* **test:** Make db tests more independent and update auth-db dev version ([ed4d9ad](https://github.com/mozilla/fxa-auth-server/commit/ed4d9ad))

### chore

* **docs:** document the newsletter flow events ([307f24c](https://github.com/mozilla/fxa-auth-server/commit/307f24c))

### Features

* **metrics:** emit a flow.continued event for signinCodes ([13eeab2](https://github.com/mozilla/fxa-auth-server/commit/13eeab2))



<a name="1.89.1"></a>
## [1.89.1](https://github.com/mozilla/fxa-auth-server/compare/v1.89.0...v1.89.1) (2017-06-28)


### Features

* **sms:** Switch to AWS SNS for SMS ([7ce5c05](https://github.com/mozilla/fxa-auth-server/commit/7ce5c05))



<a name="1.89.0"></a>
# [1.89.0](https://github.com/mozilla/fxa-auth-server/compare/v1.88.1...v1.89.0) (2017-06-14)


### Bug Fixes

* **CAD:** Document CAD flow events. ([aa789f8](https://github.com/mozilla/fxa-auth-server/commit/aa789f8))
* **CAD:** Fix connectMethod table formatting. (#1941), r=@philbooth ([fa9ebc7](https://github.com/mozilla/fxa-auth-server/commit/fa9ebc7)), closes [#1941](https://github.com/mozilla/fxa-auth-server/issues/1941)
* **email:** Escape device name in HTML emails. (#1944), r=@philbooth ([bcad58c](https://github.com/mozilla/fxa-auth-server/commit/bcad58c))
* **email:** log a 'sent' email event for each CC address (#1936), r=@vbudhram ([82b24e2](https://github.com/mozilla/fxa-auth-server/commit/82b24e2))
* **server:** remove duplicate URL-safe base 64 validator ([50f6303](https://github.com/mozilla/fxa-auth-server/commit/50f6303))
* **sms:** Use the real email sender when sending via MockNexmo ([577db70](https://github.com/mozilla/fxa-auth-server/commit/577db70))
* **test:** Add tests for the `sender` and `from` fields in mock-nexmo. ([068791a](https://github.com/mozilla/fxa-auth-server/commit/068791a))
* **test:** Fix the broken smsSend test. ([ef2cc2a](https://github.com/mozilla/fxa-auth-server/commit/ef2cc2a))
* **tests:** add CC suport to mail_helper (#1937) r=vbudhram ([8dfb5e3](https://github.com/mozilla/fxa-auth-server/commit/8dfb5e3))
* **tests:** Update loadtests to cope with sign-in confirmation (#1890) r=jrgm,vladikoff ([be2d1ef](https://github.com/mozilla/fxa-auth-server/commit/be2d1ef))

### chore

* **log:** Remove datadog/statsd integration (#1921); r=vladikoff ([3f7ed68](https://github.com/mozilla/fxa-auth-server/commit/3f7ed68))

### Features

* **bounces:** add tiers to bounce blocklist ([09e18e5](https://github.com/mozilla/fxa-auth-server/commit/09e18e5)), closes [#1893](https://github.com/mozilla/fxa-auth-server/issues/1893)
* **emails:** Add email metrics documentation (#1919) r=vladikoff,davismtl ([ae0a4f8](https://github.com/mozilla/fxa-auth-server/commit/ae0a4f8))
* **emails:** Add endpoint to check if secondary emails are enabled (#1926), r=@philbooth, @rf ([a459ff1](https://github.com/mozilla/fxa-auth-server/commit/a459ff1))



<a name="1.88.1"></a>
## [1.88.1](https://github.com/mozilla/fxa-auth-server/compare/v1.88.0...v1.88.1) (2017-06-01)


### Bug Fixes

* **sms:** ditch the balance checks due to rate-limiting woe ([2394652](https://github.com/mozilla/fxa-auth-server/commit/2394652))



<a name="1.88.0"></a>
# [1.88.0](https://github.com/mozilla/fxa-auth-server/compare/v1.87.0...v1.88.0) (2017-05-31)


### Bug Fixes

* **devices:** handle new user agent string from Sync client lib ([009428e](https://github.com/mozilla/fxa-auth-server/commit/009428e))
* **docs:** overhaul the metrics events documentation ([2d5943c](https://github.com/mozilla/fxa-auth-server/commit/2d5943c))
* **email:** check case insensitive headers in EmailSent event (#1916), r=@philbooth, @vbudhr ([23593c7](https://github.com/mozilla/fxa-auth-server/commit/23593c7))
* **notifications:** Send disable notification to all devices ([91ce14c](https://github.com/mozilla/fxa-auth-server/commit/91ce14c))
* **push:** add extra logs ([5362c64](https://github.com/mozilla/fxa-auth-server/commit/5362c64))
* **push:** correct params types in push.js ([7ba4f67](https://github.com/mozilla/fxa-auth-server/commit/7ba4f67))
* **push:** Validate push public keys at registration time. ([8920a01](https://github.com/mozilla/fxa-auth-server/commit/8920a01))
* **tests:** adjust public keys in tests ([43b8fd8](https://github.com/mozilla/fxa-auth-server/commit/43b8fd8))

### chore

* **ci:** always get most recent node 4 on travis ([4e9b8b4](https://github.com/mozilla/fxa-auth-server/commit/4e9b8b4))
* **push:** Add a link to nodejs ECDH issue in code comments. ([0503479](https://github.com/mozilla/fxa-auth-server/commit/0503479))

### Features

* **docs:** automatically generate API docs from the code ([643ed85](https://github.com/mozilla/fxa-auth-server/commit/643ed85))
* **push:** send push notification on account deletion ([163e2f4](https://github.com/mozilla/fxa-auth-server/commit/163e2f4))
* **server:** add endpoint for consuming signinCodes ([f10655d](https://github.com/mozilla/fxa-auth-server/commit/f10655d))
* **server:** include signinCode in the installFirefox SMS ([2610d2f](https://github.com/mozilla/fxa-auth-server/commit/2610d2f))
* **sms:** Show SMS links in the mail helper. ([fd4b85a](https://github.com/mozilla/fxa-auth-server/commit/fd4b85a))



<a name="1.87.1"></a>
## [1.87.1](https://github.com/mozilla/fxa-auth-server/compare/v1.87.0...v1.87.1) (2017-05-26)


### Bug Fixes

* **push:** add extra logs ([5362c64](https://github.com/mozilla/fxa-auth-server/commit/5362c64))
* **push:** Validate push public keys at registration time. ([8920a01](https://github.com/mozilla/fxa-auth-server/commit/8920a01))



<a name="1.87.0"></a>
# [1.87.0](https://github.com/mozilla/fxa-auth-server/compare/v1.86.0...v1.87.0) (2017-05-17)


### Bug Fixes

* **config:** Add email regex feature flag for secondary email ([d62995e](https://github.com/mozilla/fxa-auth-server/commit/d62995e))
* **config:** Update secondary email config to support softvision and restmail (#1894) r=vladi ([b3edcef](https://github.com/mozilla/fxa-auth-server/commit/b3edcef)), closes [#1891](https://github.com/mozilla/fxa-auth-server/issues/1891)
* **devices:** Add test for unicode device names. (#1758) r=vladikoff ([46861c3](https://github.com/mozilla/fxa-auth-server/commit/46861c3))
* **emails:** Can create secondary email if it is unverified in another account (#1892) r=vlad ([34e3841](https://github.com/mozilla/fxa-auth-server/commit/34e3841))
* **emails:** Fix issue where change password link was undefined (#1886) r=vladikoff ([e62aab1](https://github.com/mozilla/fxa-auth-server/commit/e62aab1)), closes [#1886](https://github.com/mozilla/fxa-auth-server/issues/1886)
* **emails:** Only send email notifications to verified secondary emails (#1888) r=rfk,philboo ([3bc36eb](https://github.com/mozilla/fxa-auth-server/commit/3bc36eb)), closes [#1887](https://github.com/mozilla/fxa-auth-server/issues/1887)
* **metrics:** handle and log missing payload (#1875) r=vbudhram ([36ec6f7](https://github.com/mozilla/fxa-auth-server/commit/36ec6f7)), closes [#1817](https://github.com/mozilla/fxa-auth-server/issues/1817)
* **push:** add support for dev and stage push servers (#1895) r=vbudhram ([495acd6](https://github.com/mozilla/fxa-auth-server/commit/495acd6)), closes [#1799](https://github.com/mozilla/fxa-auth-server/issues/1799)

### chore

* **deps:** update nexmo (#1899), r=@vbudhram ([362aa6b](https://github.com/mozilla/fxa-auth-server/commit/362aa6b))

### Features

* **emails:** enable secondary email for matching emails (#1896), r=@vbudhram ([ff78b04](https://github.com/mozilla/fxa-auth-server/commit/ff78b04))
* **mailer:** disable X-Mailer header in emails (#1881) r=vladikoff,philbooth ([4948a7e](https://github.com/mozilla/fxa-auth-server/commit/4948a7e))



<a name="1.86.0"></a>
# [1.86.0](https://github.com/mozilla/fxa-auth-server/compare/v1.85.1...v1.86.0) (2017-05-03)


### Bug Fixes

* **circle:** fix string comparison on docker push (#1870) r=vladikoff ([9f660d4](https://github.com/mozilla/fxa-auth-server/commit/9f660d4)), closes [#1870](https://github.com/mozilla/fxa-auth-server/issues/1870)
* **circle:** if branch master, tag is latest (#1869) r=vladikoff ([6462d6c](https://github.com/mozilla/fxa-auth-server/commit/6462d6c))
* **config:** Add config for unverified account to exist before secondary email can be create  ([d0b5976](https://github.com/mozilla/fxa-auth-server/commit/d0b5976))
* **config:** Correctly resolve isSecondaryEmailEnabled and add more checks for config (#1872) ([ae95582](https://github.com/mozilla/fxa-auth-server/commit/ae95582)), closes [#1872](https://github.com/mozilla/fxa-auth-server/issues/1872)
* **mailer:** escape json output (#1853) r=vladikoff ([b06033e](https://github.com/mozilla/fxa-auth-server/commit/b06033e))
* **metrics:** include template name in sms.sent event ([2e9963c](https://github.com/mozilla/fxa-auth-server/commit/2e9963c))
* **notifier:** disable notifier in key_server.js (#1852) r=jrgm ([bb35ed2](https://github.com/mozilla/fxa-auth-server/commit/bb35ed2))
* **tests:** Add timeout for sms (#1866) r=vladikoff ([93bb872](https://github.com/mozilla/fxa-auth-server/commit/93bb872))

### chore

* **deps:** update shrinkwrap and latest eslint (#1868) ([10d5b56](https://github.com/mozilla/fxa-auth-server/commit/10d5b56))
* **docker:** Use official node image & update to Node.js v4.8.2 (#1840) r=vladikoff ([3d80e82](https://github.com/mozilla/fxa-auth-server/commit/3d80e82))
* **email:** Remove unused `emailSent` (#1846) r=vladikoff,philbooth ([a5ff7ca](https://github.com/mozilla/fxa-auth-server/commit/a5ff7ca))

### Features

* **deps:** update shrinkwrap ([5e80168](https://github.com/mozilla/fxa-auth-server/commit/5e80168))
* **devices:** return OS from user agent os (#1848) r=philbooth ([3fd0418](https://github.com/mozilla/fxa-auth-server/commit/3fd0418)), closes [#1829](https://github.com/mozilla/fxa-auth-server/issues/1829)
* **docker:** add feature branches (#1865) ([cb7e8c3](https://github.com/mozilla/fxa-auth-server/commit/cb7e8c3))
* **emails:** Add custom error for users logging in with secondary email (#1850), r=@vladikoff ([f509bcb](https://github.com/mozilla/fxa-auth-server/commit/f509bcb))
* **emails:** Throw unique error if initiating password reset from secondary email (#1874) r=v ([d1fae0d](https://github.com/mozilla/fxa-auth-server/commit/d1fae0d)), closes [mozilla/fxa-content-server#4996](https://github.com/mozilla/fxa-content-server/issues/4996)
* **emails:** Use new verification link, pass type, pass email verified (#1864), r=@vladikoff ([e7697e0](https://github.com/mozilla/fxa-auth-server/commit/e7697e0))
* **session:** add a 'state' property in `/session/status` ([a74a1f7](https://github.com/mozilla/fxa-auth-server/commit/a74a1f7))

### Refactor

* **server:** extract memcached usage to a dedicated module ([5698537](https://github.com/mozilla/fxa-auth-server/commit/5698537))
* **server:** remove separate notifier process (#1800) r=vbudhram ([7414ee8](https://github.com/mozilla/fxa-auth-server/commit/7414ee8))



<a name="1.85.1"></a>
## [1.85.1](https://github.com/mozilla/fxa-auth-server/compare/v1.85.0...v1.85.1) (2017-04-18)


### Bug Fixes

* **starup:** handle promise rejected on bind failure (#1838) r=vladikoff,seanmonstar ([7fd45e3](https://github.com/mozilla/fxa-auth-server/commit/7fd45e3))



<a name="1.85.0"></a>
# [1.85.0](https://github.com/mozilla/fxa-auth-server/compare/v1.84.2...v1.85.0) (2017-04-18)


### Bug Fixes

* **config:** bring back signin confirmation in dev (#1830) ([e9f8c23](https://github.com/mozilla/fxa-auth-server/commit/e9f8c23))
* **config:** change default BOUNCES_SOFT_DURATION to '5 minutes' (#1813) r=vladikoff ([9cb75ac](https://github.com/mozilla/fxa-auth-server/commit/9cb75ac))
* **config:** Merge auth and mailer configs (#1798), r=@philbooth ([64c96d6](https://github.com/mozilla/fxa-auth-server/commit/64c96d6))
* **config:** stop using envc; interferes with docker --env-file (#1833) r=vladikoff ([82bd9b5](https://github.com/mozilla/fxa-auth-server/commit/82bd9b5))
* **mailer:** bring back process ports for mailer_server.js (#1815) r=jrgm ([4a4df8e](https://github.com/mozilla/fxa-auth-server/commit/4a4df8e)), closes [#1814](https://github.com/mozilla/fxa-auth-server/issues/1814)
* **metrics:** fix metrics context errors ([fb5997e](https://github.com/mozilla/fxa-auth-server/commit/fb5997e))
* **promise:** log unhandled rejections instead of throwing (#1818) r=vladikoff ([adc6d3e](https://github.com/mozilla/fxa-auth-server/commit/adc6d3e))
* **routes:** Add a /__lbheartbeat__ route. (#1807) r=vladikoff ([89f5cac](https://github.com/mozilla/fxa-auth-server/commit/89f5cac))
* **test:** remove obsolete test check (#1824) r=vladikoff ([c8dece9](https://github.com/mozilla/fxa-auth-server/commit/c8dece9))
* **tests:** add remote tests for POST /sms ([9ac11ac](https://github.com/mozilla/fxa-auth-server/commit/9ac11ac))
* **tests:** remove leftover ./test/.env.dev file (#1836) r=vladikoff ([646fa64](https://github.com/mozilla/fxa-auth-server/commit/646fa64))

### chore

* **config:** remove verifier version (#1834) ([e396ea6](https://github.com/mozilla/fxa-auth-server/commit/e396ea6))
* **docs:** add npm test LOG_LEVEL docs ([7631997](https://github.com/mozilla/fxa-auth-server/commit/7631997))

### Features

* **db:** update to latest db v1.85.0 (#1837) r=jrgm ([f1a02f0](https://github.com/mozilla/fxa-auth-server/commit/f1a02f0))
* **emails:** Add secondary emails api support Part 2 (#1768) r=vladikoff ([7ecad75](https://github.com/mozilla/fxa-auth-server/commit/7ecad75))



<a name="1.84.1"></a>
## [1.84.1](https://github.com/mozilla/fxa-auth-server/compare/v1.83.4...v1.84.1) (2017-04-05)


### Bug Fixes

* **locale:** Fix merge conflicts (#1794) ([5a7e4a7](https://github.com/mozilla/fxa-auth-server/commit/5a7e4a7)), closes [#1794](https://github.com/mozilla/fxa-auth-server/issues/1794)



<a name="1.83.4"></a>
## [1.83.4](https://github.com/mozilla/fxa-auth-server/compare/v1.84.0...v1.83.4) (2017-04-05)


### Bug Fixes

* **server:** remove crippled isLocaleAcceptable functionality (#1793), r=@vbudhram, @rfk ([748fcee](https://github.com/mozilla/fxa-auth-server/commit/748fcee))



<a name="1.84.4"></a>
## [1.84.4](https://github.com/mozilla/fxa-auth-server/compare/v1.84.3...v1.84.4) (2017-04-13)


### Bug Fixes

* **metrics:** fix metrics context errors ([7880d41](https://github.com/mozilla/fxa-auth-server/commit/7880d41))



<a name="1.84.3"></a>
## [1.84.3](https://github.com/mozilla/fxa-auth-server/compare/v1.84.2...v1.84.3) (2017-04-13)


### Bug Fixes

* **promise:** log unhandled rejections instead of throwing ([9f90711](https://github.com/mozilla/fxa-auth-server/commit/9f90711))
* **server:** set useDomains to true ([bf96223](https://github.com/mozilla/fxa-auth-server/commit/bf96223))



<a name="1.84.2"></a>
## [1.84.2](https://github.com/mozilla/fxa-auth-server/compare/v1.84.0...v1.84.2) (2017-04-11)


### Bug Fixes

* **config:** update the default SMS install link ([f82797c](https://github.com/mozilla/fxa-auth-server/commit/f82797c))
* **locale:** Fix merge conflicts (#1794) ([5406b56](https://github.com/mozilla/fxa-auth-server/commit/5406b56)), closes [#1794](https://github.com/mozilla/fxa-auth-server/issues/1794)

### Features

* **keys:** Add key id and created-at timestamp to our public keys. (#1734); r=seanmonstar ([59cdb4c](https://github.com/mozilla/fxa-auth-server/commit/59cdb4c))



<a name="1.84.1"></a>
## [1.84.1](https://github.com/mozilla/fxa-auth-server/compare/v1.84.0...v1.84.1) (2017-04-05)


### Bug Fixes

* **locale:** Fix merge conflicts (#1794) ([5406b56](https://github.com/mozilla/fxa-auth-server/commit/5406b56)), closes [#1794](https://github.com/mozilla/fxa-auth-server/issues/1794)

### Features

* **keys:** Add key id and created-at timestamp to our public keys. (#1734); r=seanmonstar ([59cdb4c](https://github.com/mozilla/fxa-auth-server/commit/59cdb4c))



<a name="1.84.0"></a>
# [1.84.0](https://github.com/mozilla/fxa-auth-server/compare/v1.83.3...v1.84.0) (2017-04-04)


### Bug Fixes

* **config:** environment expose verification reminder config ([3a71789](https://github.com/mozilla/fxa-auth-server/commit/3a71789))
* **config:** Graduate security history and ip profiling ([2b7e712](https://github.com/mozilla/fxa-auth-server/commit/2b7e712))
* **logging:** don't emit null or undefined uid on flow events ([23c58b9](https://github.com/mozilla/fxa-auth-server/commit/23c58b9))
* **push:** reject extra push-payloads properties instead of removing them ([c90719a](https://github.com/mozilla/fxa-auth-server/commit/c90719a))
* **script:** fix broken write email template script (#1775) r=vladikoff ([3697246](https://github.com/mozilla/fxa-auth-server/commit/3697246)), closes [#1775](https://github.com/mozilla/fxa-auth-server/issues/1775)
* **scripts:** fix the broken sms scripts (#1773), r=@vbudhram ([5c78f7f](https://github.com/mozilla/fxa-auth-server/commit/5c78f7f)), closes [#1773](https://github.com/mozilla/fxa-auth-server/issues/1773)
* **server:** recognise the new iOS client UA string ([72687c2](https://github.com/mozilla/fxa-auth-server/commit/72687c2))
* **tests:** add missing require statement (#1784), r=@vbudhram ([79488e4](https://github.com/mozilla/fxa-auth-server/commit/79488e4))

### chore

* **ci:** kill the broken cross-repo tests (#1723) r=vladikoff ([6b310a1](https://github.com/mozilla/fxa-auth-server/commit/6b310a1))
* **config:** Added environment variable support for verificationReminders.pollTime ([c77df31](https://github.com/mozilla/fxa-auth-server/commit/c77df31))
* **docs:** document the flow_experiments table (#1780), r=@vbudhram ([ef2878e](https://github.com/mozilla/fxa-auth-server/commit/ef2878e))
* **docs:** update node version in docs ([9c49c5f](https://github.com/mozilla/fxa-auth-server/commit/9c49c5f))
* **files:** remove vagrant config ([48f3ee9](https://github.com/mozilla/fxa-auth-server/commit/48f3ee9))
* **test:** fix mail_helper to run if require.main is mail_helper (#1763) ([a77c591](https://github.com/mozilla/fxa-auth-server/commit/a77c591)), closes [#1763](https://github.com/mozilla/fxa-auth-server/issues/1763) [#1762](https://github.com/mozilla/fxa-auth-server/issues/1762)
* **tests:** move test/local/lib/* up to test/local/ (#1790) r=vladikoff ([597371c](https://github.com/mozilla/fxa-auth-server/commit/597371c))

### Features

* **emails:** Mailer accept multiple emails Part 1 (#1767), r=@philbooth ([b06b0da](https://github.com/mozilla/fxa-auth-server/commit/b06b0da))
* **metrics:** emit a flow event for the sms region ([b062d79](https://github.com/mozilla/fxa-auth-server/commit/b062d79))
* **profile:** send push notifications after a profile update ([2e83420](https://github.com/mozilla/fxa-auth-server/commit/2e83420))
* **sms:** Mock out Nexmo for functional tests. ([e8a932d](https://github.com/mozilla/fxa-auth-server/commit/e8a932d))
* **sms:** return country code from /sms/status ([e9ed457](https://github.com/mozilla/fxa-auth-server/commit/e9ed457))

### Refactor

* **bounces:** pull bounce logic into separate module ([48d7625](https://github.com/mozilla/fxa-auth-server/commit/48d7625))
* **db:** remove unnecessary dependency injection for DB ([cbad916](https://github.com/mozilla/fxa-auth-server/commit/cbad916))
* **routes:** remove unnecessary dependency injection in routes ([a6b97a7](https://github.com/mozilla/fxa-auth-server/commit/a6b97a7))
* **token:** remove ability to pass createdAt to Token.create ([dac8f64](https://github.com/mozilla/fxa-auth-server/commit/dac8f64))
* **tokens:** reduce unnecessary dependency injection in Tokens ([a393413](https://github.com/mozilla/fxa-auth-server/commit/a393413))

### test

* **mailer:** simplify TestServer using in mailer remote tests ([93da89b](https://github.com/mozilla/fxa-auth-server/commit/93da89b))
* **remote:** refactor to run remote tests in a single process ([8d5c1ed](https://github.com/mozilla/fxa-auth-server/commit/8d5c1ed))



<a name="1.83.4"></a>
## [1.83.4](https://github.com/mozilla/fxa-auth-server/compare/v1.83.3...v1.83.4) (2017-04-05)


### Bug Fixes

* **server:** remove crippled isLocaleAcceptable functionality (#1793), r=@vbudhram, @rfk ([748fcee](https://github.com/mozilla/fxa-auth-server/commit/748fcee))



<a name="1.83.3"></a>
## [1.83.3](https://github.com/mozilla/fxa-auth-server/compare/v1.83.2...v1.83.3) (2017-03-28)


### Bug Fixes

* **sms:** propagate countryCode through our fxa-geodb wrapper ([176c63e](https://github.com/mozilla/fxa-auth-server/commit/176c63e))



<a name="1.83.1"></a>
## [1.83.1](https://github.com/mozilla/fxa-auth-server/compare/v1.83.0...v1.83.1) (2017-03-21)


### Features

* **email:** Pass correct args to verify_email (#1754), r=@philbooth ([1fc8617](https://github.com/mozilla/fxa-auth-server/commit/1fc8617))



<a name="1.83.0"></a>
# [1.83.0](https://github.com/mozilla/fxa-auth-server/compare/v1.82.2...v1.83.0) (2017-03-21)


### Bug Fixes

* **config:** sync up both auth and mailer configs (#58) r=jrgm ([ac1e208](https://github.com/mozilla/fxa-auth-server/commit/ac1e208))
* **config:** Use a more generic server url pattern for push registrations. ([3099acc](https://github.com/mozilla/fxa-auth-server/commit/3099acc))
* **docker:** prevent duplicate installation of dev dependencies (#1730) r=vladikoff ([ef8f1c1](https://github.com/mozilla/fxa-auth-server/commit/ef8f1c1))
* **docs:** fix broken links in metrics events docs (#1738) r=vladikoff ([a843f74](https://github.com/mozilla/fxa-auth-server/commit/a843f74)), closes [#1738](https://github.com/mozilla/fxa-auth-server/issues/1738)
* **errors:** fix misleading error string for featureNotEnabled ([1c8511a](https://github.com/mozilla/fxa-auth-server/commit/1c8511a))
* **mailer:** fix sender from field. uplift ([ba6a8de](https://github.com/mozilla/fxa-auth-server/commit/ba6a8de))
* **mailer:** fix sender from field. uplift ([461c52f](https://github.com/mozilla/fxa-auth-server/commit/461c52f))
* **metrics:** log locale instead of accept languages on flow events ([2a5d3d0](https://github.com/mozilla/fxa-auth-server/commit/2a5d3d0))
* **metrics:** suppress route flow events if metrics context is invalid ([c2dc6fc](https://github.com/mozilla/fxa-auth-server/commit/c2dc6fc))
* **push:** fix push payload validation and disallow additional props (#57) r=vladikoff ([32750a2](https://github.com/mozilla/fxa-auth-server/commit/32750a2)), closes [#57](https://github.com/mozilla/fxa-auth-server/issues/57)
* **scripts:** mend the broken write-emails-to-disk script (#1701) r=vladikoff,vbudhram ([56a6538](https://github.com/mozilla/fxa-auth-server/commit/56a6538))
* **sessions:** improve tests and fix incorrect buffer conversion (#1708) r=vbuhdram ([bbdaa64](https://github.com/mozilla/fxa-auth-server/commit/bbdaa64)), closes [#1708](https://github.com/mozilla/fxa-auth-server/issues/1708)
* **sms:** ditch the silly ad-hoc config file for sender ids ([4cd6f9e](https://github.com/mozilla/fxa-auth-server/commit/4cd6f9e))
* **tests:** fix bad assertion in mailer tests ([fb916c2](https://github.com/mozilla/fxa-auth-server/commit/fb916c2))
* **tests:** invoke mocha recursively on test directories ([1a907f7](https://github.com/mozilla/fxa-auth-server/commit/1a907f7))
* **tokens:** Don't override createdAt when deserializing an existing token. (#1744); r=philbo ([3be60f3](https://github.com/mozilla/fxa-auth-server/commit/3be60f3))
* **tokens:** ensure account reset tokens get a fresh createdAt ([efed703](https://github.com/mozilla/fxa-auth-server/commit/efed703))
* **version:** use cwd and env var to get version in dev ([a456c76](https://github.com/mozilla/fxa-auth-server/commit/a456c76))

### chore

* **config:** change SMS region config from regex to array (#1743) r=vladikoff ([33041e9](https://github.com/mozilla/fxa-auth-server/commit/33041e9))
* **docs:** add circle badge (#1703) ([5a1561b](https://github.com/mozilla/fxa-auth-server/commit/5a1561b))
* **docs:** update the metrics documentation (#1732), r=@vbudhram ([917d7d8](https://github.com/mozilla/fxa-auth-server/commit/917d7d8))

### Features

* **db:** make database fault tolerant of db server (#1716) r=vladikoff ([5138ad7](https://github.com/mozilla/fxa-auth-server/commit/5138ad7))
* **docker:** add docker support with circle-ci (#1692) r=vladikoff,jbuck ([4fbc25f](https://github.com/mozilla/fxa-auth-server/commit/4fbc25f))
* **logging:** Use correct logging format (#60) r=vladikoff ([1932afe](https://github.com/mozilla/fxa-auth-server/commit/1932afe))
* **mailer:** check for hard bounced or complaints before sending emails ([51f85ce](https://github.com/mozilla/fxa-auth-server/commit/51f85ce))
* **metrics:** Log metrics event for sending a tab between devices. (#1700); r=pb,vbudhram,sean ([e2942c2](https://github.com/mozilla/fxa-auth-server/commit/e2942c2))
* **sessions:** add /sessions support (#1617) r=vbudhram ([d79f63a](https://github.com/mozilla/fxa-auth-server/commit/d79f63a))

### Refactor

* **logging:** Log email domain if popular otherwise log `other` (#1666), r=@rfk, @vladikoff ([357d2f7](https://github.com/mozilla/fxa-auth-server/commit/357d2f7))
* **logging:** Log email domain if popular otherwise log `other` (#1666), r=@rfk, @vladikoff (# ([37d6569](https://github.com/mozilla/fxa-auth-server/commit/37d6569))
* **routes:** remove preVerifyToken support (#1690) r=rfk ([e440d8f](https://github.com/mozilla/fxa-auth-server/commit/e440d8f)), closes [#1599](https://github.com/mozilla/fxa-auth-server/issues/1599)



<a name="1.82.7"></a>
## [1.82.7](https://github.com/mozilla/fxa-auth-server/compare/v1.82.6-private...v1.82.7) (2017-03-17)


### Features

* **logging:** Use correct logging format (#60) r=vladikoff ([1932afe](https://github.com/mozilla/fxa-auth-server/commit/1932afe))



<a name="1.82.6"></a>
## [1.82.6](https://github.com/mozilla/fxa-auth-server/compare/v1.82.5-private...v1.82.6) (2017-03-17)


### Refactor

* **logging:** Log email domain if popular otherwise log `other` (#1666), r=@rfk, @vladikoff (# ([37d6569](https://github.com/mozilla/fxa-auth-server/commit/37d6569))



<a name="1.82.5"></a>
## [1.82.5](https://github.com/mozilla/fxa-auth-server/compare/v1.82.4-private...v1.82.5) (2017-03-16)


### Bug Fixes

* **config:** sync up both auth and mailer configs (#58) r=jrgm ([ac1e208](https://github.com/mozilla/fxa-auth-server/commit/ac1e208))



<a name="1.82.4"></a>
## [1.82.4](https://github.com/mozilla/fxa-auth-server/compare/v1.82.3-private...v1.82.4) (2017-03-11)


### Bug Fixes

* **mailer:** fix sender from field. uplift ([ba6a8de](https://github.com/mozilla/fxa-auth-server/commit/ba6a8de))



<a name="1.82.3"></a>
## [1.82.3](https://github.com/mozilla/fxa-auth-server/compare/v1.82.2...v1.82.3) (2017-03-08)


### Bug Fixes

* **push:** fix push payload validation and disallow additional props (#57) r=vladikoff ([32750a2](https://github.com/mozilla/fxa-auth-server/commit/32750a2)), closes [#57](https://github.com/mozilla/fxa-auth-server/issues/57)



<a name="1.82.2"></a>
## [1.82.2](https://github.com/mozilla/fxa-auth-server/compare/v1.82.1...v1.82.2) (2017-03-08)


### Features

* **metrics:** Log metrics event for sending a tab between devices. (#1700); r=pb,vbudhram,sean ([55bba26](https://github.com/mozilla/fxa-auth-server/commit/55bba26))



<a name="1.82.1"></a>
## [1.82.1](https://github.com/mozilla/fxa-auth-server/compare/v1.82.0...v1.82.1) (2017-03-06)


### Bug Fixes

* **push:** add extra validation to pushCallback payload param (#1698) r=rfk ([9fd2ca3](https://github.com/mozilla/fxa-auth-server/commit/9fd2ca3))



<a name="1.82.0"></a>
# [1.82.0](https://github.com/mozilla/fxa-auth-server/compare/v1.81.0...v1.82.0) (2017-03-06)


### Bug Fixes

* **config:** change reminder poll for many servers (#257), r=@vbudhram ([a721920](https://github.com/mozilla/fxa-auth-server/commit/a721920))
* **db:** update to latest db ([3a6101f](https://github.com/mozilla/fxa-auth-server/commit/3a6101f))
* **dependencies:** update bluebird, nodemailer, convict, moment-timezone (#251) r=vladikoff ([02fbda3](https://github.com/mozilla/fxa-auth-server/commit/02fbda3))
* **git:** update husky to unbreak git hooks on ubuntu (#258) r=vladikoff ([83e9458](https://github.com/mozilla/fxa-auth-server/commit/83e9458))
* **merge:** update shrinkwrap and library refs ([f32a867](https://github.com/mozilla/fxa-auth-server/commit/f32a867))
* **project:** move mailer files into proper directories (#1676) r=vladikoff ([d09759c](https://github.com/mozilla/fxa-auth-server/commit/d09759c))
* **push:** don't wait on push methods to reply in account/devices/notify r=vladikoff ([09e2e00](https://github.com/mozilla/fxa-auth-server/commit/09e2e00)), closes [#1657](https://github.com/mozilla/fxa-auth-server/issues/1657)

### chore

* **ci:** clean up travis ci files and docs ([4e1bab6](https://github.com/mozilla/fxa-auth-server/commit/4e1bab6))
* **deps:** update bluebird (#1688) r=vladikoff ([838b602](https://github.com/mozilla/fxa-auth-server/commit/838b602))
* **deps:** update to latest db-mysql ([31f8d6b](https://github.com/mozilla/fxa-auth-server/commit/31f8d6b))
* **docs:** add coverage badge ([6f49d99](https://github.com/mozilla/fxa-auth-server/commit/6f49d99))
* **docs:** remove extra AUTHORS file ([404fdec](https://github.com/mozilla/fxa-auth-server/commit/404fdec))
* **docs:** update docs, AUTHORS ([c71e577](https://github.com/mozilla/fxa-auth-server/commit/c71e577))
* **docs:** update mailer docs ([87d97e2](https://github.com/mozilla/fxa-auth-server/commit/87d97e2))
* **git:** move repo into subdir ([458cc46](https://github.com/mozilla/fxa-auth-server/commit/458cc46))
* **scripts:** install mailer during install ([8f647a4](https://github.com/mozilla/fxa-auth-server/commit/8f647a4))
* **style:** update eslint styles and .gitignore ([df8070a](https://github.com/mozilla/fxa-auth-server/commit/df8070a))

### Features

* **logs:** disable statsd reporting in config (#1673), r=@vbudhram ([0c52a7c](https://github.com/mozilla/fxa-auth-server/commit/0c52a7c))
* **mailer:** add support for sending SMS messages ([3bc1027](https://github.com/mozilla/fxa-auth-server/commit/3bc1027))
* **server:** implement GET /sms/status ([34f4390](https://github.com/mozilla/fxa-auth-server/commit/34f4390))

### Refactor

* **sms:** swap out ad hoc error structures for lib/error (#1696) r=vladikoff ([388fd50](https://github.com/mozilla/fxa-auth-server/commit/388fd50))


<a name="1.81.0"></a>
# [1.81.0](https://github.com/mozilla/fxa-auth-server/compare/v1.80.0...v1.81.0) (2017-02-22)


### Bug Fixes

* **dev:** disable ip profile in dev (#1643) r=vbudhram ([d9b6bd9](https://github.com/mozilla/fxa-auth-server/commit/d9b6bd9))
* **docs:** Document that devices should reigster before attempting to sync. (#1667); r=phil ([496be0e](https://github.com/mozilla/fxa-auth-server/commit/496be0e))
* **docs:** document the /sms endpoint ([7226ce0](https://github.com/mozilla/fxa-auth-server/commit/7226ce0))
* **logging:** log errors when we encounter unexpected createdAt values ([a3d4f56](https://github.com/mozilla/fxa-auth-server/commit/a3d4f56))
* **push:** notify a device connected only when account verified ([901525b](https://github.com/mozilla/fxa-auth-server/commit/901525b)), closes [#1651](https://github.com/mozilla/fxa-auth-server/issues/1651)
* **server:** disallow any query or payload params without validation (#1668) r=vladikoff ([0acab56](https://github.com/mozilla/fxa-auth-server/commit/0acab56))
* **sms:** make the fallback error case work sanely ([3eff2d3](https://github.com/mozilla/fxa-auth-server/commit/3eff2d3))
* **tests:** add missing tests for log.begin and log.summary calls ([e1265ff](https://github.com/mozilla/fxa-auth-server/commit/e1265ff))

### chore

* **docs:** Add some more details on metrics db column contents. ([06913c6](https://github.com/mozilla/fxa-auth-server/commit/06913c6))

### Features

* **api:** add an endpoint for sending SMS messages ([d35d442](https://github.com/mozilla/fxa-auth-server/commit/d35d442))
* **email:** record email bounces in database ([b4279c1](https://github.com/mozilla/fxa-auth-server/commit/b4279c1))
* **logging:** add optional uid and locale to flow event data ([038d457](https://github.com/mozilla/fxa-auth-server/commit/038d457))
* **server:** auto-unbuffer binary data when crossing API boundaries ([35115f9](https://github.com/mozilla/fxa-auth-server/commit/35115f9))

### Refactor

* **server:** unify the unbuffering functions to one place ([a649b78](https://github.com/mozilla/fxa-auth-server/commit/a649b78))
* **unblock:** Graduate sign-in unblock ([5f07f22](https://github.com/mozilla/fxa-auth-server/commit/5f07f22))

### style

* **lib:** update let to const when possible ([29c9f39](https://github.com/mozilla/fxa-auth-server/commit/29c9f39))



<a name="1.80.0"></a>
# [1.80.0](https://github.com/mozilla/fxa-auth-server/compare/v1.78.0...v1.80.0) (2017-02-07)


### Bug Fixes

* **docs:** document recent flow event changes (#1630), r=@vbudhram ([e5eaccf](https://github.com/mozilla/fxa-auth-server/commit/e5eaccf))
* **email:** turn on SES Event Publishing metrics ([9105f87](https://github.com/mozilla/fxa-auth-server/commit/9105f87))
* **logging:** Log bounced complaint ([0fa378e](https://github.com/mozilla/fxa-auth-server/commit/0fa378e))
* **logging:** Log templates that don't have flow event data (#1618), r=@philbooth ([e6a1b87](https://github.com/mozilla/fxa-auth-server/commit/e6a1b87))
* **push:** Try to always send a deviceName in the 'device connected' push message. (#1633); ([2b4777a](https://github.com/mozilla/fxa-auth-server/commit/2b4777a))
* **shrinkwrap:** update shrinkwrap to latest version ([1a709fa](https://github.com/mozilla/fxa-auth-server/commit/1a709fa))
* **style:** adjust config code style issue ([bb5f5d0](https://github.com/mozilla/fxa-auth-server/commit/bb5f5d0))

### chore

* **mailer:** update fxa-auth-mailer (and other shrinkwrap) (#1620) ([04aa467](https://github.com/mozilla/fxa-auth-server/commit/04aa467))
* **travis:** add node6 test target (#1632) r=vladikoff ([05f9dd6](https://github.com/mozilla/fxa-auth-server/commit/05f9dd6))

### Features

* **ci:** add config for cross-repo testing ([81428f3](https://github.com/mozilla/fxa-auth-server/commit/81428f3))
* **docs:** document the fix for duplicate flow events (#1634) r=vladikoff ([da5edc5](https://github.com/mozilla/fxa-auth-server/commit/da5edc5)), closes [#1634](https://github.com/mozilla/fxa-auth-server/issues/1634)
* **email:** Add flow events for email delivery notifications (#1626), r=@philbooth ([2e84e07](https://github.com/mozilla/fxa-auth-server/commit/2e84e07))
* **ip-profiling:** make IP Profiling allowed recency use config (#1615), r=@vbudhram ([ca4419a](https://github.com/mozilla/fxa-auth-server/commit/ca4419a)), closes [#1614](https://github.com/mozilla/fxa-auth-server/issues/1614)
* **logs:** log endpoint errors for better debugging (#1627) r=vbudhram,philbooth ([3719437](https://github.com/mozilla/fxa-auth-server/commit/3719437))

### Refactor

* **email:** Don't flag logins with incorrect email case (#1623). r=@rfk ([88cd267](https://github.com/mozilla/fxa-auth-server/commit/88cd267))
* **tests:** Reorganize local tests (#1629) r=vladikoff,philbooth ([38d4957](https://github.com/mozilla/fxa-auth-server/commit/38d4957))



<a name="1.79.0"></a>
# [1.79.0](https://github.com/mozilla/fxa-auth-server/compare/v1.78.0...v1.79.0) (2017-01-30)


### Bug Fixes

* **email:** turn on SES Event Publishing metrics ([9105f87](https://github.com/mozilla/fxa-auth-server/commit/9105f87))
* **logging:** Log bounced complaint ([0fa378e](https://github.com/mozilla/fxa-auth-server/commit/0fa378e))
* **logging:** Log templates that don't have flow event data (#1618), r=@philbooth ([e6a1b87](https://github.com/mozilla/fxa-auth-server/commit/e6a1b87))

### chore

* **mailer:** update fxa-auth-mailer (and other shrinkwrap) (#1620) ([04aa467](https://github.com/mozilla/fxa-auth-server/commit/04aa467))

### Features

* **ci:** add config for cross-repo testing ([81428f3](https://github.com/mozilla/fxa-auth-server/commit/81428f3))
* **email:** Add flow events for email delivery notifications (#1626), r=@philbooth ([2e84e07](https://github.com/mozilla/fxa-auth-server/commit/2e84e07))
* **ip-profiling:** make IP Profiling allowed recency use config (#1615), r=@vbudhram ([ca4419a](https://github.com/mozilla/fxa-auth-server/commit/ca4419a)), closes [#1614](https://github.com/mozilla/fxa-auth-server/issues/1614)
* **logs:** log endpoint errors for better debugging (#1627) r=vbudhram,philbooth ([3719437](https://github.com/mozilla/fxa-auth-server/commit/3719437))

### Refactor

* **email:** Don't flag logins with incorrect email case (#1623). r=@rfk ([88cd267](https://github.com/mozilla/fxa-auth-server/commit/88cd267))
* **tests:** Reorganize local tests (#1629) r=vladikoff,philbooth ([38d4957](https://github.com/mozilla/fxa-auth-server/commit/38d4957))



<a name="1.78.2"></a>
## [1.78.2](https://github.com/mozilla/fxa-auth-server/compare/v1.78.1...v1.78.2) (2017-01-18)




<a name="1.78.1"></a>
## [1.78.1](https://github.com/mozilla/fxa-auth-server/compare/v1.78.0...v1.78.1) (2017-01-12)


### Bug Fixes

* **tokens:** Do not override the `createdAt` field on existing tokens. ([af0eb33](https://github.com/mozilla/fxa-auth-server/commit/af0eb33))



<a name="1.78.0"></a>
# [1.78.0](https://github.com/mozilla/fxa-auth-server/compare/v1.77.0...v1.78.0) (2017-01-11)


### Bug Fixes

* **logging:** handle /v1 path prefix in route summary flow events ([686306e](https://github.com/mozilla/fxa-auth-server/commit/686306e))

### Refactor

* **logging:** remove request argument from log methods ([a8f8c4a](https://github.com/mozilla/fxa-auth-server/commit/a8f8c4a))



<a name="1.77.0"></a>
# [1.77.0](https://github.com/mozilla/fxa-auth-server/compare/v1.76.1...v1.77.0) (2017-01-04)


### Bug Fixes

* **customs:** Mark suspicious requests, even if they were rate-limited. ([02e8f19](https://github.com/mozilla/fxa-auth-server/commit/02e8f19))
* **docs:** add unblock code API docs ([3655cfd](https://github.com/mozilla/fxa-auth-server/commit/3655cfd)), closes [#1577](https://github.com/mozilla/fxa-auth-server/issues/1577)
* **emails:** remove /v1/ api prefix (#1605); r=rfk ([5e99cf3](https://github.com/mozilla/fxa-auth-server/commit/5e99cf3)), closes [#1605](https://github.com/mozilla/fxa-auth-server/issues/1605) [#1059](https://github.com/mozilla/fxa-auth-server/issues/1059)
* **unblock:** Use normalized email address for feature-flag calculation. ([83ef76a](https://github.com/mozilla/fxa-auth-server/commit/83ef76a))

### Refactor

* **server:** eliminate duplicate calls to user-agent parser ([4ac625c](https://github.com/mozilla/fxa-auth-server/commit/4ac625c))
* **signin:** Add support for sending flow metrics in email (#1593); r=pb,vladikoff ([6955261](https://github.com/mozilla/fxa-auth-server/commit/6955261))
* **signin:** Extract unblock-code-checking into a separate helper function. ([0c4beb7](https://github.com/mozilla/fxa-auth-server/commit/0c4beb7))
* **signin:** Use new verify account sync template and add location data to others (#1600), r= ([6fc0c50](https://github.com/mozilla/fxa-auth-server/commit/6fc0c50))



<a name="1.76.1"></a>
## [1.76.1](https://github.com/mozilla/fxa-auth-server/compare/v1.76.0...v1.76.1) (2016-12-21)


### Bug Fixes

* **logging:** silence spurious "missing token" error noise ([f8f8a21](https://github.com/mozilla/fxa-auth-server/commit/f8f8a21))
* **pool:** Reject with an Error instance for HTTP errors. ([60c15c8](https://github.com/mozilla/fxa-auth-server/commit/60c15c8))

### Refactor

* **signin:** Skip sign-in confirmation depending on account age (#1591), r=@seanmonstar, @rfk ([1d1fa41](https://github.com/mozilla/fxa-auth-server/commit/1d1fa41))



<a name="1.76.0"></a>
# [1.76.0](https://github.com/mozilla/fxa-auth-server/compare/v1.75.2...v1.76.0) (2016-12-14)


### Bug Fixes

* **server:** remove redundant metrics context fields ([f027f0b](https://github.com/mozilla/fxa-auth-server/commit/f027f0b))
* **server:** tolerate missing payload in AppError.translate ([a19ff6d](https://github.com/mozilla/fxa-auth-server/commit/a19ff6d))
* **signup:** Return canonical email address in 'account exists' error. (#1589), r=@vbudhram ([ddd4fdb](https://github.com/mozilla/fxa-auth-server/commit/ddd4fdb))



<a name="1.75.2"></a>
## [1.75.2](https://github.com/mozilla/fxa-auth-server/compare/v1.75.1...v1.75.2) (2016-12-05)


### Bug Fixes

* **docs:** add links to prs under "significant changes" (#1582) r=vladikoff ([1d49428](https://github.com/mozilla/fxa-auth-server/commit/1d49428))
* **server:** make account.reset a flow event ([ed9ec79](https://github.com/mozilla/fxa-auth-server/commit/ed9ec79))
* **unblock:** Remove 'context' check from unblock feature-flag. ([764c96a](https://github.com/mozilla/fxa-auth-server/commit/764c96a))

### chore

* **login:** Remove the legacy `contentToken` parameter from login ([505b627](https://github.com/mozilla/fxa-auth-server/commit/505b627))



<a name="1.75.1"></a>
## [1.75.1](https://github.com/mozilla/fxa-auth-server/compare/v1.75.0...v1.75.1) (2016-12-02)




<a name="1.75.0"></a>
# [1.75.0](https://github.com/mozilla/fxa-auth-server/compare/v1.74.1...v1.75.0) (2016-11-30)


### Bug Fixes

* **bypass:** Don't bypass sign-in confirmation for forced emails (#1554), r=@seanmonstar ([1fa95a9](https://github.com/mozilla/fxa-auth-server/commit/1fa95a9))
* **customs:** Sanitize 'oldAuthPW' field when sending to customs ([76aad23](https://github.com/mozilla/fxa-auth-server/commit/76aad23))
* **devices:** add special-case recognition of Firefox-iOS (#1558) r=vladikoff ([1d1d16b](https://github.com/mozilla/fxa-auth-server/commit/1d1d16b))
* **docs:** document recent fix that affects flow events (#1560), r=@vbudhram ([70ff376](https://github.com/mozilla/fxa-auth-server/commit/70ff376)), closes [#1560](https://github.com/mozilla/fxa-auth-server/issues/1560)
* **docs:** document recent flow event changes ([7c97bb8](https://github.com/mozilla/fxa-auth-server/commit/7c97bb8))
* **error:** Include more specific error messages in invalidToken(). ([b38bace](https://github.com/mozilla/fxa-auth-server/commit/b38bace))
* **logging:** remove raw token data from error log (#1572) r=vladikoff ([f9112d1](https://github.com/mozilla/fxa-auth-server/commit/f9112d1))
* **server:** propagate metrics context in /account/reset ([30ec03d](https://github.com/mozilla/fxa-auth-server/commit/30ec03d))
* **tests:** Test fixes for upcoming change to db-mysql behaviour (#1552); r=vladikoff ([8cd0a8e](https://github.com/mozilla/fxa-auth-server/commit/8cd0a8e)), closes [#1552](https://github.com/mozilla/fxa-auth-server/issues/1552)

### chore

* **debug:** Expose debug port for spawned process (#1550) r=vladikoff ([767d53d](https://github.com/mozilla/fxa-auth-server/commit/767d53d))
* **shrinkwrap:** add npm script for shrinkwrap (#1568) r=vladikoff ([3be3e63](https://github.com/mozilla/fxa-auth-server/commit/3be3e63)), closes [#1564](https://github.com/mozilla/fxa-auth-server/issues/1564)
* **tests:** Make remote db tests independent ([d3635e3](https://github.com/mozilla/fxa-auth-server/commit/d3635e3))
* **travis:** remove the old tmp workaround ([5032982](https://github.com/mozilla/fxa-auth-server/commit/5032982))

### Features

* **metrics:** log flowEvents of all requests ([7153da7](https://github.com/mozilla/fxa-auth-server/commit/7153da7))
* **signin:** Remove feature flag from sign-in confirmation. (#1530); r=vbudhram ([5f0f3ba](https://github.com/mozilla/fxa-auth-server/commit/5f0f3ba))



<a name="1.74.1"></a>
## [1.74.1](https://github.com/mozilla/fxa-auth-server/compare/v1.74.0...v1.74.1) (2016-11-16)


### Bug Fixes

* **unblock:** rethrow customs server error when account is unknown ([b5bda6b](https://github.com/mozilla/fxa-auth-server/commit/b5bda6b))



<a name="1.74.0"></a>
# [1.74.0](https://github.com/mozilla/fxa-auth-server/compare/v1.73.1...v1.74.0) (2016-11-15)


### Bug Fixes

* **docs:** document the recent flow event changes ([0a31229](https://github.com/mozilla/fxa-auth-server/commit/0a31229))
* **logging:** drop invalid metrics context data ([97ad615](https://github.com/mozilla/fxa-auth-server/commit/97ad615))

### chore

* **cleanup:** Remove signer-stub.js (#1541), r=@seanmonstar ([edcc433](https://github.com/mozilla/fxa-auth-server/commit/edcc433))

### Features

* **metrics:** Emit an `account.changedPassword` activity event. ([37c408d](https://github.com/mozilla/fxa-auth-server/commit/37c408d))
* **profiling:** IP Profiling (#1525), r=@seanmonstar ([21723e8](https://github.com/mozilla/fxa-auth-server/commit/21723e8))
* **unblock:** log when an unverfied user successfully unblocked ([b9a7111](https://github.com/mozilla/fxa-auth-server/commit/b9a7111))

### test

* **all:** switch tap runner for mocha ([6c815d0](https://github.com/mozilla/fxa-auth-server/commit/6c815d0))



<a name="1.73.1"></a>
## [1.73.1](https://github.com/mozilla/fxa-auth-server/compare/v1.73.0...v1.73.1) (2016-11-07)


### Bug Fixes

* **reminders:** fix disabled state (#1536) r=vbudhram ([d01e115](https://github.com/mozilla/fxa-auth-server/commit/d01e115)), closes [#1536](https://github.com/mozilla/fxa-auth-server/issues/1536) [#1408](https://github.com/mozilla/fxa-auth-server/issues/1408)



<a name="1.73.0"></a>
# [1.73.0](https://github.com/mozilla/fxa-auth-server/compare/v1.72.0...v1.73.0) (2016-11-02)


### Bug Fixes

* **lib:** make all calls to crypto.randomBytes async ([9f59235](https://github.com/mozilla/fxa-auth-server/commit/9f59235)), closes [#1474](https://github.com/mozilla/fxa-auth-server/issues/1474)
* **push:** do not throw if push fails on the notify endpoint ([90b37d5](https://github.com/mozilla/fxa-auth-server/commit/90b37d5)), closes [#1510](https://github.com/mozilla/fxa-auth-server/issues/1510)
* **unblock:** Fix db.createUnblockCode - code generation is async. ([2d1a6a2](https://github.com/mozilla/fxa-auth-server/commit/2d1a6a2)), closes [#1531](https://github.com/mozilla/fxa-auth-server/issues/1531)

### Features

* **docs:** document the event data available in redshift/redash ([9611019](https://github.com/mozilla/fxa-auth-server/commit/9611019))
* **logging:** emit a flow.complete event ([44e044b](https://github.com/mozilla/fxa-auth-server/commit/44e044b))
* **metrics:** add account.login.blocked flow event ([15cd8d8](https://github.com/mozilla/fxa-auth-server/commit/15cd8d8))
* **metrics:** add account.login.invalidUnblockCode flow event ([2e3ea80](https://github.com/mozilla/fxa-auth-server/commit/2e3ea80))
* **metrics:** add flow events for email sent and clicked" ([d903b6c](https://github.com/mozilla/fxa-auth-server/commit/d903b6c)), closes [#1511](https://github.com/mozilla/fxa-auth-server/issues/1511)
* **metrics:** Add password reset flow metrics (#1520), r=@philbooth ([145d537](https://github.com/mozilla/fxa-auth-server/commit/145d537))
* **metrics:** set metricsContext expiry to 2 hours ([2f03ce5](https://github.com/mozilla/fxa-auth-server/commit/2f03ce5)), closes [#1513](https://github.com/mozilla/fxa-auth-server/issues/1513)
* **unblock:** change unblock codes to base32 (#1529) r=vladikoff ([f82db02](https://github.com/mozilla/fxa-auth-server/commit/f82db02)), closes [#1497](https://github.com/mozilla/fxa-auth-server/issues/1497)

### style

* **error:** order ERRNO constant numerically ([2f6b203](https://github.com/mozilla/fxa-auth-server/commit/2f6b203)), closes [#1518](https://github.com/mozilla/fxa-auth-server/issues/1518)

### test

* **lint:** add lint for synchronous randomBytes usage ([f4d02a1](https://github.com/mozilla/fxa-auth-server/commit/f4d02a1))



<a name="1.72.0"></a>
# [1.72.0](https://github.com/mozilla/fxa-auth-server/compare/v1.71.1...v1.72.0) (2016-10-19)


### Bug Fixes

* **deps:** Update shrinkwrap for the new auth-mailer ([05da657](https://github.com/mozilla/fxa-auth-server/commit/05da657))
* **logging:** device.created is not a flow event ([82e579c](https://github.com/mozilla/fxa-auth-server/commit/82e579c))
* **logging:** emit flow events for sign-in unblock, not activity events (#1508); r=seanmonstar ([9a4e89c](https://github.com/mozilla/fxa-auth-server/commit/9a4e89c))
* **node6:** update to scrypt-hash@1.1.14 for node6 compat (#1494) r=vladikoff ([aee737c](https://github.com/mozilla/fxa-auth-server/commit/aee737c))
* **push:** Add metrics events for reason=accountConfirm ([d2dc5c0](https://github.com/mozilla/fxa-auth-server/commit/d2dc5c0))
* **scripts:** nicely stringify regexps when logging config ([479b034](https://github.com/mozilla/fxa-auth-server/commit/479b034))

### Features

* **hpkp:** Add hpkp support (#1499), r=@philbooth ([9b77446](https://github.com/mozilla/fxa-auth-server/commit/9b77446))
* **push:** Add VAPID identification to push messages. (#1468); r=philbooth ([6e6b28c](https://github.com/mozilla/fxa-auth-server/commit/6e6b28c))
* **unblock:** add Signin Unblock feature ([c3a66c2](https://github.com/mozilla/fxa-auth-server/commit/c3a66c2)), closes [#1398](https://github.com/mozilla/fxa-auth-server/issues/1398)

### Refactor

* **email:** Fix lint ([383198a](https://github.com/mozilla/fxa-auth-server/commit/383198a))
* **email:** Remove `sendEmailIfUnverified` ([d742d67](https://github.com/mozilla/fxa-auth-server/commit/d742d67))
* **logging:** decorate request object with metricsContext methods ([16cf030](https://github.com/mozilla/fxa-auth-server/commit/16cf030))
* **logging:** eliminate the event argument from stash and gather ([4dd3f7e](https://github.com/mozilla/fxa-auth-server/commit/4dd3f7e))
* **logging:** move activity/flow event decision out of log object ([957a883](https://github.com/mozilla/fxa-auth-server/commit/957a883))



<a name="1.71.2"></a>
## [1.71.2](https://github.com/mozilla/fxa-auth-server/compare/v1.71.1...v1.71.2) (2016-10-11)


### Bug Fixes

* **push:** Add metrics events for reason=accountConfirm; r=seanmonstar ([45dfa20](https://github.com/mozilla/fxa-auth-server/commit/45dfa20))



<a name="1.71.1"></a>
## [1.71.1](https://github.com/mozilla/fxa-auth-server/compare/v1.71.0...v1.71.1) (2016-10-05)


### Bug Fixes

* **tests:** es-ES is now 100% supported (#1493) ([23234c6](https://github.com/mozilla/fxa-auth-server/commit/23234c6))



<a name="1.71.0"></a>
# [1.71.0](https://github.com/mozilla/fxa-auth-server/compare/v1.70.1...v1.71.0) (2016-10-05)


### Bug Fixes

* **config:** increase flowId expiration to 2 hours (#1487); r=jrgm,rfk ([798ef83](https://github.com/mozilla/fxa-auth-server/commit/798ef83))
* **config:** return parsed RegExp instances from config ([020235f](https://github.com/mozilla/fxa-auth-server/commit/020235f))
* **deps:** downgrade to hapi 14 (#1485) r=seanmonstar ([fe803da](https://github.com/mozilla/fxa-auth-server/commit/fe803da))
* **logging:** device.created is not a flow event (#1483), r=@vbudhram ([7337af0](https://github.com/mozilla/fxa-auth-server/commit/7337af0))
* **push:** notify devices after successful sign-in confirmation ([190442f](https://github.com/mozilla/fxa-auth-server/commit/190442f))
* **server:** add unit tests for the request helpers ([9a4954d](https://github.com/mozilla/fxa-auth-server/commit/9a4954d))
* **server:** hide session token lastAccessTime updates behind a flag ([51d7cdd](https://github.com/mozilla/fxa-auth-server/commit/51d7cdd))

### chore

* **deps:** update l10n, shrinkwrap ([16d3d99](https://github.com/mozilla/fxa-auth-server/commit/16d3d99))
* **git:** ignore npm-debug.log ([3529d47](https://github.com/mozilla/fxa-auth-server/commit/3529d47))
* **mocks:** Extract mockCustoms into shared helper. ([39bd65a](https://github.com/mozilla/fxa-auth-server/commit/39bd65a))

### Features

* **customs:** Rate-limit verification of email codes. ([2580333](https://github.com/mozilla/fxa-auth-server/commit/2580333))
* **geo:** add state code to location response (#1478) r=vbudhram ([eabfcc6](https://github.com/mozilla/fxa-auth-server/commit/eabfcc6))
* **logging:** Log email template header if available (#1466), r=@jbuck ([cccd899](https://github.com/mozilla/fxa-auth-server/commit/cccd899))
* **reset:** Accept metricsContext bundle on password-reset endpoints. ([05a3b4e](https://github.com/mozilla/fxa-auth-server/commit/05a3b4e))



<a name="1.70.1"></a>
## [1.70.1](https://github.com/mozilla/fxa-auth-server/compare/v1.70.0...v1.70.1) (2016-10-03)


### Bug Fixes

* **deps:** downgrade to hapi 14 ([7c6d5f7](https://github.com/mozilla/fxa-auth-server/commit/7c6d5f7))



<a name="1.70.0"></a>
# [1.70.0](https://github.com/mozilla/fxa-auth-server/compare/v1.69.0...v1.70.0) (2016-09-24)


### Bug Fixes

* **deps:** update dev deps and latest eslint ([a929f9c](https://github.com/mozilla/fxa-auth-server/commit/a929f9c))
* **email:** Refactor to send `sendEmailIfUnverified` via query params, add `emailSent` to re ([19753fc](https://github.com/mozilla/fxa-auth-server/commit/19753fc))
* **emails:** Fix bug when signin with unverified session and not using signin confirmation ([ad9272c](https://github.com/mozilla/fxa-auth-server/commit/ad9272c))
* **emails:** Fixed comment ([aaccab2](https://github.com/mozilla/fxa-auth-server/commit/aaccab2))
* **emails:** Fixed regression where verification email was being sent to already verified ema ([41f4632](https://github.com/mozilla/fxa-auth-server/commit/41f4632))
* **emails:** PR Fixes ([9d30cc0](https://github.com/mozilla/fxa-auth-server/commit/9d30cc0))
* **emails:** Remove extra `customs.flag` mock ([7929de7](https://github.com/mozilla/fxa-auth-server/commit/7929de7))
* **logging:** ignore account.signed flow events from the content server ([f3f2468](https://github.com/mozilla/fxa-auth-server/commit/f3f2468))
* **process:** remove process.domain in token.js (#1456) r=rfk ([9fb1f71](https://github.com/mozilla/fxa-auth-server/commit/9fb1f71)), closes [#740](https://github.com/mozilla/fxa-auth-server/issues/740)
* **push:** Fix and re-enable the end-to-end push tests. (#1467) r=vladikoff ([f5f3abf](https://github.com/mozilla/fxa-auth-server/commit/f5f3abf)), closes [(#1467](https://github.com/(/issues/1467)
* **security:** Fix the security event calls to the DB. ([f780e59](https://github.com/mozilla/fxa-auth-server/commit/f780e59)), closes [#1464](https://github.com/mozilla/fxa-auth-server/issues/1464)
* **security:** Use correct param names in call to db-server ([abb23af](https://github.com/mozilla/fxa-auth-server/commit/abb23af))
* **tests:** make stub implementation of gather match reality ([94c377f](https://github.com/mozilla/fxa-auth-server/commit/94c377f))

### chore

* **deps:** update to latest version of hapi (#1330) r=rfk,seanmonstar,vbudhram ([b3adbcf](https://github.com/mozilla/fxa-auth-server/commit/b3adbcf))
* **nsp:** remove exceptions (#1455) r=seanmonstar ([55e93b6](https://github.com/mozilla/fxa-auth-server/commit/55e93b6))

### Features

* **customs:** return localized retry after data (#1453) r=vbudhram ([5603ad3](https://github.com/mozilla/fxa-auth-server/commit/5603ad3))
* **devices:** add tablet detection ([e09406a](https://github.com/mozilla/fxa-auth-server/commit/e09406a))
* **security:** record event names and ip addresses for important events ([05485b4](https://github.com/mozilla/fxa-auth-server/commit/05485b4))



<a name="1.69.0"></a>
# [1.69.0](https://github.com/mozilla/fxa-auth-server/compare/v1.68.0...v1.69.0) (2016-09-09)


### Bug Fixes

* **config:** Remove unused URL opions from mailer config. ([8de1230](https://github.com/mozilla/fxa-auth-server/commit/8de1230))
* **deps:** use poolee@1.0.1 (#1436) ([ba11125](https://github.com/mozilla/fxa-auth-server/commit/ba11125))
* **emails:** On login, delegate email sending to auth-server (#1435), r=@rfk ([e072e35](https://github.com/mozilla/fxa-auth-server/commit/e072e35))
* **geodb:** 8.8.8.8 in latest data not in Mountain View; point to moz MTV ([db23e8e](https://github.com/mozilla/fxa-auth-server/commit/db23e8e))

### chore

* **deps:** update shrinkwrap ([aa14433](https://github.com/mozilla/fxa-auth-server/commit/aa14433))

### feature

* **newrelic:** add optional newrelic integration ([c811ebe](https://github.com/mozilla/fxa-auth-server/commit/c811ebe))



<a name="1.68.0"></a>
# [1.68.0](https://github.com/mozilla/fxa-auth-server/compare/v1.67.0...v1.68.0) (2016-08-24)


### Bug Fixes

* **docs:** document the new flow events ([7ffa73c](https://github.com/mozilla/fxa-auth-server/commit/7ffa73c))
* **geodb:** if you write a module that takes a hash argument, call it with a hash argument ([3feefa6](https://github.com/mozilla/fxa-auth-server/commit/3feefa6))
* **geodb:** load at startup and log configuration used (#1414) r=vladikoff ([4085c78](https://github.com/mozilla/fxa-auth-server/commit/4085c78))
* **geodb:** update to fxa-geodb 0.0.7 (#1418) ([b8b6e2b](https://github.com/mozilla/fxa-auth-server/commit/b8b6e2b))
* **logging:** not all activity events are flow events (#1416) r=vladikoff ([1a6c3af](https://github.com/mozilla/fxa-auth-server/commit/1a6c3af))
* **logs:** account.verified & account.confirmed are mutually exclusive ([d59edd3](https://github.com/mozilla/fxa-auth-server/commit/d59edd3))
* **logs:** look in response.source for uid ([2224f87](https://github.com/mozilla/fxa-auth-server/commit/2224f87))
* **password:** Remove raw token support ([882317d](https://github.com/mozilla/fxa-auth-server/commit/882317d)), closes [#1351](https://github.com/mozilla/fxa-auth-server/issues/1351)
* **reminders:** fix issue with reminder rate (#1410) ([c4c087e](https://github.com/mozilla/fxa-auth-server/commit/c4c087e)), closes [(#1410](https://github.com/(/issues/1410) [#1408](https://github.com/mozilla/fxa-auth-server/issues/1408)
* **server:** reinstate default user agent fallback (#1422) r=vladikoff ([470fd52](https://github.com/mozilla/fxa-auth-server/commit/470fd52))

### chore

* **deps:** update dev deps, fix husky issues (#1430), r=@vbudhram ([a610337](https://github.com/mozilla/fxa-auth-server/commit/a610337)), closes [(#1430](https://github.com/(/issues/1430) [#1429](https://github.com/mozilla/fxa-auth-server/issues/1429)

### Features

* **l10n:** localize device list (#1420) r=vbudhram ([7a91f31](https://github.com/mozilla/fxa-auth-server/commit/7a91f31)), closes [#1404](https://github.com/mozilla/fxa-auth-server/issues/1404)
* **metrics:** add flowEvent support to all activityEvents and customs (#1409) r=philbooth ([8d36f00](https://github.com/mozilla/fxa-auth-server/commit/8d36f00)), closes [#1403](https://github.com/mozilla/fxa-auth-server/issues/1403)

### Refactor

* **l10n:** use fxa-shared locale list (#1411) ([b70caed](https://github.com/mozilla/fxa-auth-server/commit/b70caed))



<a name="1.67.0"></a>
# [1.67.0](https://github.com/mozilla/fxa-auth-server/compare/v1.66.1...v1.67.0) (2016-08-11)


### Bug Fixes

* **config:** Added new url configs for mailer (#1397) r=vladikoff ([d44cb56](https://github.com/mozilla/fxa-auth-server/commit/d44cb56))
* **deps:** update shrinkwrap, add missing deps (#1407) r=vbudhram ([5062a66](https://github.com/mozilla/fxa-auth-server/commit/5062a66))
* **device:** remember devices to push-notify before resetting account on password change/rese ([69c1eef](https://github.com/mozilla/fxa-auth-server/commit/69c1eef)), closes [#1391](https://github.com/mozilla/fxa-auth-server/issues/1391)
* **devices:** serialize push payload in /devices/notify route ([b91a982](https://github.com/mozilla/fxa-auth-server/commit/b91a982)), closes [#1386](https://github.com/mozilla/fxa-auth-server/issues/1386)
* **e2e-email:** fix e2e-email test ([4e1d200](https://github.com/mozilla/fxa-auth-server/commit/4e1d200))
* **login:** fix handling of sign-in confirmation for keyless logins ([3f03557](https://github.com/mozilla/fxa-auth-server/commit/3f03557))
* **password:** Remove raw token support ([bb5f28b](https://github.com/mozilla/fxa-auth-server/commit/bb5f28b)), closes [#1351](https://github.com/mozilla/fxa-auth-server/issues/1351)
* **server:** assign fresh createdAt timestamp to passwordForgotTokens ([21c5df7](https://github.com/mozilla/fxa-auth-server/commit/21c5df7))
* **server:** ensure tokens get a fresh createdAt timestamp (#1389) r=vladikoff ([6acb9e0](https://github.com/mozilla/fxa-auth-server/commit/6acb9e0))
* **server:** reinstate placeholder devices for sync sessions ([e12cd08](https://github.com/mozilla/fxa-auth-server/commit/e12cd08))
* **server:** remove unused createAccountResetToken method ([2c95903](https://github.com/mozilla/fxa-auth-server/commit/2c95903))
* **ses:** add status and diagnosticCode for bounce (#1401) r=seanmonstar,vbudhram ([61941e8](https://github.com/mozilla/fxa-auth-server/commit/61941e8)), closes [#834](https://github.com/mozilla/fxa-auth-server/issues/834)
* **tests:** remove duplicate assignment ([7659b58](https://github.com/mozilla/fxa-auth-server/commit/7659b58))

### chore

* **deps:** update shrinkwrap ([10f857a](https://github.com/mozilla/fxa-auth-server/commit/10f857a))

### Features

* **geolocation:** add geolocation data to emails (#1334) ([8132d55](https://github.com/mozilla/fxa-auth-server/commit/8132d55))
* **logging:** emit an account.confirmed activity event ([4107e58](https://github.com/mozilla/fxa-auth-server/commit/4107e58))
* **push:** Send proper push messages for password change/reset (#1381) r=vladikoff,rfk ([8cd9403](https://github.com/mozilla/fxa-auth-server/commit/8cd9403)), closes [#1380](https://github.com/mozilla/fxa-auth-server/issues/1380)
* **server:** Rate limit account/devices/notify with the new UIDRecord (#1394) r=vladikoff ([09aee43](https://github.com/mozilla/fxa-auth-server/commit/09aee43)), closes [#1372](https://github.com/mozilla/fxa-auth-server/issues/1372)



<a name="1.66.1"></a>
## [1.66.1](https://github.com/mozilla/fxa-auth-server/compare/v1.66.0...v1.66.1) (2016-07-29)


### Bug Fixes

* **signin:** No signin confirmation for email regexp match if keys not requested ([61d1de4](https://github.com/mozilla/fxa-auth-server/commit/61d1de4)), closes [#1374](https://github.com/mozilla/fxa-auth-server/issues/1374)

### chore

* **signin:** Add commentary about temporary workarounds in sign-in confirmation config. ([e62b1c0](https://github.com/mozilla/fxa-auth-server/commit/e62b1c0))



<a name="1.66.0"></a>
# [1.66.0](https://github.com/mozilla/fxa-auth-server/compare/v1.65.3...v1.66.0) (2016-07-27)


### Bug Fixes

* **deps:** update fxa-content-server-l10n dependency ([ab3b232](https://github.com/mozilla/fxa-auth-server/commit/ab3b232))
* **deps:** update most dev dependencies ([dc4c5ff](https://github.com/mozilla/fxa-auth-server/commit/dc4c5ff))
* **deps:** update request to latest version (#1370) r=vbudhram ([0e3c463](https://github.com/mozilla/fxa-auth-server/commit/0e3c463))
* **deps:** update tap and db mysql dependencies (#1356) r=vladikoff ([93723eb](https://github.com/mozilla/fxa-auth-server/commit/93723eb)), closes [#1353](https://github.com/mozilla/fxa-auth-server/issues/1353)
* **server:** Fixes based on @vladikoff and @rfk feedback. ([29d7fde](https://github.com/mozilla/fxa-auth-server/commit/29d7fde))
* **server:** remove metricsContext from payloads where it is never sent ([0649a30](https://github.com/mozilla/fxa-auth-server/commit/0649a30))
* **server:** remove placeholder device records for sync sessions ([c4c6733](https://github.com/mozilla/fxa-auth-server/commit/c4c6733))
* **server:** Return undefined from Customs.prototype.flag if everyting is OK ([e265694](https://github.com/mozilla/fxa-auth-server/commit/e265694))
* **tests:** disable e2e tests until push server fixed (#1369) r=vbudhram ([bf72778](https://github.com/mozilla/fxa-auth-server/commit/bf72778)), closes [(#1369](https://github.com/(/issues/1369)
* **tests:** fix test runner to exit with proper exit code ([b978b6e](https://github.com/mozilla/fxa-auth-server/commit/b978b6e))
* **tests:** switch coverage tool, adjust log_tests (#1348) r=vbudhram ([8451a56](https://github.com/mozilla/fxa-auth-server/commit/8451a56)), closes [#1340](https://github.com/mozilla/fxa-auth-server/issues/1340)

### chore

* **deps:** update tap testing to latest version (#1339) r=vladikoff ([6648da0](https://github.com/mozilla/fxa-auth-server/commit/6648da0))
* **server:** Add some comments about why a some strange patterns are used. ([2fba045](https://github.com/mozilla/fxa-auth-server/commit/2fba045))

### Features

* **account:** devices push notify endpoint ([699caa1](https://github.com/mozilla/fxa-auth-server/commit/699caa1)), closes [#1357](https://github.com/mozilla/fxa-auth-server/issues/1357)
* **server:** Remove the account lockout feature. ([df3b0de](https://github.com/mozilla/fxa-auth-server/commit/df3b0de)), closes [#1359](https://github.com/mozilla/fxa-auth-server/issues/1359)
* **signin:** Always do sign-in confirmation on suspicious requests. ([cb8f33b](https://github.com/mozilla/fxa-auth-server/commit/cb8f33b))

### Refactor

* **customs:** Add function to scrub payload before performing customs check ([f44872d](https://github.com/mozilla/fxa-auth-server/commit/f44872d))
* **push:** provide pushToDevice, pushToDevices and pushToAllDevices methods ([89083cd](https://github.com/mozilla/fxa-auth-server/commit/89083cd))



<a name="1.65.3"></a>
## [1.65.3](https://github.com/mozilla/fxa-auth-server/compare/v1.65.2...v1.65.3) (2016-07-21)


### Bug Fixes

* **l10n:** bump content-server-l10n to current HEAD ([e097090](https://github.com/mozilla/fxa-auth-server/commit/e097090))



<a name="1.65.2"></a>
## [1.65.2](https://github.com/mozilla/fxa-auth-server/compare/v1.65.0...v1.65.2) (2016-07-19)


### Bug Fixes

* **server:** remove placeholder device records for sync sessions ([1af5624](https://github.com/mozilla/fxa-auth-server/commit/1af5624))



<a name="1.65.0"></a>
# [1.65.0](https://github.com/mozilla/fxa-auth-server/compare/v1.64.0...v1.65.0) (2016-07-14)


### Bug Fixes

* **config:** adjust local dev config to support signin confirmation (#1313) r=vbudhram,shane- ([282271b](https://github.com/mozilla/fxa-auth-server/commit/282271b))
* **customs:** Report errno to customs when password check fails. ([bdd5d0c](https://github.com/mozilla/fxa-auth-server/commit/bdd5d0c))
* **deps:** update npm-shrinkwrap.json w/ newest auth-mailer & fxa-content-server-l10n (#129 ([56b6ad1](https://github.com/mozilla/fxa-auth-server/commit/56b6ad1))
* **docs:** correct the acitvity event data documentation (#1322) r=vladikoff ([9b8747b](https://github.com/mozilla/fxa-auth-server/commit/9b8747b))
* **log:** Add comments and clarify naming for logging methods. ([35c7f68](https://github.com/mozilla/fxa-auth-server/commit/35c7f68))
* **server:** fix bad sessionTokenId arg in call to updateDevice (#1324) r=vladikoff ([4777a8a](https://github.com/mozilla/fxa-auth-server/commit/4777a8a)), closes [(#1324](https://github.com/(/issues/1324)
* **server:** remove default user agent fallback pending legal ok ([8b8f00d](https://github.com/mozilla/fxa-auth-server/commit/8b8f00d))
* **signin:** Let /password/change/finish accept session tokens by id. ([b589b79](https://github.com/mozilla/fxa-auth-server/commit/b589b79))
* **verify:** Don't sent post-verify email when `service` is blank. ([06bf05a](https://github.com/mozilla/fxa-auth-server/commit/06bf05a))

### chore

* **docs:** add more docs to activity events. (#1304) r=philbooth ([31177ad](https://github.com/mozilla/fxa-auth-server/commit/31177ad)), closes [#1202](https://github.com/mozilla/fxa-auth-server/issues/1202)
* **nsp:** Add NSP exception for https://nodesecurity.io/advisories/121 ([9465a99](https://github.com/mozilla/fxa-auth-server/commit/9465a99))
* **scripts:** Add stricter error handling to bash scripts ([7d595c2](https://github.com/mozilla/fxa-auth-server/commit/7d595c2))
* **tests:** allow passing a glob to npm test ([37f0fe4](https://github.com/mozilla/fxa-auth-server/commit/37f0fe4))

### docs

* **config:** clarify sample rate for sign in confirmation (#1315) r=vladikoff ([bc9d79d](https://github.com/mozilla/fxa-auth-server/commit/bc9d79d))

### Features

* **customs:** Send more request metadata to customs-server for checking. ([70944d3](https://github.com/mozilla/fxa-auth-server/commit/70944d3))
* **docs:** document the new activity events ([62b1255](https://github.com/mozilla/fxa-auth-server/commit/62b1255))
* **logging:** emit account.deleted activity event ([01828ab](https://github.com/mozilla/fxa-auth-server/commit/01828ab))
* **metrics:** Drop invalid flowids so they dont confuse our metrics. ([8827b91](https://github.com/mozilla/fxa-auth-server/commit/8827b91))
* **server:** emit new activity events for kpi dashboards ([ace64e7](https://github.com/mozilla/fxa-auth-server/commit/ace64e7))
* **server:** synthesize device records for sync sessions ([b536fd7](https://github.com/mozilla/fxa-auth-server/commit/b536fd7))
* **signin:** Add support for keyFetchToken verification (#1320), r=@rfk ([10ee322](https://github.com/mozilla/fxa-auth-server/commit/10ee322))

### Refactor

* **openid:** remove openid login support ([8cb651e](https://github.com/mozilla/fxa-auth-server/commit/8cb651e)), closes [#1336](https://github.com/mozilla/fxa-auth-server/issues/1336)



<a name="1.64.0"></a>
# [1.64.0](https://github.com/mozilla/fxa-auth-server/compare/v1.63.0...v1.64.0) (2016-06-23)


### Bug Fixes

* **account:** fix payload typo in device update ([673dd5d](https://github.com/mozilla/fxa-auth-server/commit/673dd5d))
* **config:** improve sign-in confirmation email regex ([33301c5](https://github.com/mozilla/fxa-auth-server/commit/33301c5))
* **logs:** Log the uid when reporting push errors. ([db9e5f4](https://github.com/mozilla/fxa-auth-server/commit/db9e5f4))
* **mail:** Remove the "resend blackout period". ([27082be](https://github.com/mozilla/fxa-auth-server/commit/27082be))
* **metrics:** Monitor for clients sending obsolete contentToken parameter. ([1d58b3e](https://github.com/mozilla/fxa-auth-server/commit/1d58b3e))
* **push:** Avoid blocking event loop when pushing to lots of devices. ([1be85c3](https://github.com/mozilla/fxa-auth-server/commit/1be85c3))
* **tests:** add verify_code tests ([e4eb4d8](https://github.com/mozilla/fxa-auth-server/commit/e4eb4d8))

### Features

* **config:** accept CORS requests from multiple origins ([f792d35](https://github.com/mozilla/fxa-auth-server/commit/f792d35))
* **email:** add verification reminders ([5007b4d](https://github.com/mozilla/fxa-auth-server/commit/5007b4d)), closes [#1081](https://github.com/mozilla/fxa-auth-server/issues/1081)
* **login:** Log an error on login if account has too many active sessions. ([ca9524b](https://github.com/mozilla/fxa-auth-server/commit/ca9524b))
* **metrics:** add metrics for reminder queries ([aca4185](https://github.com/mozilla/fxa-auth-server/commit/aca4185))
* **push:** Log an error if pushing notifications to too many active devices. ([5b81e10](https://github.com/mozilla/fxa-auth-server/commit/5b81e10))
* **signin:** Add regex for enabling signin confirmation (#1290) r=pbooth ([fa02ee8](https://github.com/mozilla/fxa-auth-server/commit/fa02ee8))

### Refactor

* **tests:** eliminate duplicate setup in local route tests ([e8cd5df](https://github.com/mozilla/fxa-auth-server/commit/e8cd5df))

### chore

* **changelog:** Generate changelog for v1.63.0 release ([0ca8367](https://github.com/mozilla/fxa-auth-server/commit/0ca8367))
* **deps:** Update to latest version of mozlog ([aa3b4e7](https://github.com/mozilla/fxa-auth-server/commit/aa3b4e7)), closes [#1279](https://github.com/mozilla/fxa-auth-server/issues/1279)
* **nsp:** update .nsprc and travis.yml ([9d047b5](https://github.com/mozilla/fxa-auth-server/commit/9d047b5)), closes [#1295](https://github.com/mozilla/fxa-auth-server/issues/1295)
* **shrinkwrap:** update fxa-auth-mailer ([1ced8c9](https://github.com/mozilla/fxa-auth-server/commit/1ced8c9))



<a name="1.63.0"></a>
## [1.63.0](https://github.com/mozilla/fxa-auth-server/compare/v1.62.1...v1.63.0) (2016-06-06)


### Bug Fixes

* **api:** remove device registration from signup/login endpoints ([21ad7f3](https://github.com/mozilla/fxa-auth-server/commit/21ad7f3))
* **e2e-email:** fix e2e-email for all locales ([0250e50](https://github.com/mozilla/fxa-auth-server/commit/0250e50))
* **mail:** Remove the "resend blackout period". ([27082be](https://github.com/mozilla/fxa-auth-server/commit/27082be))
* **push:** add verification push event to push log ([e5d609a](https://github.com/mozilla/fxa-auth-server/commit/e5d609a))
* **verify:** Only send post-verify email when service=sync ([e0cacf8](https://github.com/mozilla/fxa-auth-server/commit/e0cacf8))

### chore

* **deps:** Update to latest version of fxa-auth-mailer ([bc1ae49](https://github.com/mozilla/fxa-auth-server/commit/bc1ae49))
* **git:** Run a quick linting task on pre-push ([0c8767a](https://github.com/mozilla/fxa-auth-server/commit/0c8767a))

### Features

* **device:** emit create and delete events to SNS ([c90e44e](https://github.com/mozilla/fxa-auth-server/commit/c90e44e)), closes [#1186](https://github.com/mozilla/fxa-auth-server/issues/1186)
* **devices:** notify a device when it has been disconnected ([fcb9e80](https://github.com/mozilla/fxa-auth-server/commit/fcb9e80)), closes [#1139](https://github.com/mozilla/fxa-auth-server/issues/1139)
* **devices:** notify other devices of a new device ([6ed2697](https://github.com/mozilla/fxa-auth-server/commit/6ed2697)), closes [#1250](https://github.com/mozilla/fxa-auth-server/issues/1250)
* **events:** Include metrics context in SQS events ([d5dc75b](https://github.com/mozilla/fxa-auth-server/commit/d5dc75b))
* **metrics:** Log metrics about whether metrics are transmitted correctly. ([c4119f1](https://github.com/mozilla/fxa-auth-server/commit/c4119f1))
* **signin:** Updated password/change/finish and account/reset ([333451e](https://github.com/mozilla/fxa-auth-server/commit/333451e))



<a name="1.62.5"></a>
## [1.62.5](https://github.com/mozilla/fxa-auth-server/compare/v1.62.4...v1.62.5) (2016-05-27)


### Bug Fixes

* **l10n:** update to fix broken lt locale ([512576d](https://github.com/mozilla/fxa-auth-server/commit/512576d))



<a name="1.62.4"></a>
## [1.62.4](https://github.com/mozilla/fxa-auth-server/compare/v1.62.3...v1.62.4) (2016-05-24)




<a name="1.62.3"></a>
## [1.62.3](https://github.com/mozilla/fxa-auth-server/compare/v1.62.2...v1.62.3) (2016-05-24)


### chore

* **shrinkwrap:** update auth-mailer/content-server-l10n on v1.62.2 ([3e1027a](https://github.com/mozilla/fxa-auth-server/commit/3e1027a))



<a name="1.62.2"></a>
## [1.62.2](https://github.com/mozilla/fxa-auth-server/compare/v1.62.1...v1.62.2) (2016-05-20)


### Bug Fixes

* **token:** Use new REQUEST_BLOCKED error for bad content tokens. ([c0696be](https://github.com/mozilla/fxa-auth-server/commit/c0696be))



<a name="1.62.1"></a>
## [1.62.1](https://github.com/mozilla/fxa-auth-server/compare/v1.62.0...v1.62.1) (2016-05-20)


### Bug Fixes

* **deps:** Update to auth-db-mysql train-62 ([685054d](https://github.com/mozilla/fxa-auth-server/commit/685054d))



<a name="1.62.0"></a>
# [1.62.0](https://github.com/mozilla/fxa-auth-server/compare/v1.61.0...v1.62.0) (2016-05-19)


### Bug Fixes

* **clientAddress:** Cope better with X-Forwarded-For having fewer items than expected. ([fd85359](https://github.com/mozilla/fxa-auth-server/commit/fd85359))
* **push:** adjust metrics increment logs ([8120c76](https://github.com/mozilla/fxa-auth-server/commit/8120c76)), closes [#1253](https://github.com/mozilla/fxa-auth-server/issues/1253)

### Features

* **errors:** Add API and docs for new "request blocked" errno 125. ([d7edef8](https://github.com/mozilla/fxa-auth-server/commit/d7edef8))
* **locale:** add Arabic locale support ([a13e32a](https://github.com/mozilla/fxa-auth-server/commit/a13e32a))
* **locale:** add Finnish locale ([8646591](https://github.com/mozilla/fxa-auth-server/commit/8646591))
* **push:** document the format of the push payloads ([9fa65ce](https://github.com/mozilla/fxa-auth-server/commit/9fa65ce))
* **push:** Prepare codebase for data payloads ([b60c464](https://github.com/mozilla/fxa-auth-server/commit/b60c464))

### Refactor

* **reset:** Adds sessionToken as an optional param for /account/reset (#1265) ([8b796b3](https://github.com/mozilla/fxa-auth-server/commit/8b796b3))



<a name="1.61.0"></a>
# [1.61.0](https://github.com/mozilla/fxa-auth-server/compare/v1.60.0...v1.61.0) (2016-05-04)


### Bug Fixes

* **device:** Restrict device name to display-safe unicode characters ([79acb18](https://github.com/mozilla/fxa-auth-server/commit/79acb18))
* **devices:** Avoid spurious writes to device record if nothing has changed ([4330f2d](https://github.com/mozilla/fxa-auth-server/commit/4330f2d))
* **push:** Disallow storing of public-key values until we're ready to use them. ([12265c3](https://github.com/mozilla/fxa-auth-server/commit/12265c3))
* **tests:** Fix typo in test name ([dbc0de0](https://github.com/mozilla/fxa-auth-server/commit/dbc0de0))

### Features

* **devices:** Add metrics on device updates, and a flag to disable them ([af748be](https://github.com/mozilla/fxa-auth-server/commit/af748be))
* **log:** includes uid in summary for account create and login ([1232f95](https://github.com/mozilla/fxa-auth-server/commit/1232f95)), closes [#1225](https://github.com/mozilla/fxa-auth-server/issues/1225)
* **mailer:** Add "re-confirm your email" templates. ([f7508cb](https://github.com/mozilla/fxa-auth-server/commit/f7508cb))
* **push:** Add event logging for password changes and resets. ([0db73f5](https://github.com/mozilla/fxa-auth-server/commit/0db73f5))
* **push:** Notify devices when the password is changed or reset. ([77e53bf](https://github.com/mozilla/fxa-auth-server/commit/77e53bf))

### chore

* **nsp:** Update convict, add .nsprc file to silence some NSP warnings ([038f46e](https://github.com/mozilla/fxa-auth-server/commit/038f46e))



<a name="1.60.4"></a>
## [1.60.4](https://github.com/mozilla/fxa-auth-server/compare/v1.60.3...v1.60.4) (2016-04-29)


### Bug Fixes

* **devices:** Avoid spurious writes to device record if nothing has changed ([5017913](https://github.com/mozilla/fxa-auth-server/commit/5017913))
* **token:** Tweak regex for samsung user-agents in content-token allow list ([13e13b2](https://github.com/mozilla/fxa-auth-server/commit/13e13b2))



<a name="1.60.3"></a>
## [1.60.3](https://github.com/mozilla/fxa-auth-server/compare/v1.60.2...v1.60.3) (2016-04-20)


### Bug Fixes

* **token:** Add end-of-string anchor in contenttoken email regex. ([c1aae28](https://github.com/mozilla/fxa-auth-server/commit/c1aae28))



<a name="1.60.2"></a>
## [1.60.2](https://github.com/mozilla/fxa-auth-server/compare/v1.60.1...v1.60.2) (2016-04-19)


### Bug Fixes

* **token:** Add samsung user-agents to content-token allow list ([96f2190](https://github.com/mozilla/fxa-auth-server/commit/96f2190))



<a name="1.60.1"></a>
## [1.60.1](https://github.com/mozilla/fxa-auth-server/compare/v1.60.0...v1.60.1) (2016-04-19)


### Bug Fixes

* **account:** flag unknown attempts for the emailRecord ([b4fa3f6](https://github.com/mozilla/fxa-auth-server/commit/b4fa3f6))
* **bulk-mailer:** Remove the locale prefix on filenames w/ --write ([3c9d584](https://github.com/mozilla/fxa-auth-server/commit/3c9d584))
* **bulk-mailer:** Set error rate to 0, we are done testing. ([06b4c91](https://github.com/mozilla/fxa-auth-server/commit/06b4c91))
* **clientAddress:** allow location of the client ip address in forward headers to be specified in co ([3440484](https://github.com/mozilla/fxa-auth-server/commit/3440484))
* **contentToken:** don't let hapi give validation errors about contentToken ([5725061](https://github.com/mozilla/fxa-auth-server/commit/5725061))
* **contentToken:** fix docs ([dd68374](https://github.com/mozilla/fxa-auth-server/commit/dd68374))
* **contentToken:** update metrics, remove ip ([89dd85b](https://github.com/mozilla/fxa-auth-server/commit/89dd85b))
* **customs:** Check more password-related actions with customs-server. ([cf76513](https://github.com/mozilla/fxa-auth-server/commit/cf76513))
* **customs:** fix type for form.email ([398c98e](https://github.com/mozilla/fxa-auth-server/commit/398c98e))
* **customs:** provide email properly to customs ([b28fb17](https://github.com/mozilla/fxa-auth-server/commit/b28fb17))
* **email:** Add feature-flag for new-login notification email. ([1868914](https://github.com/mozilla/fxa-auth-server/commit/1868914))
* **email:** Point to private fork of auth-mailer for prod deploy. ([26f7b3a](https://github.com/mozilla/fxa-auth-server/commit/26f7b3a))
* **email:** reinstate new sync device emails ([9f7ff9f](https://github.com/mozilla/fxa-auth-server/commit/9f7ff9f))
* **email:** send additional template data for new-login email. ([e35eba8](https://github.com/mozilla/fxa-auth-server/commit/e35eba8))
* **errors:** move bad content error up ([e67990c](https://github.com/mozilla/fxa-auth-server/commit/e67990c))
* **must-reset:** exit code 1 on reset account error ([3774ea8](https://github.com/mozilla/fxa-auth-server/commit/3774ea8))
* **tests:** Build and test fixes for latest fxa-auth-mailer update. ([e3eb504](https://github.com/mozilla/fxa-auth-server/commit/e3eb504))
* **token:** Allow certain emails to bypass the content-token restriction (#27) ([2a162e6](https://github.com/mozilla/fxa-auth-server/commit/2a162e6)), closes [#27](https://github.com/mozilla/fxa-auth-server/issues/27)
* **token:** Allow the UA for a specific partner device. ([6401431](https://github.com/mozilla/fxa-auth-server/commit/6401431))
* **token:** Fix test bustage from missing contentToken config ([6924d5c](https://github.com/mozilla/fxa-auth-server/commit/6924d5c))
* **token:** More diagnostic logging for content-token errors. (#25) ([33f6307](https://github.com/mozilla/fxa-auth-server/commit/33f6307)), closes [#25](https://github.com/mozilla/fxa-auth-server/issues/25)
* **token:** Validate and log metrics on content-tokens even when they're optional ([002219b](https://github.com/mozilla/fxa-auth-server/commit/002219b))

### chore

* **bulk-mailer:** Settle on the "password_reset_required" template ([90de303](https://github.com/mozilla/fxa-auth-server/commit/90de303))
* **bulk-mailer:** Stop all processing on error. ([ae83d72](https://github.com/mozilla/fxa-auth-server/commit/ae83d72))
* **customs:** use named error constant for UNEXPECTED_ERROR ([ead6134](https://github.com/mozilla/fxa-auth-server/commit/ead6134))
* **doc:** add usage info to scripts/must-reset.js ([8d02f8b](https://github.com/mozilla/fxa-auth-server/commit/8d02f8b))
* **docs:** Add more docs to the reset-send-batch script. ([975132e](https://github.com/mozilla/fxa-auth-server/commit/975132e))
* **shrinkwrap:** pick up new versions auth-mailer and content-l10n ([3fb3186](https://github.com/mozilla/fxa-auth-server/commit/3fb3186))

### Features

* **bulk-mailer:** `--errors` and `--unsent` now have defaults. ([61c092d](https://github.com/mozilla/fxa-auth-server/commit/61c092d))
* **bulk-mailer:** Add some utilities to work with batches ([21a9033](https://github.com/mozilla/fxa-auth-server/commit/21a9033))
* **contentToken:** add customs flag on bad token ([e811ced](https://github.com/mozilla/fxa-auth-server/commit/e811ced))
* **contentToken:** add tests, add new error code ([8372a62](https://github.com/mozilla/fxa-auth-server/commit/8372a62))
* **contentToken:** adjust user agents ([70bc661](https://github.com/mozilla/fxa-auth-server/commit/70bc661))
* **customs:** include errno in customs flags ([d50f959](https://github.com/mozilla/fxa-auth-server/commit/d50f959))
* **login:** add content token support ([a2ac3ad](https://github.com/mozilla/fxa-auth-server/commit/a2ac3ad))
* **reset:** Added "must reset account" error state ([e86d16f](https://github.com/mozilla/fxa-auth-server/commit/e86d16f))
* **scripts:** Add a bulk mailer ([09c2671](https://github.com/mozilla/fxa-auth-server/commit/09c2671))



<a name="1.60.0"></a>
# [1.60.0](https://github.com/mozilla/fxa-auth-server/compare/v1.59.0...v1.60.0) (2016-04-19)


### Bug Fixes

* **bulk-mailer:** Remove the locale prefix on filenames w/ --write ([1c0959d](https://github.com/mozilla/fxa-auth-server/commit/1c0959d))
* **bulk-mailer:** Set error rate to 0, we are done testing. ([897de10](https://github.com/mozilla/fxa-auth-server/commit/897de10))
* **clientAddress:** allow location of the client ip address in forward headers to be specified in co ([517fbff](https://github.com/mozilla/fxa-auth-server/commit/517fbff))
* **customs:** Check more password-related actions with customs-server. ([8ceedb6](https://github.com/mozilla/fxa-auth-server/commit/8ceedb6))
* **deps:** fix node-uap commit sha ([e2aa184](https://github.com/mozilla/fxa-auth-server/commit/e2aa184))
* **email:** Add feature-flag for new-login notification email. ([3d4d5f9](https://github.com/mozilla/fxa-auth-server/commit/3d4d5f9))
* **email:** Point to latest auth-mailer ([17123ee](https://github.com/mozilla/fxa-auth-server/commit/17123ee))
* **email:** reinstate new sync device emails ([93a78de](https://github.com/mozilla/fxa-auth-server/commit/93a78de))
* **email:** send additional template data for new-login email. ([177e192](https://github.com/mozilla/fxa-auth-server/commit/177e192))
* **must-reset:** exit code 1 on reset account error ([c100a48](https://github.com/mozilla/fxa-auth-server/commit/c100a48))
* **tests:** Build and test fixes for latest fxa-auth-mailer update. ([493f917](https://github.com/mozilla/fxa-auth-server/commit/493f917))

### Features

* **bulk-mailer:** `--errors` and `--unsent` now have defaults. ([eec2e72](https://github.com/mozilla/fxa-auth-server/commit/eec2e72))
* **customs:** include errno in customs flags and merge fixes ([3dcdaf8](https://github.com/mozilla/fxa-auth-server/commit/3dcdaf8))
* **reset:** Ability to put a users account in a "must reset" state, per dannycoates (PATCH) ([d7638a6](https://github.com/mozilla/fxa-auth-server/commit/d7638a6))
* **scripts:** Add a bulk mailer ([296f152](https://github.com/mozilla/fxa-auth-server/commit/296f152))

### chore

* **bulk-mailer:** Settle on the "password_reset_required" template ([f02e292](https://github.com/mozilla/fxa-auth-server/commit/f02e292))
* **bulk-mailer:** Stop all processing on error. ([de8e355](https://github.com/mozilla/fxa-auth-server/commit/de8e355))
* **convict:** use convict .getProperties(), not deprecated .root() ([4fa61c0](https://github.com/mozilla/fxa-auth-server/commit/4fa61c0))
* **customs:** use named error constant for UNEXPECTED_ERROR ([d417644](https://github.com/mozilla/fxa-auth-server/commit/d417644))
* **docs:** Add more docs to the reset-send-batch script. ([107062a](https://github.com/mozilla/fxa-auth-server/commit/107062a))



<a name="1.59.0"></a>
# [1.59.0](https://github.com/mozilla/fxa-auth-server/compare/v1.58.1...v1.59.0) (2016-03-28)


### Bug Fixes

* **email:** Clean up accounts with invalid emails on status poll. ([5233391](https://github.com/mozilla/fxa-auth-server/commit/5233391))

### Features

* **logging:** add metrics context metadata to activity events ([09d3851](https://github.com/mozilla/fxa-auth-server/commit/09d3851))
* **metrics:** track push email status checks ([eb3920e](https://github.com/mozilla/fxa-auth-server/commit/eb3920e)), closes [#1220](https://github.com/mozilla/fxa-auth-server/issues/1220)

### Reverts

* **metrics:** disable logging hask skew to datadog ([7a1bc82](https://github.com/mozilla/fxa-auth-server/commit/7a1bc82)), closes [#1215](https://github.com/mozilla/fxa-auth-server/issues/1215)

### chore

* **changelog:** Remove duplicate changelog entries ([18b8899](https://github.com/mozilla/fxa-auth-server/commit/18b8899))
* **shrinkwrap:** bump to auth-mailer#f4098f9 and content-l10n#b61acfa and no other changes ([72b5d55](https://github.com/mozilla/fxa-auth-server/commit/72b5d55))
* **shrinkwrap:** bump to fxa-auth-db-mysql#v0.59.0 ([bf01283](https://github.com/mozilla/fxa-auth-server/commit/bf01283))



<a name="1.58.1"></a>
## [1.58.1](https://github.com/mozilla/fxa-auth-server/compare/v1.58.0...v1.58.1) (2016-03-17)


### chore

* **deps:** fix shrinkwrap for latest auth-db-mysql version ([2880e67](https://github.com/mozilla/fxa-auth-server/commit/2880e67))


<a name="1.58.0"></a>
# [1.58.0](https://github.com/mozilla/fxa-auth-server/compare/v1.57.0...v1.58.0) (2016-03-17)


### Bug Fixes

* **api:** permit null lastAccessTime in devices response ([474032d](https://github.com/mozilla/fxa-auth-server/commit/474032d))
* **api:** reject emails without a dot in the domain ([434e460](https://github.com/mozilla/fxa-auth-server/commit/434e460))
* **tests:** sanely handle unicode email addresses in account tests ([71e4126](https://github.com/mozilla/fxa-auth-server/commit/71e4126))

### chore

* **api:** Add signin config value ([0beade7](https://github.com/mozilla/fxa-auth-server/commit/0beade7))



<a name="1.57.1"></a>
## [1.57.1](https://github.com/mozilla/fxa-auth-server/compare/v1.57.0...v1.57.1) (2016-03-04)


### Bug Fixes
* **email:** Restrict unicode chars allowed in email addresses. ([81a42de](https://github.com/mozilla/fxa-auth-server/commit/81a42de))



<a name="1.57.0"></a>
# [1.57.0](https://github.com/mozilla/fxa-auth-server/compare/v1.56.0...v1.57.0) (2016-03-01)


### Bug Fixes

* **api:** permit lastAccessTime 0 in devices response ([4059323](https://github.com/mozilla/fxa-auth-server/commit/4059323))
* **bounces:** Cope with quoted email addresses in bounce notifications. ([9b976e7](https://github.com/mozilla/fxa-auth-server/commit/9b976e7))
* **config:** adjust localized post-verification links ([c7c73c9](https://github.com/mozilla/fxa-auth-server/commit/c7c73c9))
* **deps:** Migrate to more up-to-date user-agent parsing lib. ([8106c8b](https://github.com/mozilla/fxa-auth-server/commit/8106c8b))
* **e2e-email:** fix expected link s@/en-US/firefox/sync/@/firefox/sync/@ ([5396868](https://github.com/mozilla/fxa-auth-server/commit/5396868))
* **logging:** Remove PII from logged error object details. ([9e4bcde](https://github.com/mozilla/fxa-auth-server/commit/9e4bcde))
* **push:** add TTL to push requests ([ed98cc6](https://github.com/mozilla/fxa-auth-server/commit/ed98cc6)), closes [#1187](https://github.com/mozilla/fxa-auth-server/issues/1187)

### Features

* **api:** Add get account status by email endpoint ([5d7ca53](https://github.com/mozilla/fxa-auth-server/commit/5d7ca53))
* **devices:** added fxa-deviceId to the signed certificate ([a866e8f](https://github.com/mozilla/fxa-auth-server/commit/a866e8f))
* **logging:** Log hawk timestamp skew to statsd for easier analysis. ([0c153fb](https://github.com/mozilla/fxa-auth-server/commit/0c153fb))

### Refactor

* **bounces:** Make bounce-handling code testable, add some tests. ([a1da228](https://github.com/mozilla/fxa-auth-server/commit/a1da228))
* **errors:** Define named constants for errno values. ([8680d22](https://github.com/mozilla/fxa-auth-server/commit/8680d22))
* **tests:** Use a shared helper function for mocking out logging. ([52dc521](https://github.com/mozilla/fxa-auth-server/commit/52dc521))

### chore

* **dependencies:** upgrade mozlog to 2.0.3 ([afa5926](https://github.com/mozilla/fxa-auth-server/commit/afa5926))
* **shrinkwrap:** update fxa-content-server-l10n to 4bf305a1 ([efeef25](https://github.com/mozilla/fxa-auth-server/commit/efeef25))
* **test:** no need to test with node v0.12 ([3ae34da](https://github.com/mozilla/fxa-auth-server/commit/3ae34da))



<a name="1.56.0"></a>
# [1.56.0](https://github.com/mozilla/fxa-auth-server/compare/v1.55.1...v1.56.0) (2016-02-11)


### Bug Fixes

* **config:** Pass 'options.extra.email' to hapi-fxa-oauth, not 'options.email'. ([68572fa](https://github.com/mozilla/fxa-auth-server/commit/68572fa))
* **e2e-email:** adjust expected query arguments for auth-mailer#118 ([b8b345c](https://github.com/mozilla/fxa-auth-server/commit/b8b345c))
* **hawk:** Update to latest hapi-auth-hawk ([078ddc0](https://github.com/mozilla/fxa-auth-server/commit/078ddc0))
* **tests:** Update tests for new fxa-auth-mailer behaviour ([0f25ddd](https://github.com/mozilla/fxa-auth-server/commit/0f25ddd))

### Features

* **config:** Add 'oauth.keepAlive' config option. ([f8abfe2](https://github.com/mozilla/fxa-auth-server/commit/f8abfe2))
* **push:** respond to 400 level errors from the push server by clearing device push info ([b37dc91](https://github.com/mozilla/fxa-auth-server/commit/b37dc91)), closes [#1151](https://github.com/mozilla/fxa-auth-server/issues/1151)

### chore

* **e2e-email:** bg is now translated for 'Firefox Account Verified' ([e5baead](https://github.com/mozilla/fxa-auth-server/commit/e5baead))
* **shrinkwrap:** update shrinkwrap to pick up fxa-auth-mailer#01f8ee75 ([64ca8c0](https://github.com/mozilla/fxa-auth-server/commit/64ca8c0))



<a name="1.55.1"></a>
## [1.55.1](https://github.com/mozilla/fxa-auth-server/compare/v1.55.0...v1.55.1) (2016-01-31)


### Bug Fixes

* **sessiontokens:** effectively disable sessionToken updates ([8c9597d](https://github.com/mozilla/fxa-auth-server/commit/8c9597d))



<a name="1.55.0"></a>
# [1.55.0](https://github.com/mozilla/fxa-auth-server/compare/v1.53.0...v1.55.0) (2016-01-28)


### Bug Fixes

* **tokens:** extend token freshness threshold to 6 hours ([cffc099](https://github.com/mozilla/fxa-auth-server/commit/cffc099))

### Features

* **docker:** Add Dockerfile for self-hosting ([c96cec1](https://github.com/mozilla/fxa-auth-server/commit/c96cec1))
* **metrics:** Added additional user info on statsd messages ([fff4624](https://github.com/mozilla/fxa-auth-server/commit/fff4624))
* **push:** add account verification push updates ([b4d5822](https://github.com/mozilla/fxa-auth-server/commit/b4d5822)), closes [#1141](https://github.com/mozilla/fxa-auth-server/issues/1141)

### chore

* **deps:** update changelog template to 1.1.0 ([4f9af41](https://github.com/mozilla/fxa-auth-server/commit/4f9af41)), closes [#1152](https://github.com/mozilla/fxa-auth-server/issues/1152)
* **docs:** add activity events log ([6c6c307](https://github.com/mozilla/fxa-auth-server/commit/6c6c307)), closes [#312](https://github.com/mozilla/fxa-auth-server/issues/312)
* **e2e-email:** ko is now translated for some email strings ([4aaf43f](https://github.com/mozilla/fxa-auth-server/commit/4aaf43f))
* **shrinkwrap:** update shrinkwrap, notably for auth-mailer and content-server-l10n ([789cb8d](https://github.com/mozilla/fxa-auth-server/commit/789cb8d))

### docs

* **contributing:** Mention git commit guidelines ([d7bf16f](https://github.com/mozilla/fxa-auth-server/commit/d7bf16f))



<a name="1.53.0"></a>
# [1.53.0](https://github.com/mozilla/fxa-auth-server/compare/v1.51.1...v1.53.0) (2016-01-12)


### Bug Fixes

* **events:** emit an event for account reset so sync can update the generation ([7a8a0ad](https://github.com/mozilla/fxa-auth-server/commit/7a8a0ad)
* **e2e-email:** update localQuirks for new translations (cy) ([fb08283](https://github.com/mozilla/fxa-auth-server/commit/fb08283))
* **log:** add mozlog fmt properly ([35d8291](https://github.com/mozilla/fxa-auth-server/commit/35d8291)), closes [#1138](https://github.com/mozilla/fxa-auth-server/issues/1138)

### Features

* **activity:** log successful account resets ([f244af6](https://github.com/mozilla/fxa-auth-server/commit/f244af6)), closes [#1144](https://github.com/mozilla/fxa-auth-server/issues/1144)



<a name="1.51.1"></a>
## [1.51.1](https://github.com/mozilla/fxa-auth-server/compare/v1.51.0...v1.51.1) (2015-12-15)


### Bug Fixes

* **e2e-email:** update localQuirks for new translations ([f9f31d6](https://github.com/mozilla/fxa-auth-server/commit/f9f31d6))



<a name="1.51.0"></a>
# [1.51.0](https://github.com/mozilla/fxa-auth-server/compare/v1.50.1...v1.51.0) (2015-12-14)


### Bug Fixes

* **server:** add missing lastAccessTime field to devices response ([e28a4fa](https://github.com/mozilla/fxa-auth-server/commit/e28a4fa))
* **server:** require device name to be set explicitly ([417f494](https://github.com/mozilla/fxa-auth-server/commit/417f494))
* **travis:** install/use g++-4.8 for node 4.x build of scrypt-hash ([f129b7b](https://github.com/mozilla/fxa-auth-server/commit/f129b7b))



<a name="1.50.1"></a>
## [1.50.1](https://github.com/mozilla/fxa-auth-server/compare/v1.50.0...v1.50.1) (2015-11-23)


### Bug Fixes

* **auth-db-mysql:** update to latest fxa-auth-db-mysql @ 939f04e ([34f2ffb](https://github.com/mozilla/fxa-auth-server/commit/34f2ffb))
* **server:** permit null values in devices response ([3407f4e](https://github.com/mozilla/fxa-auth-server/commit/3407f4e))
* **server:** return isCurrentDevice from /account/devices ([c75a8a3](https://github.com/mozilla/fxa-auth-server/commit/c75a8a3))
* **tests:** ignore error on listen (when auth-db-mysql is already bound) ([0bab602](https://github.com/mozilla/fxa-auth-server/commit/0bab602))
* **tests:** repair travis-ci mysql testing to ensure auth-db-mysql is used ([6eb3639](https://github.com/mozilla/fxa-auth-server/commit/6eb3639))
* **tests:** unskip tests now that they are translated (GH-995) ([ebb60b6](https://github.com/mozilla/fxa-auth-server/commit/ebb60b6))
* **travis-ci:** check that auth-db-mysql reports "MySql" as constructor class name ([cd0e28e](https://github.com/mozilla/fxa-auth-server/commit/cd0e28e))

### Features

* **metrics:** send email-bounce-related metrics to statsd. ([203c054](https://github.com/mozilla/fxa-auth-server/commit/203c054))



<a name="1.50.0"></a>
# [1.50.0](https://github.com/mozilla/fxa-auth-server/compare/v1.49.0...v1.50.0) (2015-11-18)


### Bug Fixes

* **docs:** fix docs typo ([d238fa4](https://github.com/mozilla/fxa-auth-server/commit/d238fa4))
* **locale:** reenable pt-PT locale ([e6617f9](https://github.com/mozilla/fxa-auth-server/commit/e6617f9))
* **mail:** update email support url ([f051b21](https://github.com/mozilla/fxa-auth-server/commit/f051b21))
* **oauth:** look for the correct 'scope' param in oauth response, not 'scopes' ([7fc5030](https://github.com/mozilla/fxa-auth-server/commit/7fc5030))
* **server:** eliminate device validation discrepancies ([6722204](https://github.com/mozilla/fxa-auth-server/commit/6722204))
* **server:** refactor account promise chains to named functions ([05e50aa](https://github.com/mozilla/fxa-auth-server/commit/05e50aa))

### Features

* **oauth:** pass email=false when verifying oauth tokens ([f1306c9](https://github.com/mozilla/fxa-auth-server/commit/f1306c9)), closes [#1109](https://github.com/mozilla/fxa-auth-server/issues/1109)
* **server:** implement device registration api ([d7e976b](https://github.com/mozilla/fxa-auth-server/commit/d7e976b))



<a name="1.49.0"></a>
# [1.49.0](https://github.com/mozilla/fxa-auth-server/compare/v1.48.3...v1.49.0) (2015-11-04)


### Bug Fixes

* **e2e-email:** update for sr localization of subject ([40068d6](https://github.com/mozilla/fxa-auth-server/commit/40068d6))
* **tests:** Eliminate race condition in teardown of concurrent_tests ([bc85618](https://github.com/mozilla/fxa-auth-server/commit/bc85618))
* **tests:** wait for email delivery in concurrent_tests ([fe279ff](https://github.com/mozilla/fxa-auth-server/commit/fe279ff))

### Features

* **profile:** Add oauth-authenticated /account/profile endpoint. ([9ebec1a](https://github.com/mozilla/fxa-auth-server/commit/9ebec1a))



<a name="1.48.3"></a>
## [1.48.3](https://github.com/mozilla/fxa-auth-server/compare/v1.48.2...v1.48.3) (2015-10-29)


### Bug Fixes

* **e2e-email:** exit 1 on error ([5420049](https://github.com/mozilla/fxa-auth-server/commit/5420049))
* **startup:** if error on startup, log and exit ([2c4df03](https://github.com/mozilla/fxa-auth-server/commit/2c4df03))



<a name="1.48.2"></a>
## [1.48.2](https://github.com/mozilla/fxa-auth-server/compare/v1.48.1...v1.48.2) (2015-10-23)




<a name="1.48.1"></a>
## [1.48.1](https://github.com/mozilla/fxa-auth-server/compare/v1.48.0...v1.48.1) (2015-10-21)


### Bug Fixes

* **deps:** shrinkwrap excludes fxa-jwtool->pem-jwk dep if pem-jwk is a devDep ([ffe145e](https://github.com/mozilla/fxa-auth-server/commit/ffe145e))
* **deps:** shrinkwrap excludes fxa-jwtool->pem-jwk dep if pem-jwk is a devDep ([08f0dca](https://github.com/mozilla/fxa-auth-server/commit/08f0dca))



<a name="1.48.0"></a>
# [1.48.0](https://github.com/mozilla/fxa-auth-server/compare/v1.47.1...v1.48.0) (2015-10-21)


### Bug Fixes

* **email:** stop sending new sync device emails ([b7dcef4](https://github.com/mozilla/fxa-auth-server/commit/b7dcef4))

### Features

* **server:** optionally enforce a strict CORS origin ([664d73e](https://github.com/mozilla/fxa-auth-server/commit/664d73e))



<a name="1.47.1"></a>
## [1.47.1](https://github.com/mozilla/fxa-auth-server/compare/v1.47.0...v1.47.1) (2015-10-13)




<a name="1.47.0"></a>
# [1.47.0](https://github.com/mozilla/fxa-auth-server/compare/v1.46.0...v1.47.0) (2015-10-08)


### Features

* **i18n:** Enable Romainian `ro` support. ([c0f419b](https://github.com/mozilla/fxa-auth-server/commit/c0f419b)), closes [mozilla/fxa-content-server#3125](https://github.com/mozilla/fxa-content-server/issues/3125)
* **metrics:** send account verification time to statsd ([65870d3](https://github.com/mozilla/fxa-auth-server/commit/65870d3))



<a name="1.46.0"></a>
# [1.46.0](https://github.com/mozilla/fxa-auth-server/compare/v1.45.1...v1.46.0) (2015-09-23)


### Bug Fixes

* **logging:** use service query parameter in activityEvent ([243879a](https://github.com/mozilla/fxa-auth-server/commit/243879a))
* **tests:** changes for "Firefox Account Verified" in train-46 ([e630ed6](https://github.com/mozilla/fxa-auth-server/commit/e630ed6))
* **tests:** run mysql tests on travis ([f90a8c1](https://github.com/mozilla/fxa-auth-server/commit/f90a8c1)), closes [#1032](https://github.com/mozilla/fxa-auth-server/issues/1032)

### Features

* **basket:** send sync login events to basket ([28842c7](https://github.com/mozilla/fxa-auth-server/commit/28842c7))
* **db:** add function to return user's sessions array ([bfaddc5](https://github.com/mozilla/fxa-auth-server/commit/bfaddc5))
* **logging:** add createdAt to account.signed activity event ([ab4d815](https://github.com/mozilla/fxa-auth-server/commit/ab4d815))



<a name="1.45.0"></a>
# [1.45.0](https://github.com/mozilla/fxa-auth-server/compare/v1.44.1...v1.45.0) (2015-09-14)


### Bug Fixes

* **db:** decrease session token update frequency ([6924fba](https://github.com/mozilla/fxa-auth-server/commit/6924fba))
* **db:** properly encapsulate session token update logic ([92c94c1](https://github.com/mozilla/fxa-auth-server/commit/92c94c1))
* **loadtest:** adjust url for /.well-known/browserid ([85ddb43](https://github.com/mozilla/fxa-auth-server/commit/85ddb43))
* **metrics:** properly report account.uid for account.created ([da29324](https://github.com/mozilla/fxa-auth-server/commit/da29324))
* **tests:** changes to allow setting accept-language for some requests ([bdc9c36](https://github.com/mozilla/fxa-auth-server/commit/bdc9c36))
* **tests:** improved script to checking email of all supported locales ([67ffcd1](https://github.com/mozilla/fxa-auth-server/commit/67ffcd1))
* **tests:** update loadtest build script to work with latest PyFxA. ([08f4d2d](https://github.com/mozilla/fxa-auth-server/commit/08f4d2d))
* **version:** use explicit path with git-config ([986b5b8](https://github.com/mozilla/fxa-auth-server/commit/986b5b8))



<a name="1.44.0"></a>
# [1.44.0](https://github.com/mozilla/fxa-auth-server/compare/v1.42.0...v1.44.0) (2015-08-28)


### Bug Fixes

* **config:** update convict .root() to .getProperties() calls ([4b6cab9](https://github.com/mozilla/fxa-auth-server/commit/4b6cab9))
* **notifier:** calling undefined log.level method throws ([e413713](https://github.com/mozilla/fxa-auth-server/commit/e413713))
* **server:** check errno on database errors ([28627ee](https://github.com/mozilla/fxa-auth-server/commit/28627ee))
* **server:** improve identification of mobile user agents ([cf947d2](https://github.com/mozilla/fxa-auth-server/commit/cf947d2))
* **tests:** make smtp.redirectDomain configurable in remote tests ([6adc10f](https://github.com/mozilla/fxa-auth-server/commit/6adc10f))
* **tests:** unset user-agent fields are null ([a2a7b10](https://github.com/mozilla/fxa-auth-server/commit/a2a7b10))

### Features

* **db:** store user agent and last-access time in sessionTokens ([f0d80ff](https://github.com/mozilla/fxa-auth-server/commit/f0d80ff))
* **l10n:** add en-GB as a supported locale. ([980236a](https://github.com/mozilla/fxa-auth-server/commit/980236a))
* **l10n:** add fa as a supported locale. ([c4b3bd2](https://github.com/mozilla/fxa-auth-server/commit/c4b3bd2))
* **metrics:** add DataDog to activity events, email verified activity events ([63842b0](https://github.com/mozilla/fxa-auth-server/commit/63842b0)), closes [#922](https://github.com/mozilla/fxa-auth-server/issues/922)



<a name="1.42.0"></a>
# [1.42.0](https://github.com/mozilla/fxa-auth-server/compare/v1.41.0...v1.42.0) (2015-07-24)


### Bug Fixes

* **api:** accept service as a query parameter ([3d49b51](https://github.com/mozilla/fxa-auth-server/commit/3d49b51)), closes [#961](https://github.com/mozilla/fxa-auth-server/issues/961)
* **errors:** convert missing parameter errors correctly ([2bbdc7e](https://github.com/mozilla/fxa-auth-server/commit/2bbdc7e))
* **tests:** add an EventEmitter to test/mailbox ([4d0f95a](https://github.com/mozilla/fxa-auth-server/commit/4d0f95a))
* **tests:** skip 3 pt-BR specific tests due to no translation yet ([4659017](https://github.com/mozilla/fxa-auth-server/commit/4659017))
* **tests:** verifyHash should no longer be returned ([7db5996](https://github.com/mozilla/fxa-auth-server/commit/7db5996))



<a name="1.41.0"></a>
# [1.41.0](https://github.com/mozilla/fxa-auth-server/compare/v1.40.0...v1.41.0) (2015-07-07)




<a name="1.40.0"></a>
# [1.40.0](https://github.com/mozilla/fxa-auth-server/compare/v1.39.1...v1.40.0) (2015-06-30)


### Bug Fixes

* **db:** Test for 400 from checkPassword, which shows incorrect password ([45c1ea3](https://github.com/mozilla/fxa-auth-server/commit/45c1ea3))
* **password:** Revert changes induced by #954 pull request ([d3e3462](https://github.com/mozilla/fxa-auth-server/commit/d3e3462))

### Features

* Add account notification emails. ([34ae5d0](https://github.com/mozilla/fxa-auth-server/commit/34ae5d0))



<a name="1.39.0"></a>
# [1.39.0](https://github.com/mozilla/fxa-auth-server/compare/v1.38.0...v1.39.0) (2015-06-11)


### Bug Fixes

* **docs:** Fix Markdown link in api.md ([b65a5a6](https://github.com/mozilla/fxa-auth-server/commit/b65a5a6))
* **docs:** update documentation for example verification code, from 64 to 32 chars ([5c3bf0b](https://github.com/mozilla/fxa-auth-server/commit/5c3bf0b)), closes [#937](https://github.com/mozilla/fxa-auth-server/issues/937)
* **password:** revert part of GH-943; currently in broken state ([4a82735](https://github.com/mozilla/fxa-auth-server/commit/4a82735))
* **test:** add missing .bind's to deferred handlers ([0eaf5b4](https://github.com/mozilla/fxa-auth-server/commit/0eaf5b4))

### Features

* **log:** Add logging of various account event ([8b22c23](https://github.com/mozilla/fxa-auth-server/commit/8b22c23))



<a name="1.38.0"></a>
# [1.38.0](https://github.com/mozilla/fxa-auth-server/compare/v1.37.0...v1.38.0) (2015-05-27)


### Bug Fixes

* **env:** set RESEND_BLACKOUT_PERIOD to zero in development ([068820c](https://github.com/mozilla/fxa-auth-server/commit/068820c))
* **env:** updated development TRUSTED_JKUS to bring back support for the untrusted relier ([1472e74](https://github.com/mozilla/fxa-auth-server/commit/1472e74))
* **test:** use a version of node-ass with updated node-temp ([3b31c52](https://github.com/mozilla/fxa-auth-server/commit/3b31c52))

### Features

* **server:** Log the `service` and `reason` parameters for `/account/login`. ([fa7d1bd](https://github.com/mozilla/fxa-auth-server/commit/fa7d1bd))



<a name="1.37.0"></a>
# [1.37.0](https://github.com/mozilla/fxa-auth-server/compare/v1.36.0...v1.37.0) (2015-05-15)


### Bug Fixes

* **logging:** configuration changes per @whd ([f65106d](https://github.com/mozilla/fxa-auth-server/commit/f65106d))
* **pool:** Stop retrying requests to db-server ([179e1b5](https://github.com/mozilla/fxa-auth-server/commit/179e1b5)), closes [#921](https://github.com/mozilla/fxa-auth-server/issues/921)



<a name="1.36.0"></a>
# [1.36.0](https://github.com/mozilla/fxa-auth-server/compare/v1.35.0...v1.36.0) (2015-04-28)


### Bug Fixes

* **l10n:** pass config.i18n.defaultLanguage to fxa-auth-mailer ([eddc014](https://github.com/mozilla/fxa-auth-server/commit/eddc014))
* **mailer:** add a soft check that we are using the same locales as content-server ([0aa3da7](https://github.com/mozilla/fxa-auth-server/commit/0aa3da7))
* **mailer:** add some tests of various supported, unsupported and non-existent locales ([341a512](https://github.com/mozilla/fxa-auth-server/commit/341a512))
* **mailer:** split out the list of supported locales, for easier maintenance ([0251cb8](https://github.com/mozilla/fxa-auth-server/commit/0251cb8))
* **tests:** a config update now makes uk,hsb,dsb available ([a18ceae](https://github.com/mozilla/fxa-auth-server/commit/a18ceae))
* **tests:** update for some locales that have now translated fxa-auth-mailer strings ([92a444b](https://github.com/mozilla/fxa-auth-server/commit/92a444b))



<a name="1.35.0"></a>
# [1.35.0](https://github.com/mozilla/fxa-auth-server/compare/v1.34.1...v1.35.0) (2015-04-14)


### Bug Fixes

* **httpdb:** Set verifierSetAt for resetAccount() ([791ab91](https://github.com/mozilla/fxa-auth-server/commit/791ab91))
* **options:** -L, --locale <en[,zh-TW,de,...]>; Test only this csv list of locales ([e0a79ae](https://github.com/mozilla/fxa-auth-server/commit/e0a79ae))
* **travis:** set --force flag on validate-shrinkwrap ([327e4c3](https://github.com/mozilla/fxa-auth-server/commit/327e4c3))



<a name="1.33.0"></a>
# [1.33.0](https://github.com/mozilla/fxa-auth-server/compare/03aae55...v1.33.0) (2015-03-17)


### Bug Fixes

* **logging:** log emailRecord.uid as a hex string, not a byte array ([b9a1f67](https://github.com/mozilla/fxa-auth-server/commit/b9a1f67))
* **server:** Fix the "Cannot call method 'tooManyRequests' of undefined error. ([03aae55](https://github.com/mozilla/fxa-auth-server/commit/03aae55)), closes [#665](https://github.com/mozilla/fxa-auth-server/issues/665)


# Older versions

train-32
  * Add ability to put an account in "lockout" state after many auth failures - #867

train-32
  * Add ability to put an account in "lockout" state after many auth failures - #867

train-31
  * Don't forward restmail.net email addresses to basket API - #870

train-30
  * Add more fine-grained logging on basket API errors - #839, #856
  * Increase passwordForgotToken lifetime to 60mins - #862, #845
  * Tell basket that locale="en-US" when the user doesn't provide one explicitly - #863
  * Use shiny new PyFxA library for the python loadtests - #844

train-29
  * increased basket logging #857
  * deleted unused code #847

train-28
  * updated hapi to 7.5.3

train-27
  * updated fxa-auth-mailer for mail template changes
  * added locale to basket api response logging

train-26
  * no changes

train-25
  * no changes

train-24
  * added uid to /session/status #830
  * updated dependencies

train-23
  * improved operational affordances for scrypt max-pending limit #819
  * Fixed JWT related bugs for preVerifyToken #824 #825

train-22
  * basket API #818

train-21
  * added 'preVerifyToken' optional parameter to /account/create #784
  * reset customs state on password reset #798
  * added 'resume' optional parameter to email sending endpoints #793

train-20
  * limit the number of pending scrypt hashes #783

train-19
  * belated major version 1 bump but maintain minor version count
  * fixed uid logging issue #755
  * nonceFunc logging is now trace instead of info level
  * updated many dependencies
  * removed awsbox

train-18
  * fixed internal server error on /certificate/sign #771
  * removed mysql and heap DB implementations #769
  * fixed log uid encoding issue #765
  * updated documentation

train-17
  * added locale to account #751
  * better db related error messages for httpdb #754
  * updated customs-server #756

train-16
  * updated hapi to 6.0.2

train-15
  * allow routes to use a base path for hosting in a subdirectory
  * updated dependencies
  * use poolee module for HTTP requests
  * code reorganization

train-14
  * moved email sending into fxa-auth-mailer #730
  * updated hapi-auth-hawk to mitigate bug (#700) #731
  * added `use_https` config option #728
  * always return an error on `__heartbeat__` failure #726
  * updated documentation

train-13
  * added contributing file #719
  * added MPL license file
  * fix for certificate sign requests when the provided key is invalid #717
  * fixed hawk payload verification bug #713
  * updated base email templates #709

train-12
  * verify an account if its unverified when forgot password verification succeeds #694
  * added 'accountRecreated' flag to the request summary log line #695
  * deprecate smtp.verificationUrl and passwordResetUrl in favor of contentServer.url #696
  * Update the URL for the customs server #702
  * add http datastore api #684

train-11
  * moved customs-server (fraud/abuse) to its own repo #685
  * improved the email based rate-limiting behavior

train-10
  * added email_bouncer.js for processing SES email bounces #678
  * fixed an email validation bug #681

train-09
  * noop

train-08
  * added /account/status #656
  * added basic email rate limiting #664

train-07
  * improve concurrent duplicate request handling #626
  * improved test coverage #628
  * added SNS account delete notifier #629
  * added fxa-verifiedEmail to the signed certificate #630
  * removed dependency on redis #634
  * added db_patcher for db migrations #643
  * improved redirectTo domain validation
  * updated readme design doc link #616
  * added /password/forgot/status endpoint #636
  * added /session/status endpoint #637
  * exit key_server when stdout is piped and the other process exits
  * improved mysql connection error handling

train-06
  * stop logging OPTIONS requests #619
  * fixed /verify_email uid parameter validation
  * default config.env to prod #614

train-05
  * fixed some i18n issues #611
  * use npm shrinkwrap #603
  * don't send verify emails to verified accounts #609

train-04
  * added `lockdown` for stable dependencies #19
  * refactored mysql.js #588
  * allow repeat signup against unverified emails #593
  * added cache-control to /.well-known/browserid #597
  * collect loggable data before authentication #601

train-03
  * upgrade hapi to 2.4.0
  * fixed password reset account lockout bug #575
  * upgrade mysql to 2.1.0
  * added mysql stat log lines
  * default mysql pools to 10 connections instead of 100
  * improved mysql connection error handling #581
  * check and cache ts+nonce pairs, not just plain nonces #584
  * disable HAWK timestamp checking in authentication #585

train-02
  * added `fxa-lastAuthAt` to signed certificates #547
  * load test enhancements
  * fixed redirectTo bug in /recovery_email/resend_code #563
  * updated mysql module from 2.0.0 to 2.0.1
  * improved mysql error handling #566
  * implemented new request logging convention #565
  * fixed remote test timing issue #512
  * more comprehensive email address validation #573
  * added CHANGELOG :)

train-01
  * all the things<|MERGE_RESOLUTION|>--- conflicted
+++ resolved
@@ -1,10 +1,6 @@
-<<<<<<< HEAD
 ## 1.135.2
 
-### Bug fixes
-
-* ci: run all auth server tests in ci (ebc349ce8)
-* scripts: log metrics from verification reminder script (a2b7d2556)
+No changes.
 
 ## 1.135.1
 
@@ -28,13 +24,12 @@
 
 * packages: remove old release tagging scripts and docs (6f168c244)
 * repo: remove husky and associated git hooks (00a5c99fe)
-=======
+
 ## 1.134.5
 
 ### Bug fixes
 
 * scripts: stop forcing NODE_ENV to dev in reminders script (aa9398e11)
->>>>>>> e489793a
 
 ## 1.134.4
 
