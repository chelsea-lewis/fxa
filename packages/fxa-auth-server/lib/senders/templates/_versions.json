--- conflicted
+++ resolved
@@ -1,25 +1,4 @@
 {
-<<<<<<< HEAD
-  "newDeviceLoginEmail": 2,
-  "passwordChangedEmail": 2,
-  "passwordResetEmail": 2,
-  "passwordResetRequiredEmail": 2,
-  "postChangePrimaryEmail": 2,
-  "postRemoveSecondaryEmail": 2,
-  "postVerifyEmail": 2,
-  "postVerifySecondaryEmail": 2,
-  "recoveryEmail": 2,
-  "sms.installFirefox": 2,
-  "unblockCodeEmail": 2,
-  "verifyEmail": 2,
-  "verifyPrimaryEmail": 4,
-  "verifyLoginEmail": 2,
-  "verifyLoginCodeEmail": 2,
-  "verifySecondaryEmail": 2,
-  "verifySyncEmail": 2,
-  "postAddTwoStepAuthenticationEmail": 5,
-  "postRemoveTwoStepAuthenticationEmail": 5
-=======
   "lowRecoveryCodesEmail": 2,
   "newDeviceLoginEmail": 1,
   "passwordChangedEmail": 1,
@@ -42,5 +21,4 @@
   "postRemoveTwoStepAuthenticationEmail": 4,
   "postConsumeRecoveryCodeEmail": 1,
   "postNewRecoveryCodesEmail": 1
->>>>>>> 1b651c7a
 }