--- conflicted
+++ resolved
@@ -1,10 +1,6 @@
 {
   "name": "fxa-auth-server",
-<<<<<<< HEAD
-  "version": "1.57.1",
-=======
   "version": "1.58.0",
->>>>>>> be6000e1
   "dependencies": {
     "ass": {
       "version": "1.0.0",
