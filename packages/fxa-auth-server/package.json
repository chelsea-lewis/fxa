{
  "name": "fxa-auth-server",
  "version": "0.0.0",
  "description": "An identity provider for PiCL services",
  "main": "index.js",
  "directories": {
    "test": "test"
  },
  "scripts": {
<<<<<<< HEAD
    "test": "tap --timeout=120 ./test/run",
=======
    "test": "./scripts/tap-coverage.js ./test/run",
>>>>>>> 9781f901
    "start": "scripts/start-local.sh",
    "test-mysql": "DB_BACKEND=mysql npm test",
    "test-all": "npm test && npm run test-mysql",
    "test-remote": "MAILER_HOST=restmail.net MAILER_PORT=80 tap --timeout=180 --tap test/run/verification_tests.js"
  },
  "repository": {
    "type": "git",
    "url": "git://github.com/mozilla/fxa-auth-server.git"
  },
  "bugs": "https://github.com/mozilla/fxa-auth-server/issues/",
  "homepage": "https://github.com/mozilla/fxa-auth-server/",
  "license": "MPL 2.0",
  "author": "Mozilla (https://mozilla.org/)",
  "readmeFilename": "README.md",
  "engines": {
    "node": "0.10.x"
  },
  "dependencies": {
    "mysql": "2.0.0-rc2",
    "srp": "0.2.0",
    "uuid": "1.4.1",
    "hapi": "1.20.0",
    "hawk": "1.1.2",
    "hkdf": "0.0.1",
    "sjcl": "1.0.0",
    "compute-cluster": "git://github.com/dannycoates/node-compute-cluster.git#0222a742",
    "jwcrypto": "0.4.4",
    "handlebars": "1.0.10",
    "convict": "0.4.1",
    "p-promise": "0.2.5",
    "bunyan": "0.22.0",
    "toobusy": "0.2.4",
    "nodemailer": "0.5.3",
    "then-redis": "0.3.x",
    "i18n-abide": "0.0.14",
    "request": "2.27.0"
  },
  "devDependencies": {
    "awsbox": "0.6.x",
    "awsboxen": "0.5.x",
    "lazysmtp": "git://github.com/dannycoates/node-lazysmtp.git#9bb3712992",
    "mailparser": "0.3.6",
    "tap": "0.4.6",
    "grunt-contrib-jshint": "~0.7.0",
    "load-grunt-tasks": "~0.2.0",
    "grunt": "~0.4.1",
    "ass": "0.0.4",
    "binary-split": "0.1.1",
    "through": "2.3.4"
  }
}<|MERGE_RESOLUTION|>--- conflicted
+++ resolved
@@ -7,11 +7,7 @@
     "test": "test"
   },
   "scripts": {
-<<<<<<< HEAD
-    "test": "tap --timeout=120 ./test/run",
-=======
     "test": "./scripts/tap-coverage.js ./test/run",
->>>>>>> 9781f901
     "start": "scripts/start-local.sh",
     "test-mysql": "DB_BACKEND=mysql npm test",
     "test-all": "npm test && npm run test-mysql",
