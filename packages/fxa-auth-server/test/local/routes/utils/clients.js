/* This Source Code Form is subject to the terms of the Mozilla Public
 * License, v. 2.0. If a copy of the MPL was not distributed with this
 * file, You can obtain one at http://mozilla.org/MPL/2.0/. */

'use strict';

const sinon = require('sinon');
const assert = { ...sinon.assert, ...require('chai').assert };
const mocks = require('../../../mocks');
const moment = require('fxa-shared/node_modules/moment');

const EARLIEST_SANE_TIMESTAMP = 31536000000;

const makeClientUtils = options => {
  const log = options.log || mocks.mockLog();
  const config = options.config || {};
  config.lastAccessTimeUpdates = config.lastAccessTimeUpdates || {
    earliestSaneTimestamp: EARLIEST_SANE_TIMESTAMP,
  };
  config.i18n = config.i18n || {
<<<<<<< HEAD
    supportedLanguages: ['en', 'fr', 'wibble'],
    defaultLanguage: 'en'
=======
    supportedLanguages: ['en', 'fr'],
    defaultLanguage: 'en',
>>>>>>> 226e80a5
  };
  return require('../../../../lib/routes/utils/clients')(log, config);
};

describe('clientUtils.formatLocation', () => {
  let log, clientUtils, request;

  beforeEach(() => {
    log = mocks.mockLog();
    clientUtils = makeClientUtils({ log });
    request = mocks.mockRequest({});
  });

  it('sets empty location if no info is available', () => {
    const client = {};
    clientUtils.formatLocation(client, request);
    assert.deepEqual(client.location, {});
    assert.equal(log.warn.callCount, 0);
  });

  it('sets empty location if location is null', () => {
    const client = {
      location: null,
    };
    clientUtils.formatLocation(client, request);
    assert.deepEqual(client.location, {});
    assert.equal(log.warn.callCount, 0);
  });

  it('leaves location info untranslated by default', () => {
    const client = {
      location: {
        city: 'Testville',
        state: 'Testachusetts',
        stateCode: '1234',
        country: 'USA',
        countryCode: '9876',
      },
    };
    clientUtils.formatLocation(client, request);
    assert.deepEqual(client.location, {
      city: 'Testville',
      state: 'Testachusetts',
      country: 'USA',
      stateCode: '1234',
    });
    assert.equal(log.warn.callCount, 0);
  });

  it('leaves location info untranslated for english', () => {
    request.app.acceptLanguage = 'en;q=0.95';
    const client = {
      location: {
        city: 'Testville',
        state: 'Testachusetts',
        stateCode: '1234',
        country: 'USA',
        countryCode: '9876',
      },
    };
    clientUtils.formatLocation(client, request);
    assert.deepEqual(client.location, {
      city: 'Testville',
      state: 'Testachusetts',
      country: 'USA',
      stateCode: '1234',
    });
    assert.equal(log.warn.callCount, 0);
  });

  it('translates only the country name for other languages', () => {
    request.app.acceptLanguage = 'en;q=0.5, fr;q=0.51';
    const client = {
      location: {
        city: 'Bournemouth',
        state: 'England',
        stateCode: 'EN',
        country: 'United Kingdom',
        countryCode: 'GB',
      },
    };
    clientUtils.formatLocation(client, request);
    assert.deepEqual(client.location, {
      country: 'Royaume-Uni',
    });
    assert.equal(log.warn.callCount, 0);
  });

  it('unsets location if it fails', () => {
    request.app.acceptLanguage = 'wibble';
    const client = {
      location: {
        city: 'Bournemouth',
        state: 'England',
        stateCode: 'EN',
        country: 'United Kingdom',
        countryCode: 'GB',
      },
    };
    clientUtils.formatLocation(client, request);
    assert.deepEqual(client.location, {});

    assert.equal(log.warn.callCount, 1);
    const args = log.warn.args[0];
    assert.lengthOf(args, 2);
    assert.equal(args[0], 'attached-clients.formatLocation.warning');
    assert.deepEqual(args[1], {
      err: "Cannot find module 'cldr-localenames-full/main/wibble/territories.json'",
      language: 'wibble',
      languages: 'wibble',
      location: {
        city: 'Bournemouth',
        state: 'England',
        stateCode: 'EN',
        country: 'United Kingdom',
        countryCode: 'GB',
      }
    });
  });
});

describe('clientUtils.formatTimestamps', () => {
  let log, clientUtils, request;

  beforeEach(() => {
    log = mocks.mockLog();
    clientUtils = makeClientUtils({ log });
    request = mocks.mockRequest({});
  });

  it('formats timestamps in english by default', () => {
    const now = Date.now();
    const client = {
      createdTime: now - 2 * 60 * 1000,
      lastAccessTime: now,
    };
    clientUtils.formatTimestamps(client, request);
    assert.equal(client.createdTime, now - 2 * 60 * 1000);
    assert.equal(client.createdTimeFormatted, '2 minutes ago');
    assert.equal(client.lastAccessTime, now);
    assert.equal(client.lastAccessTimeFormatted, 'a few seconds ago');
    assert.equal(client.approximateLastAccessTime, undefined);
    assert.equal(client.approximateLastAccessTimeFormatted, undefined);
  });

  it('ignores missing timestamps', () => {
    const now = Date.now();
    const client = {
      lastAccessTime: now,
    };
    clientUtils.formatTimestamps(client, request);
    assert.equal(client.createdTime, undefined);
    assert.equal(client.createdTimeFormatted, undefined);
    assert.equal(client.lastAccessTime, now);
    assert.equal(client.lastAccessTimeFormatted, 'a few seconds ago');
    assert.equal(client.approximateLastAccessTime, undefined);
    assert.equal(client.approximateLastAccessTimeFormatted, undefined);
  });

  it('sets approximateLastAccessTime if lastAccessTime is too early', () => {
    const client = {
      lastAccessTime: EARLIEST_SANE_TIMESTAMP - 20,
    };
    clientUtils.formatTimestamps(client, request);
    assert.equal(client.createdTime, undefined);
    assert.equal(client.createdTimeFormatted, undefined);
    assert.equal(client.lastAccessTime, EARLIEST_SANE_TIMESTAMP - 20);
    assert.equal(
      client.lastAccessTimeFormatted,
      moment(EARLIEST_SANE_TIMESTAMP - 20)
        .locale('en')
        .fromNow()
    );
    assert.equal(client.approximateLastAccessTime, EARLIEST_SANE_TIMESTAMP);
    assert.equal(
      client.approximateLastAccessTimeFormatted,
      moment(EARLIEST_SANE_TIMESTAMP)
        .locale('en')
        .fromNow()
    );
  });

  it('formats timestamps according to accept-language header', () => {
    const now = Date.now();
    const client = {
      createdTime: now - 2 * 60 * 1000,
      lastAccessTime: now,
    };
    request.app.acceptLanguage = 'en;q=0.5, fr;q=0.51';
    clientUtils.formatTimestamps(client, request);
    assert.equal(client.createdTime, now - 2 * 60 * 1000);
    assert.equal(client.createdTimeFormatted, 'il y a 2 minutes');
    assert.equal(client.lastAccessTime, now);
    assert.equal(client.lastAccessTimeFormatted, 'il y a quelques secondes');
    assert.equal(client.approximateLastAccessTime, undefined);
    assert.equal(client.approximateLastAccessTimeFormatted, undefined);
  });
});<|MERGE_RESOLUTION|>--- conflicted
+++ resolved
@@ -18,13 +18,8 @@
     earliestSaneTimestamp: EARLIEST_SANE_TIMESTAMP,
   };
   config.i18n = config.i18n || {
-<<<<<<< HEAD
     supportedLanguages: ['en', 'fr', 'wibble'],
-    defaultLanguage: 'en'
-=======
-    supportedLanguages: ['en', 'fr'],
     defaultLanguage: 'en',
->>>>>>> 226e80a5
   };
   return require('../../../../lib/routes/utils/clients')(log, config);
 };
