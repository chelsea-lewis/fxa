/* This Source Code Form is subject to the terms of the Mozilla Public
 * License, v. 2.0. If a copy of the MPL was not distributed with this
 * file, You can obtain one at http://mozilla.org/MPL/2.0/. */

// This model abstracts interaction between the user's account
// and the profile server and also handles (de)serialization.

import _ from 'underscore';
import AuthErrors from '../lib/auth-errors';
import Backbone from 'backbone';
import Cocktail from 'cocktail';
import Constants from '../lib/constants';
import OAuthToken from './oauth-token';
import ProfileErrors from '../lib/profile-errors';
import ProfileImage from './profile-image';
import ResumeTokenMixin from './mixins/resume-token';
import SignInReasons from '../lib/sign-in-reasons';
import VerificationMethods from '../lib/verification-methods';
import vat from '../lib/vat';
import { emailsMatch } from 'fxa-shared/email/helpers';
import VerificationReasons from '../lib/verification-reasons';
import aet from '../lib/crypto/account-ecosystem-telemetry';

// Account attributes that can be persisted
const PERSISTENT = {
  accountResetToken: undefined,
  displayName: undefined,
  email: undefined,
  ecosystemAnonId: undefined,
  grantedPermissions: undefined,
  hadProfileImageSetBefore: undefined,
  lastLogin: undefined,
  // This property is set when a user has changed their primary email address and
  // attempts to login. Similar to logging in with a different email capitalization
  // the auth-server will return the proper email to reattempt the login. When reattempting
  // to login, this needs to be passed back to the auth-server.
  originalLoginEmail: undefined,
  // password field intentionally omitted to avoid unintentional leaks
  permissions: undefined,
  profileImageId: undefined,
  profileImageUrl: undefined,
  profileImageUrlDefault: undefined,
  recoveryKeyId: undefined,
  sessionToken: undefined,
  // Hint for future code spelunkers. sessionTokenContext is a misnomer,
  // what the field is really used for is to indicate whether the
  // sessionToken is shared with Sync. It will be set to `fx_desktop_v1` if
  // the sessionToken is shared. Users cannot sign out of Sync shared
  // sessions from within the content server, instead they must go into the
  // Sync panel and disconnect there. The reason this field has not been
  // renamed is because we cannot gracefully handle rollback without the
  // side effect of users being able to sign out of their Sync based
  // session. Data migration within the client goes one way. It's easy to
  // move forward, very hard to move back.
  sessionTokenContext: undefined,
  uid: undefined,
  verified: undefined,
};

const DEFAULTS = _.extend(
  {
    accessToken: undefined,
    declinedSyncEngines: undefined,
    ecosystemAnonId: undefined,
    hasBounced: undefined,
    keyFetchToken: undefined,
    newsletters: undefined,
    offeredSyncEngines: undefined,
    // `needsOptedInToMarketingEmail` is kept around to load from old ResumeTokens.
    // This can be removed in post train-169+
    needsOptedInToMarketingEmail: undefined,
    // password field intentionally omitted to avoid unintentional leaks
    unwrapBKey: undefined,
    verificationMethod: undefined,
    verificationReason: undefined,
    totpVerified: undefined,
  },
  PERSISTENT
);

const ALLOWED_KEYS = Object.keys(DEFAULTS);
const ALLOWED_PERSISTENT_KEYS = Object.keys(PERSISTENT);

const CONTENT_SERVER_OAUTH_SCOPE = 'profile profile:write clients:write';

const PERMISSIONS_TO_KEYS = {
  'profile:avatar': 'profileImageUrl',
  'profile:display_name': 'displayName',
  'profile:email': 'email',
  'profile:uid': 'uid',
};

const Account = Backbone.Model.extend(
  {
    defaults: DEFAULTS,

    initialize(accountData, options = {}) {
      this._oAuthClientId = options.oAuthClientId;
      this._oAuthClient = options.oAuthClient;
      this._profileClient = options.profileClient;
      this._fxaClient = options.fxaClient;
      this._metrics = options.metrics;
      this._notifier = options.notifier;
      this._sentryMetrics = options.sentryMetrics;
      this._subscriptionsConfig = options.subscriptionsConfig;
      this._ecosystemAnonIdPublicKeys = options.ecosystemAnonIdPublicKeys;

      // upgrade old `grantedPermissions` to the new `permissions`.
      this._upgradeGrantedPermissions();

      if (!this.get('sessionToken') && this.get('sessionTokenContext')) {
        // We got into a bad place where some users did not have sessionTokens
        // but had sessionTokenContext and were unable to sign in using the
        // email-first flow. If the user is in this state, forcibly remove
        // the sessionTokenContext and accessToken so that they can sign in.
        // See #999
        this.discardSessionToken();
      }

      this.on('change:sessionToken', () => {
        // belts and suspenders measure to ensure calls to this.unset('sessionToken')
        // also remove the accessToken and sessionTokenContext. See #999
        if (!this.has('sessionToken')) {
          this.discardSessionToken();
        }
      });

      this._boundOnChange = this.onChange.bind(this);
      this.on('change', this._boundOnChange);

      const email = this.get('email');
      if (email && this._notifier) {
        this._notifier.trigger('set-email-domain', this.get('email'));
      }
    },

    resumeTokenFields: ['email', 'newsletters'],

    resumeTokenSchema: {
      email: vat.email(),
      newsletters: vat.newslettersArray(),
    },

    // Hydrate the account
    fetch() {
      if (!this.get('sessionToken') || this.get('verified')) {
        return Promise.resolve();
      }

      // upgrade the credentials with verified state
      return this.sessionStatus().catch((err) => {
        // Ignore UNAUTHORIZED errors; we'll just fetch again when needed
        // Otherwise report the error
        if (!AuthErrors.is(err, 'UNAUTHORIZED') && this._sentryMetrics) {
          this._sentryMetrics.captureException(
            new Error(_.isEmpty(err) ? 'Something went wrong!' : err)
          );
        }
      });
    },

    discardSessionToken() {
      // If a sessionToken is invalid, the profile image should
      // be considered invalid. This causes the default profile
      // image to be displayed.
      this.unset('profileImageId');
      this.unset('profileImageUrl');
      this.unset('accessToken');
      this.unset('sessionTokenContext');
      this.unset('sessionToken');
    },

    _fetchProfileOAuthToken() {
      return this.createOAuthToken(this._oAuthClientId, {
        scope: CONTENT_SERVER_OAUTH_SCOPE,
        // set authorization TTL to 5 minutes.
        // Docs: https://github.com/mozilla/fxa/blob/main/packages/fxa-auth-server/docs/oauth/api.md#post-v1authorization
        // Issue: https://github.com/mozilla/fxa-content-server/issues/3982
        ttl: 300,
      }).then((accessToken) => {
        this.set('accessToken', accessToken.get('token'));
      });
    },

    profileClient() {
      return this.fetch()
        .then(() => {
          // If the account is not verified fail before attempting to fetch a token
          if (!this.get('verified')) {
            throw AuthErrors.toError('UNVERIFIED_ACCOUNT');
          } else if (this._needsAccessToken()) {
            return this._fetchProfileOAuthToken();
          }
        })
        .then(() => this._profileClient);
    },

    isFromSync() {
      return (
        this.get('sessionTokenContext') ===
        Constants.SESSION_TOKEN_USED_FOR_SYNC
      );
    },

    // returns true if all attributes within ALLOWED_KEYS are defaults
    isDefault() {
      return !_.find(ALLOWED_KEYS, (key) => {
        return this.get(key) !== DEFAULTS[key];
      });
    },

    // If we're verified and don't have an accessToken, we should
    // go ahead and get one.
    _needsAccessToken() {
      return this.get('verified') && !this.get('accessToken');
    },

    /**
     * Create an OAuth token for `clientId`
     *
     * @param {string} clientId
     * @param {Object} [options={}]
     *   @param {String} [options.access_type=online] if `access_type=offline`, a refresh token
     *     will be issued when trading the code for an access token.
     *   @param {String} [options.scope] requested scopes
     *   @param {Number} [options.ttl] time to live, in seconds
     * @returns {Promise<OAuthToken>}
     */
    createOAuthToken(clientId, options = {}) {
      const sessionToken = this.get('sessionToken');
      if (!sessionToken) {
        return Promise.reject(AuthErrors.toError('INVALID_TOKEN'));
      }

      return this._fxaClient
        .createOAuthToken(sessionToken, clientId, options)
        .then((result) => {
          return new OAuthToken({
            oAuthClient: this._oAuthClient,
            token: result.access_token,
          });
        });
    },

    /**
     * Create an OAuth code
     * @param {String} clientId
     * @param {String} state
     * @param {Object} [options={}]
     *   @param {String} [options.access_type=online] if `access_type=offline`, a refresh token
     *     will be issued when trading the code for an access token.
     *   @param {String} [options.acr_values] allowed ACR values
     *   @param {String} [options.keys_jwe] Encrypted bundle of scoped key data to return to the RP
     *   @param {String} [options.redirect_uri] registered redirect URI to return to
     *   @param {String} [options.response_type=code] response type
     *   @param {String} [options.scope] requested scopes
     *   @param {String} [options.code_challenge_method] PKCE code challenge method
     *   @param {String} [options.code_challenge] PKCE code challenge
     * @returns {Promise} A promise that will be fulfilled with:
     *   - `redirect` - redirect URI
     *   - `code` - authorization code
     *   - `state` - state token
     */
    createOAuthCode(clientId, state, options) {
      const sessionToken = this.get('sessionToken');
      if (!sessionToken) {
        return Promise.reject(AuthErrors.toError('INVALID_TOKEN'));
      }

      return this._fxaClient.createOAuthCode(
        sessionToken,
        clientId,
        state,
        options
      );
    },

    /**
     * Get scoped key data for the RP associated with `client_id`
     *
     * @param {String} clientId
     * @param {String} scope
     * @returns {Promise} A promise that will be fulfilled with:
     *   - `identifier`
     *   - `keyRotationSecret`
     *   - `keyRotationTimestamp`
     */
    getOAuthScopedKeyData(clientId, scope) {
      const sessionToken = this.get('sessionToken');
      if (!sessionToken) {
        return Promise.reject(AuthErrors.toError('INVALID_TOKEN'));
      }

      return this._fxaClient.getOAuthScopedKeyData(
        sessionToken,
        clientId,
        scope
      );
    },

    /**
     * Check the status of the account's current session. Status information
     * includes whether the session is verified, and if not, the reason
     * it must be verified and by which method.
     *
     * @returns {Promise} resolves with the account's current session
     * information if session is valid. Rejects with an INVALID_TOKEN error
     * if session is invalid.
     *
     * Session information:
     * {
     *   email: <canonicalized email>,
     *   verified: <boolean>
     *   verificationMethod: <see lib/verification-methods.js>
     *   verificationReason: <see lib/verification-reasons.js>
     * }
     */
    sessionStatus() {
      return Promise.resolve()
        .then(() => {
          const sessionToken = this.get('sessionToken');
          if (!sessionToken) {
            throw AuthErrors.toError('INVALID_TOKEN');
          }

          return this._fxaClient.recoveryEmailStatus(sessionToken);
        })
        .then(
          (resp) => {
            // The session info may have changed since when it was last stored.
            // Store the server's view of the world. This will update the model
            // with the canonicalized email.

            if (this.get('verificationReason')) {
              resp.verificationReason = this.get('verificationReason');
            }

            this.set(resp);
            return resp;
          },
          (err) => {
            if (AuthErrors.is(err, 'INVALID_TOKEN')) {
              // sessionToken is no longer valid, kill it.
              this.discardSessionToken();
            }

            throw err;
          }
        );
    },

    /**
     * Fetches the account profile from the GET /account/profile on the auth server
     *
     * @returns {Promise} resolves with the account's current session
     * information if session is valid. Rejects with an INVALID_TOKEN error
     * if session is invalid.
     *
     * Account information:
     * {
     *   email,
     *   locale,
     *   authenticationMethods,
     *   authenticatorAssuranceLevel,
     *   profileChangedAt,
     * }
     */
    accountProfile() {
      return Promise.resolve().then(() => {
        const sessionToken = this.get('sessionToken');
        if (!sessionToken) {
          throw AuthErrors.toError('INVALID_TOKEN');
        }

        return this._fxaClient.accountProfile(sessionToken);
      });
    },

    /**
     * Attempt to generate and set the ecosystem anon. At a high level
     * this function attempts to generate the id in the following manner:
     *
     * 1. Use kB if it is specified
     * 2. Attempt to use user's password to fetch keys
     * 3. Attempt to fetch keys if valid authentication token exists to do so
     *
     * Note that on a password reset we will need to do a reauth since
     * the browser will attempt to use the keyFetchToken.
     *
     * @param {Object} [options={}]
     *   @param {String} [options.kB] Optional The user's kB, if specified takes priority.
     *   @param {String} [options.password] Optional The user's password
     * @returns {Promise}
     */
    async generateEcosystemAnonId(options = {}) {
      try {
        let ecosystemAnonId;

        if (!this._ecosystemAnonIdPublicKeys.length) {
          return;
        }

        const randomIndex = Math.floor(
          Math.random() * this._ecosystemAnonIdPublicKeys.length
        );
        const randomKey = this._ecosystemAnonIdPublicKeys[randomIndex];

        if (options.kB) {
          ecosystemAnonId = await aet.generateEcosystemAnonID(
            this.get('uid'),
            options.kB,
            randomKey
          );
<<<<<<< HEAD
        } else if (options.password) {
          // TODO: Using sessionReauth to get keys could potentially pose some issues if the user
          // is attempting to come from an unverified session. FxA only allows fetching keys from
          // sessions that are verified (ex. performed some email verification loop).
=======
        } else if (this.canFetchKeys()) {
          const keys = await this.accountKeys();
          ecosystemAnonId = await aet.generateEcosystemAnonID(
            this.get('uid'),
            keys.kB,
            randomKey
          );
        } else if (
          options.password &&
          (await this.sessionVerificationStatus()).sessionVerified
        ) {
>>>>>>> c24c3f2d
          const res = await this._fxaClient.sessionReauth(
            this.get('sessionToken'),
            this.get('email'),
            options.password,
            {
              wantsKeys: () => true,
              has: () => false,
              isSync: () => false,
            },
            {
              keys: true,
              reason: VerificationReasons.ECOSYSTEM_ANON_ID,
            }
          );

          if (res.keyFetchToken && res.unwrapBKey) {
            const keys = await this._fxaClient.accountKeys(
              res.keyFetchToken,
              res.unwrapBKey
            );
            ecosystemAnonId = await aet.generateEcosystemAnonID(
              this.get('uid'),
              keys.kB,
              randomKey
            );
          }
        } else if (this.canFetchKeys()) {
          const keys = await this.accountKeys();
          ecosystemAnonId = await aet.generateEcosystemAnonID(
            this.get('uid'),
            keys.kB,
            randomKey
          );
        }

        if (ecosystemAnonId) {
          this.set('ecosystemAnonId', ecosystemAnonId);
          await this._fxaClient.updateEcosystemAnonId(
            this.get('sessionToken'),
            ecosystemAnonId
          );
        }
      } catch (err) {
        // In the event of errors, we don't want to block any user actions, just log it
        // TODO: Follow up with some better error handling
        console.log('generateEcosystemAnonId failed...', err);
      }
    },

    /**
     * Fetches account details from GET /account, for use by the settings views.
     * Caches its own result, because it's not intended for that endpoint to be
     * called repeatedly like some of the polling methods are. If you're really,
     * really sure you need to, pass the `force` option to force a clean request.
     *
     * @param {Object} [options]
     *   @param {Boolean} [options.force=false] - Ignore any cached results
     *
     * @returns {Promise} - Resolves to the result of `GET /account`, as defined in
     *                      `packages/fxa-auth-server/lib/routes/account.js`.
     */
    settingsData(options = {}) {
      return Promise.resolve().then(() => {
        if (this._settingsData && !options.force) {
          return this._settingsData;
        }

        const sessionToken = this.get('sessionToken');
        if (!sessionToken) {
          throw AuthErrors.toError('INVALID_TOKEN');
        }

        return this._fxaClient
          .account(sessionToken)
          .then((result) => (this._settingsData = result));
      });
    },

    /**
     * This function simply returns the session status of the user. It differs
     * from `sessionStatus` function above because it is not used to determine
     * which view to take a user after the login. This function also does not
     * have the restriction to be backwards compatible to legacy clients, nor
     * does it update the account with the server provided information.
     *
     * @returns {Promise} resolves with the account's current session
     * information if session is valid. Rejects with an INVALID_TOKEN error
     * if session is invalid.
     *
     * Session information:
     * {
     *   email: <canonicalized email>,
     *   verified: <boolean>
     *   emailVerified: <boolean>
     *   sessionVerified: <boolean>
     * }
     */
    sessionVerificationStatus() {
      return Promise.resolve()
        .then(() => {
          const sessionToken = this.get('sessionToken');
          if (!sessionToken) {
            throw AuthErrors.toError('INVALID_TOKEN');
          }

          return this._fxaClient.sessionVerificationStatus(sessionToken);
        })
        .then(null, (err) => {
          if (AuthErrors.is(err, 'INVALID_TOKEN')) {
            // sessionToken is no longer valid, kill it.
            this.discardSessionToken();
          }

          throw err;
        });
    },

    isSignedIn() {
      return this._fxaClient.isSignedIn(this.get('sessionToken'));
    },

    toJSON() {
      /*
       * toJSON is explicitly disabled because it fetches all attributes
       * on the model, making accidental data exposure easier than it
       * should be. Use the [pick](http:*underscorejs.org/#pick) method
       * instead, which requires a list of attributes to get.
       *
       * e.g.:
       * const accountData = account.pick('email', 'uid');
       */
      throw new Error('toJSON is explicitly disabled, use `.pick` instead');
    },

    toPersistentJSON() {
      return this.pick(ALLOWED_PERSISTENT_KEYS);
    },

    /**
     * Fetches the user's security events from the GET /securityEvents on the auth server
     *
     * @returns {Promise} resolves with security events
     */
    securityEvents() {
      return Promise.resolve().then(() => {
        const sessionToken = this.get('sessionToken');
        if (!sessionToken) {
          throw AuthErrors.toError('INVALID_TOKEN');
        }

        return this._fxaClient.securityEvents(sessionToken);
      });
    },

    /**
     * Delete user's security events from the DELETE /securityEvents on the auth server
     *
     * @returns {Promise} resolves with empty response if succeeded
     */
    deleteSecurityEvents() {
      return Promise.resolve().then(() => {
        const sessionToken = this.get('sessionToken');
        if (!sessionToken) {
          throw AuthErrors.toError('INVALID_TOKEN');
        }

        return this._fxaClient.deleteSecurityEvents(sessionToken);
      });
    },

    setProfileImage(profileImage) {
      this.set({
        profileImageId: profileImage.get('id'),
        profileImageUrl: profileImage.get('url'),
        profileImageUrlDefault: profileImage.get('default'),
      });

      if (this.get('profileImageUrl')) {
        // This is a heuristic to let us know if the user has, at some point,
        // had a custom profile image.
        this.set('hadProfileImageSetBefore', true);
      }
    },

    onChange() {
      // if any data is set outside of the `fetchProfile` function,
      // clear the cache and force a reload of the profile the next time.
      delete this._profileFetchPromise;
    },

    _profileFetchPromise: null,
    fetchProfile() {
      // Avoid multiple views making profile requests by caching
      // the profile fetch request. Only allow one for a given account,
      // and then re-use the data after that. See #3053
      if (this._profileFetchPromise) {
        return this._profileFetchPromise;
      }

      // ignore change events while populating known good data.
      // Unbinding the change event here ignores the `set` from
      // the call to _fetchProfileOAuthToken made in `getProfile`.
      this.off('change', this._boundOnChange);

      this._profileFetchPromise = this.getProfile().then((result) => {
        const profileImage = new ProfileImage({
          default: result.avatarDefault,
          url: result.avatar,
        });

        this.setProfileImage(profileImage);
        this.set('displayName', result.displayName);
        this.set('ecosystemAnonId', result.ecosystemAnonId);

        this.on('change', this._boundOnChange);
      });

      return this._profileFetchPromise;
    },

    fetchCurrentProfileImage() {
      let profileImage = new ProfileImage();

      return this.getAvatar()
        .then((result) => {
          profileImage = new ProfileImage({
            default: result.avatarDefault,
            id: result.id,
            url: result.avatar,
          });
          this.setProfileImage(profileImage);
          return profileImage.fetch();
        })
        .then(() => profileImage);
    },

    /**
     * Sign in an existing user.
     *
     * @param {String} password - The user's password
     * @param {Object} relier - Relier being signed in to
     * @param {Object} [options]
     *   @param {String} [options.reason] - Reason for the sign in.
     *   See definitions in sign-in-reasons.js. Defaults to
     *   SIGN_IN_REASONS.SIGN_IN.
     *   @param {String} [options.resume] - Resume token to send
     *   in verification email if user is unverified.
     *   @param {String} [options.unblockCode] - Unblock code.
     *   @param {String} [options.originalLoginEmail] - Login used to login with originally.
     * @returns {Promise} - resolves when complete
     */
    signIn(password, relier, options = {}) {
      const email = this.get('email');
      return Promise.resolve()
        .then(() => {
          const sessionToken = this.get('sessionToken');
          if (password) {
            const signinOptions = {
              metricsContext: this._metrics.getFlowEventMetadata(),
              reason: options.reason || SignInReasons.SIGN_IN,
              resume: options.resume,
              // if the email case is incorrect, handle it locally so the model
              // can be updated with the correct case.
              skipCaseError: true,
              unblockCode: options.unblockCode,
              verificationMethod: VerificationMethods.EMAIL_OTP,
            };

            // `originalLoginEmail` is specified when the account's primary email has changed.
            // This param lets the auth-server known that it should check that this email
            // is the current primary for the account.
            const originalLoginEmail = this.get('originalLoginEmail');
            if (originalLoginEmail) {
              signinOptions.originalLoginEmail = originalLoginEmail;
            }

            if (!sessionToken) {
              // We need to do a completely fresh login.
              return this._fxaClient.signIn(
                email,
                password,
                relier,
                signinOptions
              );
            } else {
              // We have an existing sessionToken, try to re-authenticate it.
              return this._fxaClient
                .sessionReauth(
                  sessionToken,
                  email,
                  password,
                  relier,
                  signinOptions
                )
                .catch((err) => {
                  // The session was invalid, do a fresh login.
                  if (!AuthErrors.is(err, 'INVALID_TOKEN')) {
                    throw err;
                  }
                  this.discardSessionToken();
                  return this._fxaClient.signIn(
                    email,
                    password,
                    relier,
                    signinOptions
                  );
                });
            }
          } else if (sessionToken) {
            // We have a cached Sync session so just check that it hasn't expired.
            // The result includes the latest verified state
            return this._fxaClient.recoveryEmailStatus(sessionToken);
          } else {
            throw AuthErrors.toError('UNEXPECTED_ERROR');
          }
        })
        .then((updatedSessionData) => {
          // If a different email case or primary email was used to login,
          // the session won't have correct email. Update the session to use the one
          // originally used for login.
          if (
            options.originalLoginEmail &&
            !emailsMatch(email, options.originalLoginEmail)
          ) {
            updatedSessionData.email = options.originalLoginEmail;
          }

          this.set(updatedSessionData);

          this._notifier.trigger('set-uid', this.get('uid'));

          return updatedSessionData;
        })
        .catch((err) => {
          // The `INCORRECT_EMAIL_CASE` can be returned if a user is attempting to login with a different
          // email case than what the account was created with or if they changed their primary email address.
          // In both scenarios, the content-server needs to know the original account email to hash
          // the user's password with.
          if (AuthErrors.is(err, 'INCORRECT_EMAIL_CASE')) {
            // Save the original email that was used for login. This value will be
            // sent to the auth-server so that it can correctly look the account.
            this.set('originalLoginEmail', email);

            // The email returned in the `INCORRECT_EMAIL_CASE` is either the canonical email
            // address or if the primary email has changed, it is the email the account was first
            // created with.
            this.set('email', err.email);
            return this.signIn(password, relier, options);
          } else if (
            AuthErrors.is(err, 'THROTTLED') ||
            AuthErrors.is(err, 'REQUEST_BLOCKED')
          ) {
            // On a throttled or block login request, the account model's email could be storing
            // a canonical email address or email the account was created with. If this is the case
            // set the account model's email to the email first used for the login request.
            const originalLoginEmail = this.get('originalLoginEmail');
            if (originalLoginEmail) {
              this.set('email', originalLoginEmail);
            }
          }
          throw err;
        });
    },

    /**
     * Sign up a new user.
     *
     * @param {String} password - The user's password
     * @param {Object} relier - Relier being signed in to
     * @param {Object} [options]
     * @param {String} [options.resume] - Resume token to send in verification
     * email if user is unverified.
     * @returns {Promise} - resolves when complete
     */
    signUp(password, relier, options = {}) {
      return this._fxaClient
        .signUp(this.get('email'), password, relier, {
          metricsContext: this._metrics.getFlowEventMetadata(),
          resume: options.resume,
          verificationMethod: options.verificationMethod,
        })
        .then((updatedSessionData) => {
          this.set(updatedSessionData);
        });
    },

    /**
     * Retry a sign up
     *
     * @param {Object} relier
     * @param {Object} [options]
     * @param {String} [options.resume] resume token
     * @returns {Promise} - resolves when complete
     */
    retrySignUp(relier, options = {}) {
      return this._fxaClient.signUpResend(relier, this.get('sessionToken'), {
        resume: options.resume,
      });
    },

    /**
     * Request to verify current session.
     *
     * @param {Object} [options]
     * @param {String} [options.redirectTo] redirectTo url
     * @returns {Promise} - resolves when complete
     */
    requestVerifySession(options = {}) {
      return this._fxaClient.sessionVerifyResend(this.get('sessionToken'), {
        redirectTo: options.redirectTo,
      });
    },

    /**
     * Verify the account using the verification code
     *
     * @param {String} code - the verification code
     * @param {Object} [options]
     * @param {Object} [options.service] - the service issuing signup request
     * @returns {Promise} - resolves when complete
     */
    verifySignUp(code, options = {}) {
      const newsletters = this.get('newsletters');
      if (newsletters && newsletters.length) {
        this.unset('newsletters');
        options.newsletters = newsletters;
      }

      return this._fxaClient
        .verifyCode(this.get('uid'), code, options)
        .then(() => {
          if (newsletters) {
            this._notifier.trigger('flow.initialize');
            this._notifier.trigger('flow.event', {
              event: 'newsletter.subscribed',
            });
          }
        });
    },

    /**
     * Verify the session and account using the verification code.
     *
     * @param {String} code - the verification code
     * @param {Object} [options]
     * @param {Object} [options.service] - the service issuing signup request
     * @returns {Promise} - resolves when complete
     */
    verifySessionCode(code, options = {}) {
      const newsletters = this.get('newsletters');
      if (newsletters && newsletters.length) {
        this.unset('newsletters');
        options.newsletters = newsletters;
      }

      return this._fxaClient.sessionVerifyCode(
        this.get('sessionToken'),
        code,
        options
      );
    },

    /**
     * Resend the session and account verification code.
     *
     * @returns {Promise} - resolves when complete
     */
    verifySessionResendCode() {
      return this._fxaClient.sessionResendVerifyCode(this.get('sessionToken'));
    },

    /**
     * Check whether the account's email is registered.
     *
     * @returns {Promise} resolves to `true` if email is registered,
     * `false` otw.
     */
    checkEmailExists() {
      return this._fxaClient.checkAccountExistsByEmail(this.get('email'));
    },

    /**
     * Check whether the account's UID is registered.
     *
     * @returns {Promise} resolves to `true` if the uid is registered,
     * `false` otw.
     */
    checkUidExists() {
      return this._fxaClient.checkAccountExists(this.get('uid'));
    },

    /**
     * Sign out the current session.
     *
     * @returns {Promise} - resolves when complete
     */
    signOut() {
      this._notifier.trigger('clear-uid');
      return this._fxaClient.sessionDestroy(this.get('sessionToken'));
    },

    /**
     * Destroy the account, remove it from the server
     *
     * @param {String} password - The user's password
     * @returns {Promise} - resolves when complete
     */
    destroy(password) {
      return this._fxaClient
        .deleteAccount(this.get('email'), password, this.get('sessionToken'))
        .then(() => {
          this._notifier.trigger('clear-uid');
          this.trigger('destroy', this);
        });
    },

    /**
     * convert the old `grantedPermissions` field to the new
     * `permissions` field. `grantedPermissions` was only filled
     * with permissions that were granted. `permissions` contains
     * each permission that the user has made a choice for, as
     * well as its status.
     *
     * @private
     */
    _upgradeGrantedPermissions() {
      if (this.has('grantedPermissions')) {
        const grantedPermissions = this.get('grantedPermissions');

        // eslint-disable-next-line no-unused-vars
        for (const clientId in grantedPermissions) {
          const clientPermissions = {};
          grantedPermissions[clientId].forEach(function (permissionName) {
            // if the permission is in grantedPermissions, it's
            // status is `true`
            clientPermissions[permissionName] = true;
          });

          this.setClientPermissions(clientId, clientPermissions);
        }

        this.unset('grantedPermissions');
      }
    },

    /**
     * Return the permissions the client has seen as well as their state.
     *
     * Example returned object:
     * {
     *   'profile:display_name': false,
     *   'profile:email': true
     * }
     *
     * @param {String} clientId
     * @returns {Object}
     */
    getClientPermissions(clientId) {
      const permissions = this.get('permissions') || {};
      return permissions[clientId] || {};
    },

    /**
     * Get the value of a single permission
     *
     * @param {String} clientId
     * @param {String} permissionName
     * @returns {Boolean}
     */
    getClientPermission(clientId, permissionName) {
      const clientPermissions = this.getClientPermissions(clientId);
      return clientPermissions[permissionName];
    },

    /**
     * Set the permissions for a client. `permissions`
     * should be an object with the following format:
     * {
     *   'profile:display_name': false,
     *   'profile:email': true
     * }
     *
     * @param {String} clientId
     * @param {Object} clientPermissions
     */
    setClientPermissions(clientId, clientPermissions) {
      const allPermissions = this.get('permissions') || {};
      allPermissions[clientId] = clientPermissions;
      this.set('permissions', allPermissions);
    },

    /**
     * Check whether all the passed in permissions have been
     * seen previously.
     *
     * @param {String} clientId
     * @param {String[]} permissions
     * @returns {Boolean} `true` if client has seen all the permissions,
     *  `false` otw.
     */
    hasSeenPermissions(clientId, permissions) {
      const seenPermissions = Object.keys(this.getClientPermissions(clientId));
      // without's signature is `array, *values)`,
      // *values cannot be an array, so convert to a form without can use.
      const args = [permissions].concat(seenPermissions);
      const notSeen = _.without.apply(_, args);
      return notSeen.length === 0;
    },

    /**
     * Return a list of permissions that have
     * corresponding account values.
     *
     * @param {String[]} permissionNames
     * @returns {String[]}
     */
    getPermissionsWithValues(permissionNames) {
      return permissionNames
        .map((permissionName) => {
          const accountKey = PERMISSIONS_TO_KEYS[permissionName];

          // filter out permissions we do not know about
          if (!accountKey) {
            return null;
          }

          // filter out permissions for which the account does not have a value
          if (!this.has(accountKey)) {
            return null;
          }

          return permissionName;
        })
        .filter((permissionName) => permissionName !== null);
    },

    /**
     * Change the user's password
     *
     * @param {String} oldPassword
     * @param {String} newPassword
     * @param {Object} relier
     * @returns {Promise}
     */
    changePassword(oldPassword, newPassword, relier) {
      // Try to sign the user in before checking whether the
      // passwords are the same. If the user typed the incorrect old
      // password, they should know that first.
      const fxaClient = this._fxaClient;
      const email = this.get('email');

      return fxaClient
        .checkPassword(email, oldPassword, this.get('sessionToken'))
        .then(() => {
          if (oldPassword === newPassword) {
            throw AuthErrors.toError('PASSWORDS_MUST_BE_DIFFERENT');
          }

          return fxaClient.changePassword(
            email,
            oldPassword,
            newPassword,
            this.get('sessionToken'),
            this.get('sessionTokenContext'),
            relier
          );
        })
        .then(this.set.bind(this))
        .then(async () => {
          await this.generateEcosystemAnonId({});
        });
    },

    /**
     * Override set to only allow fields listed in ALLOWED_FIELDS
     *
     * @method set
     */
    set: _.wrap(Backbone.Model.prototype.set, function (
      func,
      attribute,
      value,
      options
    ) {
      let attributes;
      // Handle both `"key", value` and `{key: value}` -style arguments.
      if (_.isObject(attribute)) {
        attributes = attribute;
      } else {
        attributes = {};
        attributes[attribute] = value;
      }

      // eslint-disable-next-line no-unused-vars
      for (const key in attributes) {
        if (!_.contains(ALLOWED_KEYS, key)) {
          throw new Error(key + ' cannot be set on an Account');
        }
      }

      return func.call(this, attribute, value, options);
    }),

    /**
     * Complete a password reset
     *
     * @param {String} password - the user's new password
     * @param {String} token - email verification token
     * @param {String} code - email verification code
     * @param {Object} relier - relier being signed in to.
     * @param {String} emailToHashWith - use this email to hash password with.
     * @returns {Promise} - resolves when complete
     */
    completePasswordReset(password, token, code, relier, emailToHashWith) {
      return this._fxaClient
        .completePasswordReset(
          this.get('email'),
          password,
          token,
          code,
          relier,
          {
            emailToHashWith,
            metricsContext: this._metrics.getFlowEventMetadata(),
          }
        )
        .then(this.set.bind(this))
        .then(async () => {
          await this.generateEcosystemAnonId({ password });
        });
    },

    /**
     * Fetch the account's list of attached clients.
     *
     * @returns {Promise} - resolves with a list of `AttachedClient` attribute sets when complete.
     */
    fetchAttachedClients() {
      return this._fxaClient.attachedClients(this.get('sessionToken'));
    },

    /**
     * Fetch the list of subscription plans on SubHub.
     *
     * @returns {Promise} - resolves with a list of subscription plans.
     */
    fetchSubscriptionPlans() {
      return this._fetchShortLivedSubscriptionsOAuthToken().then(
        (accessToken) => {
          return this._fxaClient.getSubscriptionPlans(accessToken.get('token'));
        }
      );
    },

    /**
     * Check to see if the account has any subscriptions.
     *
     * @returns {Promise} resolves to an array of zero or more subscriptions.
     */
    getSubscriptions() {
      return this.settingsData().then((settingsData) =>
        Array.isArray(settingsData.subscriptions)
          ? settingsData.subscriptions
          : []
      );
    },

    /**
     * Check to see if the account has any subscriptions.
     *
     * @returns {Promise} resolves to a bool.
     */
    hasSubscriptions() {
      return this.getSubscriptions().then(
        (subscriptions) => subscriptions.length > 0
      );
    },

    /**
     * Fetch the account's list of active subscriptions.
     *
     * @returns {Promise} - resolves with a list of subscription objects.
     */
    fetchActiveSubscriptions() {
      return this._fetchShortLivedSubscriptionsOAuthToken().then(
        (accessToken) => {
          return this._fxaClient.getActiveSubscriptions(
            accessToken.get('token')
          );
        }
      );
    },

    /**
     * Create a support ticket on Zendesk.
     *
     * @param {Object} [supportTicket={}]
     *   @param {String} [supportTicket.plan]
     *   @param {String} [supportTicket.topic]
     *   @param {String} [supportTicket.subject] Optional subject
     *   @param {String} [supportTicket.message]
     * @returns {Promise} - resolves with:
     *   - `success`
     *   - `ticket` OR `error`
     */
    createSupportTicket(supportTicket) {
      return this._fetchShortLivedSubscriptionsOAuthToken().then(
        (accessToken) => {
          return this._fxaClient.createSupportTicket(
            accessToken.get('token'),
            supportTicket
          );
        }
      );
    },

    /**
     * Update a user newsletters subscription.
     *
     * @param {String[]} [newsletters]
     * @returns {Promise} - resolves with empty response
     */
    updateNewsletters(newsletters) {
      return this._fxaClient.updateNewsletters(
        this.get('sessionToken'),
        newsletters
      );
    },

    /**
     * Fetch the account's device list.
     *
     * @returns {Promise} - resolves with an array of devices
     */
    fetchDeviceList() {
      return this._fxaClient.deviceList(this.get('sessionToken'));
    },

    /**
     * Fetch an access token with subscription management scopes and a lifetime
     * of 30 seconds.
     *
     * @returns {Promise<OAuthToken>}
     */
    _fetchShortLivedSubscriptionsOAuthToken() {
      return this.createOAuthToken(
        this._subscriptionsConfig.managementClientId,
        {
          scope: this._subscriptionsConfig.managementScopes,
          ttl: 30,
        }
      );
    },

    /**
     * Disconnect a client from the account
     *
     * @param {Object} client - AttachedClient model to remove
     * @returns {Promise} - resolves when complete
     */
    destroyAttachedClient(client) {
      const ids = client.pick(
        'deviceId',
        'sessionTokenId',
        'clientId',
        'refreshTokenId'
      );
      const sessionToken = this.get('sessionToken');

      return this._fxaClient
        .attachedClientDestroy(sessionToken, ids)
        .then(() => {
          // This notifies the containing collection that the client was destroyed.
          client.destroy();
        });
    },

    /**
     * Initiate a password reset
     *
     * @param {Object} relier
     * @param {Object} [options]
     * @param {String} [options.resume] resume token
     * @returns {Promise}
     */
    resetPassword(relier, options = {}) {
      return this._fxaClient.passwordReset(this.get('email'), relier, {
        metricsContext: this._metrics.getFlowEventMetadata(),
        resume: options.resume,
      });
    },

    /**
     * Retry a password reset
     *
     * @param {String} passwordForgotToken
     * @param {Object} relier
     * @param {Object} [options]
     * @param {String} [options.resume] resume token
     * @returns {Promise}
     */
    retryResetPassword(passwordForgotToken, relier, options = {}) {
      return this._fxaClient.passwordResetResend(
        this.get('email'),
        passwordForgotToken,
        relier,
        {
          metricsContext: this._metrics.getFlowEventMetadata(),
          resume: options.resume,
        }
      );
    },

    /**
     * Returns `true` if `keyFetchToken` and `unwrapBKey` are set.
     * @returns {boolean}
     */
    canFetchKeys() {
      return this.has('keyFetchToken') && this.has('unwrapBKey');
    },

    /**
     * Fetch keys for the account. Requires account to have
     * `keyFetchToken` and `unwrapBKey`
     *
     * @returns {Promise} that resolves with the account keys, if they
     *   can be generated, resolves with null otherwise.
     */
    accountKeys() {
      if (!this.canFetchKeys()) {
        return Promise.resolve(null);
      }

      return this._fxaClient.accountKeys(
        this.get('keyFetchToken'),
        this.get('unwrapBKey')
      );
    },
    /**
     * Check whether password reset is complete for the given token
     *
     * @param {String} token
     * @returns {Promise} resolves to a boolean, true if password reset has
     * been completed for the given token, false otw.
     */
    isPasswordResetComplete(token) {
      return this._fxaClient.isPasswordResetComplete(token);
    },

    /**
     * Send an unblock email.
     *
     * @returns {Promise} resolves when complete
     */
    sendUnblockEmail() {
      return this._fxaClient.sendUnblockEmail(this.get('email'), {
        metricsContext: this._metrics.getFlowEventMetadata(),
      });
    },

    /**
     * Reject a login unblock code.
     *
     * @param {String} unblockCode
     * @returns {Promise} resolves when complete
     */
    rejectUnblockCode(unblockCode) {
      return this._fxaClient.rejectUnblockCode(this.get('uid'), unblockCode);
    },

    /**
     * Send an SMS.
     *
     * @param {String} phoneNumber - target phone number
     * @param {Number} messageId - ID of message
     * @param {Object} [options={}]
     *   @param {String[]} [options.features] Features to enable for
     *     the request, e.g., `signinCodes`
     * @returns {Promise}
     */
    sendSms(phoneNumber, messageId, options = {}) {
      return this._fxaClient.sendSms(
        this.get('sessionToken'),
        phoneNumber,
        messageId,
        {
          features: options.features || [],
          metricsContext: this._metrics.getFlowEventMetadata(),
        }
      );
    },

    /**
     * Check whether SMS is enabled for the current account.
     *
     * @param {Object} [options={}] options
     *   @param {Boolean} [options.country]  country code to force for testing.
     * @returns {Promise} resolves to an object with:
     *   * {Boolean} ok - true if user can send an SMS
     *   * {String} country - user's country
     */
    smsStatus(options) {
      const sessionToken = this.get('sessionToken');
      if (!sessionToken) {
        return Promise.resolve({ ok: false });
      }

      return this._fxaClient.smsStatus(sessionToken, options);
    },

    /**
     * Get emails associated with user.
     *
     * @returns {Promise}
     */
    recoveryEmails() {
      return this._fxaClient.recoveryEmails(this.get('sessionToken'));
    },

    /**
     * Associates a new email to a user's account.
     *
     * @param {String} email
     * @param {Object} [options={}] options
     *   @param {Boolean} [options.verificationMethod]  method to verify the recovery email with, ex. email-otp (for codes)
     * @returns {Promise}
     */
    recoveryEmailCreate(email, options = {}) {
      return this._fxaClient.recoveryEmailCreate(
        this.get('sessionToken'),
        email,
        options
      );
    },

    /**
     * Deletes email from user's account.
     *
     * @param {String} email
     *
     * @returns {Promise}
     */
    recoveryEmailDestroy(email) {
      return this._fxaClient.recoveryEmailDestroy(
        this.get('sessionToken'),
        email
      );
    },

    /**
     * Verify a secondary email via a code.
     *
     * @param {String} email
     * @param {Number} code
     *
     * @returns {Promise}
     */
    recoveryEmailSecondaryVerifyCode(email, code) {
      return this._fxaClient.recoveryEmailSecondaryVerifyCode(
        this.get('sessionToken'),
        email,
        code
      );
    },

    /**
     * Resend secondary email verification code.
     *
     * @param {String} email
     *
     * @returns {Promise}
     */
    recoveryEmailSecondaryResendCode(email) {
      return this._fxaClient.recoveryEmailSecondaryResendCode(
        this.get('sessionToken'),
        email
      );
    },

    /**
     * Resend the verification code associated with the passed email address
     *
     * @param {String} email
     *
     * @returns {Promise}
     */
    resendEmailCode(email) {
      return this._fxaClient.resendEmailCode(this.get('sessionToken'), email);
    },

    /**
     * Get emails associated with user.
     *
     * @returns {Promise}
     */
    getEmails() {
      return this._fxaClient.getEmails(this.get('sessionToken'));
    },

    /**
     * Associates a new email to a users account.
     *
     * @param {String} email
     *
     * @returns {Promise}
     */
    createEmail(email) {
      return this._fxaClient.createEmail(this.get('sessionToken'), email);
    },

    /**
     * Deletes an email from a users account.
     *
     * @param {String} email
     *
     * @returns {Promise}
     */
    deleteEmail(email) {
      return this._fxaClient.deleteEmail(this.get('sessionToken'), email);
    },

    /**
     * Sets the primary email address of the user.
     *
     * @param {String} email
     *
     * @returns {Promise}
     */
    setPrimaryEmail(email) {
      return this._fxaClient.recoveryEmailSetPrimaryEmail(
        this.get('sessionToken'),
        email
      );
    },

    /**
     * Creates a new TOTP token for a user.
     *
     * @returns {Promise}
     */
    createTotpToken() {
      return this._fxaClient.createTotpToken(this.get('sessionToken'), {
        metricsContext: this._metrics.getFlowEventMetadata(),
      });
    },

    /**
     * Deletes the current TOTP token for a user.
     *
     * @returns {Promise}
     */
    deleteTotpToken() {
      this.set('totpVerified', false);
      return this._fxaClient.deleteTotpToken(this.get('sessionToken'));
    },

    /**
     * Verifies a TOTP code. If code is verified, token will be marked as verified.
     *
     * @param {String} code
     * @param {String} service
     * @returns {Promise}
     */
    verifyTotpCode(code, service) {
      const options = {
        metricsContext: this._metrics.getFlowEventMetadata(),
        service: service,
      };
      return this._fxaClient
        .verifyTotpCode(this.get('sessionToken'), code, options)
        .then((result) => {
          if (result.success) {
            this.set('totpVerified', true);
          }
          return result;
        });
    },

    /**
     * Check to see if the current user has a verified TOTP token.
     *
     * @returns {Promise}
     */
    checkTotpTokenExists() {
      return this._fxaClient.checkTotpTokenExists(this.get('sessionToken'));
    },

    /**
     * Consume a recovery code.
     *
     * @param {String} code

     * @returns {Promise}
     */
    consumeRecoveryCode(code) {
      return this._fxaClient.consumeRecoveryCode(
        this.get('sessionToken'),
        code,
        {
          metricsContext: this._metrics.getFlowEventMetadata(),
        }
      );
    },

    /**
     * Replaces all current recovery codes.
     *
     * @returns {Promise}
     */
    replaceRecoveryCodes() {
      return this._fxaClient.replaceRecoveryCodes(this.get('sessionToken'));
    },

    /**
     * Creates a new recovery key bundle for the current user.
     *
     * @param {String} password The current password for the user
     * @param {String} enable Enable to recovery key
     * @returns {Promise}
     */
    createRecoveryBundle(password, enabled) {
      return this._fxaClient.createRecoveryBundle(
        this.get('email'),
        password,
        this.get('sessionToken'),
        this.get('uid'),
        enabled
      );
    },

    /**
     * Deletes the recovery key associated with this user.
     *
     * @returns {Promise} resolves when complete.
     */
    deleteRecoveryKey() {
      return this._fxaClient.deleteRecoveryKey(this.get('sessionToken'));
    },

    /**
     * Verify the recovery key associated with this user.
     *
     * @returns {Promise} resolves when complete.
     */
    verifyRecoveryKey(recoveryKeyId) {
      return this._fxaClient.verifyRecoveryKey(
        this.get('sessionToken'),
        recoveryKeyId
      );
    },

    /**
     * This checks to see if a recovery key exists for a user.
     *
     * @returns {Promise} resolves with response when complete.
     *
     * Response: {
     *   exists: <boolean>
     * }
     */
    checkRecoveryKeyExists() {
      return this._fxaClient.recoveryKeyExists(this.get('sessionToken'));
    },

    /**
     * This checks to see if a recovery key exists for a given
     * email.
     *
     * Response: {
     *   exists: <boolean>
     * }
     * @returns {Promise} resolves with response when complete.
     */
    checkRecoveryKeyExistsByEmail() {
      return this._fxaClient.recoveryKeyExists(undefined, this.get('email'));
    },

    /**
     * Verify password forgot token to retrieve `accountResetToken`.
     *
     * @param {String} code
     * @param {String} token
     * @param {Object} [options={}] Options
     *   @param {String} [options.accountResetWithRecoveryKey] - perform account reset with recovery key
     * @returns {Promise} resolves with response when complete.
     */
    passwordForgotVerifyCode(code, token, options) {
      return this._fxaClient.passwordForgotVerifyCode(code, token, options);
    },

    /**
     * Get this user's recovery bundle, which contains their `kB`.
     *
     * @param {String} uid - Uid of user
     * @param  {String} recoveryKey - Recovery key for user
     * @returns {Promise} resolves with response when complete.
     */
    getRecoveryBundle(uid, recoveryKey) {
      return this._fxaClient.getRecoveryBundle(
        this.get('accountResetToken'),
        uid,
        recoveryKey
      );
    },

    /**
     * Reset an account using an account recovery key.
     *
     * @param {String} accountResetToken
     * @param {String} password - new password
     * @param {String} recoveryKeyId - recoveryKeyId that maps to recovery key
     * @param {String} kB - original kB
     * @param {Object} relier - relier being signed in to.
     * @param {String} emailToHashWith - has password with this email address
     * @returns {Promise} resolves with response when complete.
     */
    resetPasswordWithRecoveryKey(
      accountResetToken,
      password,
      recoveryKeyId,
      kB,
      relier,
      emailToHashWith
    ) {
      return this._fxaClient
        .resetPasswordWithRecoveryKey(
          accountResetToken,
          this.get('email'),
          password,
          recoveryKeyId,
          kB,
          relier,
          {
            emailToHashWith,
            metricsContext: this._metrics.getFlowEventMetadata(),
          }
        )
        .then(this.set.bind(this))
        .then(async () => {
          await this.generateEcosystemAnonId({ kB });
        });
    },

    /**
     * Verify the OIDC ID Token associated with an account.
     *
     * @param {String} idToken - the ID Token
     * @param {String} clientId - the client ID, used to verify the 'aud' claim
     * @param {Number} expiryGracePeriod - number of **seconds** past the
     * token expiration ('exp' claim value) for which the token will be treated
     * as valid.
     * @returns {Promise} resolves with response when complete.
     */
    verifyIdToken(idToken, clientId, expiryGracePeriod) {
      return this._fxaClient.verifyIdToken(
        idToken,
        clientId,
        expiryGracePeriod
      );
    },

    /**
     * Creates a signin code for a user. This code can be exchanged
     * for a users email address.
     *
     * @returns {Promise} resolves with response when complete.
     */
    createSigninCode() {
      return this._fxaClient.createSigninCode(this.get('sessionToken'));
    },

    /**
     * Queues up a reminder to CAD to be delivered at a later time.
     *
     * @returns {Promise} resolves with response when complete.
     */
    createCadReminder() {
      return this._fxaClient.createCadReminder(this.get('sessionToken'));
    },
  },
  {
    ALLOWED_KEYS: ALLOWED_KEYS,
    PERMISSIONS_TO_KEYS: PERMISSIONS_TO_KEYS,
  }
);

[
  'getProfile',
  'getAvatar',
  'deleteAvatar',
  'uploadAvatar',
  'postDisplayName',
].forEach(function (method) {
  Account.prototype[method] = function (...args) {
    let profileClient;
    return this.profileClient()
      .then((client) => {
        profileClient = client;
        const accessToken = this.get('accessToken');
        return profileClient[method].call(profileClient, accessToken, ...args);
      })
      .catch((err) => {
        if (ProfileErrors.is(err, 'INVALID_TOKEN')) {
          this.discardSessionToken();
        } else if (ProfileErrors.is(err, 'UNAUTHORIZED')) {
          // If no oauth token existed, or it has gone stale,
          // get a new one and retry.
          return this._fetchProfileOAuthToken()
            .then(() => {
              const accessToken = this.get('accessToken');
              return profileClient[method].call(
                profileClient,
                accessToken,
                ...args
              );
            })
            .catch((err) => {
              if (ProfileErrors.is(err, 'UNAUTHORIZED')) {
                // If fetching a new profile token failed, or using
                // the new profile token failed, consider the sessionToken
                // invalid, forcing the user to sign in again. See #999
                this.discardSessionToken();
              }
              throw err;
            });
        }
        throw err;
      });
  };
});

Cocktail.mixin(Account, ResumeTokenMixin);

export default Account;<|MERGE_RESOLUTION|>--- conflicted
+++ resolved
@@ -411,24 +411,10 @@
             options.kB,
             randomKey
           );
-<<<<<<< HEAD
-        } else if (options.password) {
-          // TODO: Using sessionReauth to get keys could potentially pose some issues if the user
-          // is attempting to come from an unverified session. FxA only allows fetching keys from
-          // sessions that are verified (ex. performed some email verification loop).
-=======
-        } else if (this.canFetchKeys()) {
-          const keys = await this.accountKeys();
-          ecosystemAnonId = await aet.generateEcosystemAnonID(
-            this.get('uid'),
-            keys.kB,
-            randomKey
-          );
         } else if (
           options.password &&
           (await this.sessionVerificationStatus()).sessionVerified
         ) {
->>>>>>> c24c3f2d
           const res = await this._fxaClient.sessionReauth(
             this.get('sessionToken'),
             this.get('email'),
