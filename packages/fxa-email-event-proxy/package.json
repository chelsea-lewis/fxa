{
  "name": "fxa-email-event-proxy",
<<<<<<< HEAD
  "version": "1.218.2",
=======
  "version": "1.218.3",
>>>>>>> 6590be72
  "description": "Proxies events from Sendgrid to FxA SQS queues",
  "main": "index.js",
  "scripts": {
    "audit": "npm audit --json | audit-filter --nsp-config=.nsprc --audit=-",
    "lint": "eslint .",
    "test": "npm run lint && mocha --ui tdd --recursive tests/",
    "build": "zip -q --recurse-paths -y fxa-email-event-proxy *.js *.json node_modules",
    "format": "prettier --write --config ../../_dev/.prettierrc '**'"
  },
  "repository": {
    "type": "git",
    "url": "https://github.com/mozilla/fxa.git"
  },
  "keywords": [
    "fxa",
    "sendgrid",
    "email",
    "events",
    "proxy"
  ],
  "license": "MPL-2.0",
  "bugs": {
    "url": "https://github.com/mozilla/fxa/issues"
  },
  "homepage": "https://github.com/mozilla/fxa/tree/main/packages/fxa-email-event-proxy#readme",
  "dependencies": {
    "aws-sdk": "^2.1016.0",
    "bluebird": "^3.7.2",
    "qs": "^6.9.3"
  },
  "devDependencies": {
    "audit-filter": "^0.5.0",
    "chai": "^4.3.4",
    "chai-as-promised": "^7.1.1",
    "eslint": "^7.32.0",
    "eslint-plugin-fxa": "^2.0.2",
    "fxa-shared": "workspace:*",
    "mocha": "^9.1.2",
    "prettier": "^2.3.1",
    "proxyquire": "^2.1.3",
    "sinon": "^9.0.3"
  }
}<|MERGE_RESOLUTION|>--- conflicted
+++ resolved
@@ -1,10 +1,6 @@
 {
   "name": "fxa-email-event-proxy",
-<<<<<<< HEAD
-  "version": "1.218.2",
-=======
   "version": "1.218.3",
->>>>>>> 6590be72
   "description": "Proxies events from Sendgrid to FxA SQS queues",
   "main": "index.js",
   "scripts": {
