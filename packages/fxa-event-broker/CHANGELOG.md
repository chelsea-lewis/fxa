--- conflicted
+++ resolved
@@ -1,6 +1,5 @@
 # Change history
 
-<<<<<<< HEAD
 ## 1.146.2
 
 No changes.
@@ -23,12 +22,10 @@
 
 - deps: fxa-event-broker npm audit changes (564dc7e7a)
 
-=======
 ## 1.145.5
 
 No changes.
 
->>>>>>> 34e37bad
 ## 1.145.4
 
 No changes.
