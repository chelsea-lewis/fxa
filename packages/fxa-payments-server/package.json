{
  "name": "fxa-payments-server",
  "version": "1.211.0",
  "description": "Firefox Accounts Payments Service",
  "scripts": {
    "postinstall": "../../_scripts/clone-l10n.sh fxa-payments-server",
    "lint": "npm-run-all --parallel lint:eslint lint:sass",
    "lint:eslint": "eslint .",
    "audit": "npm audit --json | audit-filter --nsp-config=.nsprc --audit=-",
    "start": "pm2 start pm2.config.js",
    "stop": "pm2 stop pm2.config.js",
    "restart": "pm2 restart pm2.config.js",
    "build": "tsc --build ../fxa-react && SKIP_PREFLIGHT_CHECK=true PUBLIC_URL=/ INLINE_RUNTIME_CHUNK=false CI=false rescripts build",
    "eject": "react-scripts eject",
    "test": "npm-run-all test:frontend test:server",
    "test:frontend": "SKIP_PREFLIGHT_CHECK=true PUBLIC_URL=/ INLINE_RUNTIME_CHUNK=false rescripts test",
    "test:server": "jest --coverage --verbose --config server/jest.config.js",
    "format": "prettier --write --config ../../_dev/.prettierrc '**'",
    "storybook": "start-storybook -s ./public -p 6006",
    "build-storybook": "build-storybook && cp -r public/locales public/images storybook-static/"
  },
  "eslintConfig": {
    "extends": [
      "react-app",
      "react-app/jest"
    ]
  },
  "repository": {
    "type": "git",
    "url": "https://github.com/mozilla/fxa.git"
  },
  "keywords": [
    "Firefox Accounts",
    "FxA",
    "Payments"
  ],
  "author": "Mozilla (https://mozilla.org/)",
  "license": "MPL-2.0",
  "bugs": {
    "url": "https://github.com/mozilla/fxa/issues"
  },
  "homepage": "https://github.com/mozilla/fxa/tree/main/packages/fxa-payments-server#README.md",
  "devDependencies": {
    "@babel/core": "^7.14.6",
    "@babel/register": "^7.14.5",
    "@fluent/bundle": "^0.16.1",
    "@fluent/langneg": "^0.5.2",
    "@fluent/react": "^0.13.1",
    "@rescripts/cli": "~0.0.16",
    "@storybook/addon-actions": "^6.3.4",
    "@storybook/addon-links": "^6.3.4",
    "@storybook/addons": "^6.3.0",
    "@storybook/react": "^6.3.4",
    "@svgr/webpack": "^5.4.0",
    "@testing-library/jest-dom": "^5.14.1",
    "@testing-library/react": "^12.0.0",
    "@types/accept-language-parser": "^1.5.1",
    "@types/classnames": "^2.3.1",
    "@types/jest": "^26.0.23",
    "@types/jsdom": "^16.2.11",
    "@types/nock": "^11.1.0",
    "@types/node": "^15.12.2",
    "@types/react": "^17.0.14",
    "@types/react-document-title": "^2.0.5",
    "@types/react-dom": "^17.0.9",
    "@types/react-redux": "^7.1.18",
    "@types/react-router": "^5.1.16",
    "@types/react-router-dom": "^5.1.8",
    "@types/react-stripe-elements": "^6.0.5",
    "@types/react-transition-group": "^4.4.2",
    "@types/redux-actions": "^2.6.0",
    "@types/sinon": "10.0.1",
    "@types/storybook__addon-actions": "^5.2.1",
    "@types/storybook__addon-links": "^5.2.1",
    "@types/storybook__react": "^5.2.1",
    "@types/superagent": "^4.1.11",
    "@types/uuid": "^7.0.2",
    "@types/webpack": "5.28.0",
    "@typescript-eslint/eslint-plugin": "^4.27.0",
    "@typescript-eslint/parser": "^4.28.4",
    "async-wait-until": "^2.0.7",
    "audit-filter": "^0.5.0",
    "babel-eslint": "^10.1.0",
    "babel-loader": "^8.2.2",
    "browserslist": "^4.7.2",
    "caniuse-lite": "^1.0.30001239",
    "eslint": "^7.29.0",
    "eslint-plugin-fxa": "^2.0.2",
    "eslint-plugin-jest": "^24.3.6",
    "eslint-plugin-react": "^7.24.0",
    "express-http-proxy": "^1.6.2",
    "fetch-mock": "^9.10.7",
    "handlebars": "^4.7.7",
    "intl": "1.2.5",
    "intl-pluralrules": "^1.2.2",
    "jest": "26.6.0",
    "nock": "^13.1.1",
    "npm-run-all": "^4.1.5",
    "nyc": "^15.1.0",
    "pm2": "^5.1.0",
    "prettier": "^2.3.1",
    "redux-devtools-extension": "^2.13.9",
    "sinon": "^9.0.3",
    "supertest": "^6.1.4",
    "ts-jest": "^26.5.6",
    "ts-node": "^10.0.0",
    "typescript": "^4.2.4",
    "wait-for-expect": "^3.0.2",
    "webpack": "^4.43.0"
  },
  "dependencies": {
    "@sentry/browser": "^6.10.0",
<<<<<<< HEAD
    "@sentry/node": "^6.9.0",
=======
    "@sentry/node": "^6.10.0",
>>>>>>> ed5bd794
    "@stripe/react-stripe-js": "^1.4.1",
    "@stripe/stripe-js": "^1.16.0",
    "accept-language-parser": "^1.5.0",
    "celebrate": "^10.1.0",
    "classnames": "^2.3.1",
    "convict": "^6.1.0",
    "convict-format-with-moment": "^6.0.1",
    "convict-format-with-validator": "^6.2.0",
    "dayjs": "^1.9.4",
    "eslint-plugin-jest": "^24.3.6",
    "express": "^4.17.1",
    "fxa-content-server": "workspace:*",
    "fxa-geodb": "workspace:*",
    "fxa-react": "workspace:*",
    "fxa-settings": "workspace:*",
    "fxa-shared": "workspace:*",
    "helmet": "^4.6.0",
    "hot-shots": "^8.5.0",
    "intl-pluralrules": "^1.2.2",
    "joi": "^14.3.1",
    "morgan": "^1.10.0",
    "mozlog": "^3.0.2",
    "nocache": "^3.0.1",
    "node-fetch": "^2.6.1",
    "node-sass": "^6.0.1",
    "normalize.css": "8.0.1",
    "on-headers": "^1.0.2",
    "react": "^16.12.0",
    "react-document-title": "^2.0.3",
    "react-dom": "^16.12.0",
    "react-redux": "^7.2.4",
    "react-router-dom": "^5.1.2",
    "react-scripts": "^4.0.3",
    "react-stripe-elements": "^6.1.2",
    "react-test-renderer": "^17.0.2",
    "react-transition-group": "^4.4.2",
    "redux": "^4.1.0",
    "redux-actions": "^2.6.5",
    "redux-promise-middleware": "^6.1.2",
    "redux-thunk": "^2.3.0",
    "serve-static": "^1.14.1",
    "type-to-reducer": "^1.2.0",
    "typedi": "^0.8.0",
    "uuid": "^8.3.2"
  },
  "readmeFilename": "README.md",
  "jest": {
    "collectCoverageFrom": [
      "src/**/*.{js,jsx,ts,tsx}",
      "!**/node_modules/*",
      "!**/test-utils.*",
      "!**/build/*",
      "!**/*.stories.*",
      "!**/types.tsx",
      "!**/*.d.ts",
      "!**/jest*js",
      "!src/lib/enzyme.js"
    ],
    "coverageThreshold": {
      "global": {
        "branches": 94,
        "functions": 84,
        "lines": 88,
        "statements": 88
      }
    },
    "resetMocks": false
  },
  "browserslist": {
    "production": [
      ">0.2%",
      "not dead",
      "not op_mini all"
    ],
    "development": [
      "last 1 chrome version",
      "last 1 firefox version",
      "last 1 safari version"
    ]
  }
}<|MERGE_RESOLUTION|>--- conflicted
+++ resolved
@@ -110,11 +110,7 @@
   },
   "dependencies": {
     "@sentry/browser": "^6.10.0",
-<<<<<<< HEAD
-    "@sentry/node": "^6.9.0",
-=======
     "@sentry/node": "^6.10.0",
->>>>>>> ed5bd794
     "@stripe/react-stripe-js": "^1.4.1",
     "@stripe/stripe-js": "^1.16.0",
     "accept-language-parser": "^1.5.0",
