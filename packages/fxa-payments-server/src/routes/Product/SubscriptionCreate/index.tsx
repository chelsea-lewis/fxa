--- conflicted
+++ resolved
@@ -192,26 +192,6 @@
             </Localized>
           </div>
 
-<<<<<<< HEAD
-          {!hasExistingCard(customer) && paypalScriptLoaded && (
-            <Suspense fallback={<div>Loading...</div>}>
-              <PaypalButton
-                apiClientOverrides={apiClientOverrides}
-                customer={customer}
-                setPaymentError={setPaymentError}
-                idempotencyKey={submitNonce}
-                ButtonBase={paypalButtonBase}
-                currencyCode={selectedPlan.currency}
-              />
-            </Suspense>
-          )}
-
-          <h3 className="billing-title">
-            <Localized id="sub-update-payment-title">
-              <span className="title">Payment information</span>
-            </Localized>
-          </h3>
-=======
           <div className="subscription-create-pay-with-other">
             {!hasExistingCard(customer) && paypalScriptLoaded && (
               <Suspense fallback={<div>Loading...</div>}>
@@ -233,7 +213,6 @@
               </Suspense>
             )}
           </div>
->>>>>>> c4f9fa85
 
           <div className="subscription-create-pay-with-card">
             {!hasExistingCard(customer) && !paypalScriptLoaded && (
@@ -255,8 +234,8 @@
             )}
 
             <h3 className="billing-title">
-              <Localized id="sub-update-title">
-                <span className="title">Billing Information</span>
+              <Localized id="sub-update-payment-title">
+                <span className="title">Payment information</span>
               </Localized>
             </h3>
 
