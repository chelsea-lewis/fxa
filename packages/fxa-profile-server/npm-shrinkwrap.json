{
  "name": "fxa-profile-server",
<<<<<<< HEAD
  "version": "1.109.0",
  "lockfileVersion": 1,
  "requires": true,
=======
  "version": "1.109.1",
>>>>>>> 62cbcd5f
  "dependencies": {
    "@newrelic/native-metrics": {
      "version": "2.2.0",
      "resolved": "https://registry.npmjs.org/@newrelic/native-metrics/-/native-metrics-2.2.0.tgz",
      "integrity": "sha512-mMRj6sp6eV7iXZZFQcpdcD9JIixeMuj0bRneK1Jyes3xL7NT7ig/OVKQZk4iP//Uexrr0OttRF395kYb08NUXw==",
      "optional": true,
      "requires": {
        "nan": "2.10.0"
      }
    },
    "JSONStream": {
      "version": "1.3.2",
      "resolved": "https://registry.npmjs.org/JSONStream/-/JSONStream-1.3.2.tgz",
      "integrity": "sha1-wQI3G27Dp887hHygDCC7D85Mbeo=",
      "dev": true,
      "requires": {
        "jsonparse": "1.3.1",
        "through": "2.3.8"
      }
    },
    "abbrev": {
      "version": "1.1.1",
      "resolved": "https://registry.npmjs.org/abbrev/-/abbrev-1.1.1.tgz",
      "integrity": "sha512-nne9/IiQ/hzIhY6pdDnbBtz7DjPTKrY00P/zvPSm5pOFkl6xuGrGnXn/VtTNNfNtAfZ9/1RtehkszU9qcTii0Q==",
      "dev": true
    },
    "accept": {
      "version": "2.1.4",
      "resolved": "https://registry.npmjs.org/accept/-/accept-2.1.4.tgz",
      "integrity": "sha1-iHr1TO7lx/RDBGGXHsQAxh0JrLs=",
      "requires": {
        "boom": "5.2.0",
        "hoek": "4.2.1"
      },
      "dependencies": {
        "boom": {
          "version": "5.2.0",
          "resolved": "https://registry.npmjs.org/boom/-/boom-5.2.0.tgz",
          "integrity": "sha512-Z5BTk6ZRe4tXXQlkqftmsAUANpXmuwlsF5Oov8ThoMbQRzdGTA1ngYRW160GexgOgjsFOKJz0LYhoNi+2AMBUw==",
          "requires": {
            "hoek": "4.2.1"
          }
        }
      }
    },
    "acorn": {
      "version": "5.5.3",
      "resolved": "https://registry.npmjs.org/acorn/-/acorn-5.5.3.tgz",
      "integrity": "sha512-jd5MkIUlbbmb07nXH0DT3y7rDVtkzDi4XZOUVWAer8ajmF/DTSSbl5oNFyDOl/OXA33Bl79+ypHhl2pN20VeOQ==",
      "dev": true
    },
    "acorn-jsx": {
      "version": "3.0.1",
      "resolved": "https://registry.npmjs.org/acorn-jsx/-/acorn-jsx-3.0.1.tgz",
      "integrity": "sha1-r9+UiPsezvyDSPb7IvRk4ypYs2s=",
      "dev": true,
      "requires": {
        "acorn": "3.3.0"
      },
      "dependencies": {
        "acorn": {
          "version": "3.3.0",
          "resolved": "https://registry.npmjs.org/acorn/-/acorn-3.3.0.tgz",
          "integrity": "sha1-ReN/s56No/JbruP/U2niu18iAXo=",
          "dev": true
        }
      }
    },
    "add-stream": {
      "version": "1.0.0",
      "resolved": "https://registry.npmjs.org/add-stream/-/add-stream-1.0.0.tgz",
      "integrity": "sha1-anmQQ3ynNtXhKI25K9MmbV9csqo=",
      "dev": true
    },
    "agent-base": {
      "version": "1.0.2",
      "resolved": "https://registry.npmjs.org/agent-base/-/agent-base-1.0.2.tgz",
      "integrity": "sha1-aJDT+yFwBLYrcPiSjg+uX4lSpwY="
    },
    "ajv": {
      "version": "5.5.2",
      "resolved": "https://registry.npmjs.org/ajv/-/ajv-5.5.2.tgz",
      "integrity": "sha1-c7Xuyj+rZT49P5Qis0GtQiBdyWU=",
      "requires": {
        "co": "4.6.0",
        "fast-deep-equal": "1.1.0",
        "fast-json-stable-stringify": "2.0.0",
        "json-schema-traverse": "0.3.1"
      }
    },
    "ajv-keywords": {
      "version": "1.5.1",
      "resolved": "https://registry.npmjs.org/ajv-keywords/-/ajv-keywords-1.5.1.tgz",
      "integrity": "sha1-MU3QpLM2j609/NxU7eYXG4htrzw=",
      "dev": true
    },
    "align-text": {
      "version": "0.1.4",
      "resolved": "https://registry.npmjs.org/align-text/-/align-text-0.1.4.tgz",
      "integrity": "sha1-DNkKVhCT810KmSVsIrcGlDP60Rc=",
      "dev": true,
      "requires": {
        "kind-of": "3.2.2",
        "longest": "1.0.1",
        "repeat-string": "1.6.1"
      }
    },
    "amdefine": {
      "version": "1.0.1",
      "resolved": "https://registry.npmjs.org/amdefine/-/amdefine-1.0.1.tgz",
      "integrity": "sha1-SlKCrBZHKek2Gbz9OtFR+BfOkfU=",
      "dev": true
    },
    "ammo": {
      "version": "2.0.4",
      "resolved": "https://registry.npmjs.org/ammo/-/ammo-2.0.4.tgz",
      "integrity": "sha1-v4CqshFpjqePY+9efxE91dnokX8=",
      "requires": {
        "boom": "5.2.0",
        "hoek": "4.2.1"
      },
      "dependencies": {
        "boom": {
          "version": "5.2.0",
          "resolved": "https://registry.npmjs.org/boom/-/boom-5.2.0.tgz",
          "integrity": "sha512-Z5BTk6ZRe4tXXQlkqftmsAUANpXmuwlsF5Oov8ThoMbQRzdGTA1ngYRW160GexgOgjsFOKJz0LYhoNi+2AMBUw==",
          "requires": {
            "hoek": "4.2.1"
          }
        }
      }
    },
    "ansi-escapes": {
      "version": "1.4.0",
      "resolved": "https://registry.npmjs.org/ansi-escapes/-/ansi-escapes-1.4.0.tgz",
      "integrity": "sha1-06ioOzGapneTZisT52HHkRQiMG4=",
      "dev": true
    },
    "ansi-regex": {
      "version": "2.1.1",
      "resolved": "https://registry.npmjs.org/ansi-regex/-/ansi-regex-2.1.1.tgz",
      "integrity": "sha1-w7M6te42DYbg5ijwRorn7yfWVN8="
    },
    "ansi-styles": {
      "version": "2.2.1",
      "resolved": "https://registry.npmjs.org/ansi-styles/-/ansi-styles-2.2.1.tgz",
      "integrity": "sha1-tDLdM1i2NM914eRmQ2gkBTPB3b4="
    },
    "any-promise": {
      "version": "1.3.0",
      "resolved": "https://registry.npmjs.org/any-promise/-/any-promise-1.3.0.tgz",
      "integrity": "sha1-q8av7tzqUugJzcA3au0845Y10X8="
    },
    "argparse": {
      "version": "1.0.10",
      "resolved": "https://registry.npmjs.org/argparse/-/argparse-1.0.10.tgz",
      "integrity": "sha512-o5Roy6tNG4SL/FOkCAN6RzjiakZS25RLYFrcMttJqbdd8BWrnA+fGz57iN5Pb06pvBGvl5gQ0B48dJlslXvoTg==",
      "dev": true,
      "requires": {
        "sprintf-js": "1.0.3"
      },
      "dependencies": {
        "sprintf-js": {
          "version": "1.0.3",
          "resolved": "https://registry.npmjs.org/sprintf-js/-/sprintf-js-1.0.3.tgz",
          "integrity": "sha1-BOaSb2YolTVPPdAVIDYzuFcpfiw=",
          "dev": true
        }
      }
    },
    "array-differ": {
      "version": "1.0.0",
      "resolved": "https://registry.npmjs.org/array-differ/-/array-differ-1.0.0.tgz",
      "integrity": "sha1-7/UuN1gknTO+QCuLuOVkuytdQDE=",
      "dev": true
    },
    "array-find-index": {
      "version": "1.0.2",
      "resolved": "https://registry.npmjs.org/array-find-index/-/array-find-index-1.0.2.tgz",
      "integrity": "sha1-3wEKoSh+Fku9pvlyOwqWoexBh6E=",
      "dev": true
    },
    "array-ify": {
      "version": "1.0.0",
      "resolved": "https://registry.npmjs.org/array-ify/-/array-ify-1.0.0.tgz",
      "integrity": "sha1-nlKHYrSpBmrRY6aWKjZEGOlibs4=",
      "dev": true
    },
    "array-parallel": {
      "version": "0.1.3",
      "resolved": "https://registry.npmjs.org/array-parallel/-/array-parallel-0.1.3.tgz",
      "integrity": "sha1-j3hTCJJu1apHjEfmTRszS2wMlH0="
    },
    "array-series": {
      "version": "0.1.5",
      "resolved": "https://registry.npmjs.org/array-series/-/array-series-0.1.5.tgz",
      "integrity": "sha1-3103v8XC7wdV4qpPkv6ufUtaly8="
    },
    "array-union": {
      "version": "1.0.2",
      "resolved": "https://registry.npmjs.org/array-union/-/array-union-1.0.2.tgz",
      "integrity": "sha1-mjRBDk9OPaI96jdb5b5w8kd47Dk=",
      "dev": true,
      "requires": {
        "array-uniq": "1.0.3"
      }
    },
    "array-uniq": {
      "version": "1.0.3",
      "resolved": "https://registry.npmjs.org/array-uniq/-/array-uniq-1.0.3.tgz",
      "integrity": "sha1-r2rId6Jcx/dOBYiUdThY39sk/bY=",
      "dev": true
    },
    "arrify": {
      "version": "1.0.1",
      "resolved": "https://registry.npmjs.org/arrify/-/arrify-1.0.1.tgz",
      "integrity": "sha1-iYUI2iIm84DfkEcoRWhJwVAaSw0=",
      "dev": true
    },
    "asn1": {
      "version": "0.2.3",
      "resolved": "https://registry.npmjs.org/asn1/-/asn1-0.2.3.tgz",
      "integrity": "sha1-2sh4dxPJlmhJ/IGAd36+nB3fO4Y="
    },
    "assert-plus": {
      "version": "1.0.0",
      "resolved": "https://registry.npmjs.org/assert-plus/-/assert-plus-1.0.0.tgz",
      "integrity": "sha1-8S4PPF13sLHN2RRpQuTpbB5N1SU="
    },
    "assertion-error": {
      "version": "1.1.0",
      "resolved": "https://registry.npmjs.org/assertion-error/-/assertion-error-1.1.0.tgz",
      "integrity": "sha512-jgsaNduz+ndvGyFt3uSuWqvy4lCnIJiovtouQN5JZHOKCS2QuhEdbcQHFhVksz2N2U9hXJo8odG7ETyWlEeuDw==",
      "dev": true
    },
    "async": {
      "version": "0.9.2",
      "resolved": "https://registry.npmjs.org/async/-/async-0.9.2.tgz",
      "integrity": "sha1-rqdNXmHB+JlhO/ZL2mbUx48v0X0="
    },
    "asynckit": {
      "version": "0.4.0",
      "resolved": "https://registry.npmjs.org/asynckit/-/asynckit-0.4.0.tgz",
      "integrity": "sha1-x57Zf380y48robyXkLzDZkdLS3k="
    },
    "aws-sdk": {
      "version": "2.4.7",
      "resolved": "https://registry.npmjs.org/aws-sdk/-/aws-sdk-2.4.7.tgz",
      "integrity": "sha1-o45ORuYilRR5S6A7aG1rI7Ba698=",
      "requires": {
        "jmespath": "0.15.0",
        "sax": "1.1.5",
        "xml2js": "0.4.15",
        "xmlbuilder": "2.6.2"
      }
    },
    "aws-sign2": {
      "version": "0.7.0",
      "resolved": "https://registry.npmjs.org/aws-sign2/-/aws-sign2-0.7.0.tgz",
      "integrity": "sha1-tG6JCTSpWR8tL2+G1+ap8bP+dqg="
    },
    "aws4": {
      "version": "1.7.0",
      "resolved": "https://registry.npmjs.org/aws4/-/aws4-1.7.0.tgz",
      "integrity": "sha512-32NDda82rhwD9/JBCCkB+MRYDp0oSvlo2IL6rQWA10PQi7tDUM3eqMSltXmY+Oyl/7N3P3qNtAlv7X0d9bI28w=="
    },
    "b64": {
      "version": "3.0.3",
      "resolved": "https://registry.npmjs.org/b64/-/b64-3.0.3.tgz",
      "integrity": "sha512-Pbeh0i6OLubPJdIdCepn8ZQHwN2MWznZHbHABSTEfQ706ie+yuxNSaPdqX1xRatT6WanaS1EazMiSg0NUW2XxQ=="
    },
    "balanced-match": {
      "version": "1.0.0",
      "resolved": "https://registry.npmjs.org/balanced-match/-/balanced-match-1.0.0.tgz",
      "integrity": "sha1-ibTRmasr7kneFk6gK4nORi1xt2c="
    },
    "bcrypt-pbkdf": {
      "version": "1.0.1",
      "resolved": "https://registry.npmjs.org/bcrypt-pbkdf/-/bcrypt-pbkdf-1.0.1.tgz",
      "integrity": "sha1-Y7xdy2EzG5K8Bf1SiVPDNGKgb40=",
      "optional": true,
      "requires": {
        "tweetnacl": "0.14.5"
      }
    },
    "bignumber.js": {
      "version": "2.3.0",
      "resolved": "https://registry.npmjs.org/bignumber.js/-/bignumber.js-2.3.0.tgz",
      "integrity": "sha1-WXoC15Htw9ZPF4UOIXieekCV32Y="
    },
    "bluebird": {
      "version": "3.4.1",
      "resolved": "https://registry.npmjs.org/bluebird/-/bluebird-3.4.1.tgz",
      "integrity": "sha1-tzHd9I4t077awudeEhWhG8uR+gc="
    },
    "boom": {
      "version": "4.0.0",
      "resolved": "https://registry.npmjs.org/boom/-/boom-4.0.0.tgz",
      "integrity": "sha1-fllGkmTq3bdP7fvBsWUk1pppRXc=",
      "requires": {
        "hoek": "4.2.1"
      }
    },
    "brace-expansion": {
      "version": "1.1.11",
      "resolved": "https://registry.npmjs.org/brace-expansion/-/brace-expansion-1.1.11.tgz",
      "integrity": "sha512-iCuPHDFgrHX7H2vEI/5xpz07zSHB00TpugqhmYtVmMO6518mCuRMoOYFldEBl0g187ufozdaHgWKcYFb61qGiA==",
      "requires": {
        "balanced-match": "1.0.0",
        "concat-map": "0.0.1"
      }
    },
    "browser-stdout": {
      "version": "1.3.0",
      "resolved": "https://registry.npmjs.org/browser-stdout/-/browser-stdout-1.3.0.tgz",
      "integrity": "sha1-81HTKWnTL6XXpVZxVCY9korjvR8=",
      "dev": true
    },
    "buf": {
      "version": "0.1.0",
      "resolved": "https://registry.npmjs.org/buf/-/buf-0.1.0.tgz",
      "integrity": "sha1-o0/Kie5qQdMmFmhl4Qg/oRLONGg="
    },
    "buffer-from": {
      "version": "1.0.0",
      "resolved": "https://registry.npmjs.org/buffer-from/-/buffer-from-1.0.0.tgz",
      "integrity": "sha512-83apNb8KK0Se60UE1+4Ukbe3HbfELJ6UlI4ldtOGs7So4KD26orJM8hIY9lxdzP+UpItH1Yh/Y8GUvNFWFFRxA=="
    },
    "builtin-modules": {
      "version": "1.1.1",
      "resolved": "https://registry.npmjs.org/builtin-modules/-/builtin-modules-1.1.1.tgz",
      "integrity": "sha1-Jw8HbFpywC9bZaR9+Uxf46J4iS8=",
      "dev": true
    },
    "call": {
      "version": "4.0.2",
      "resolved": "https://registry.npmjs.org/call/-/call-4.0.2.tgz",
      "integrity": "sha1-33b19R7o3Ui4VqyEAPfmnm1zmcQ=",
      "requires": {
        "boom": "5.2.0",
        "hoek": "4.2.1"
      },
      "dependencies": {
        "boom": {
          "version": "5.2.0",
          "resolved": "https://registry.npmjs.org/boom/-/boom-5.2.0.tgz",
          "integrity": "sha512-Z5BTk6ZRe4tXXQlkqftmsAUANpXmuwlsF5Oov8ThoMbQRzdGTA1ngYRW160GexgOgjsFOKJz0LYhoNi+2AMBUw==",
          "requires": {
            "hoek": "4.2.1"
          }
        }
      }
    },
    "caller-path": {
      "version": "0.1.0",
      "resolved": "https://registry.npmjs.org/caller-path/-/caller-path-0.1.0.tgz",
      "integrity": "sha1-lAhe9jWB7NPaqSREqP6U6CV3dR8=",
      "dev": true,
      "requires": {
        "callsites": "0.2.0"
      }
    },
    "callsites": {
      "version": "0.2.0",
      "resolved": "https://registry.npmjs.org/callsites/-/callsites-0.2.0.tgz",
      "integrity": "sha1-r6uWJikQp/M8GaV3WCXGnzTjUMo=",
      "dev": true
    },
    "camelcase": {
      "version": "4.1.0",
      "resolved": "https://registry.npmjs.org/camelcase/-/camelcase-4.1.0.tgz",
      "integrity": "sha1-1UVjW+HjPFQmScaRc+Xeas+uNN0="
    },
    "camelcase-keys": {
      "version": "2.1.0",
      "resolved": "https://registry.npmjs.org/camelcase-keys/-/camelcase-keys-2.1.0.tgz",
      "integrity": "sha1-MIvur/3ygRkFHvodkyITyRuPkuc=",
      "dev": true,
      "requires": {
        "camelcase": "2.1.1",
        "map-obj": "1.0.1"
      },
      "dependencies": {
        "camelcase": {
          "version": "2.1.1",
          "resolved": "https://registry.npmjs.org/camelcase/-/camelcase-2.1.1.tgz",
          "integrity": "sha1-fB0W1nmhu+WcoCys7PsBHiAfWh8=",
          "dev": true
        }
      }
    },
    "caseless": {
      "version": "0.12.0",
      "resolved": "https://registry.npmjs.org/caseless/-/caseless-0.12.0.tgz",
      "integrity": "sha1-G2gcIf+EAzyCZUMJBolCDRhxUdw="
    },
    "catbox": {
      "version": "7.1.5",
      "resolved": "https://registry.npmjs.org/catbox/-/catbox-7.1.5.tgz",
      "integrity": "sha512-4fui5lELzqZ+9cnaAP/BcqXTH6LvWLBRtFhJ0I4FfgfXiSaZcf6k9m9dqOyChiTxNYtvLk7ZMYSf7ahMq3bf5A==",
      "requires": {
        "boom": "5.2.0",
        "hoek": "4.2.1",
        "joi": "10.6.0"
      },
      "dependencies": {
        "boom": {
          "version": "5.2.0",
          "resolved": "https://registry.npmjs.org/boom/-/boom-5.2.0.tgz",
          "integrity": "sha512-Z5BTk6ZRe4tXXQlkqftmsAUANpXmuwlsF5Oov8ThoMbQRzdGTA1ngYRW160GexgOgjsFOKJz0LYhoNi+2AMBUw==",
          "requires": {
            "hoek": "4.2.1"
          }
        },
        "joi": {
          "version": "10.6.0",
          "resolved": "https://registry.npmjs.org/joi/-/joi-10.6.0.tgz",
          "integrity": "sha512-hBF3LcqyAid+9X/pwg+eXjD2QBZI5eXnBFJYaAkH4SK3mp9QSRiiQnDYlmlz5pccMvnLcJRS4whhDOTCkmsAdQ==",
          "requires": {
            "hoek": "4.2.1",
            "isemail": "2.2.1",
            "items": "2.1.1",
            "topo": "2.0.2"
          }
        }
      }
    },
    "catbox-memory": {
      "version": "2.0.4",
      "resolved": "https://registry.npmjs.org/catbox-memory/-/catbox-memory-2.0.4.tgz",
      "integrity": "sha1-Qz4lWQLK9UIz0ShkKcj03xToItU=",
      "requires": {
        "hoek": "4.2.1"
      }
    },
    "catbox-redis": {
      "version": "3.0.1",
      "resolved": "https://registry.npmjs.org/catbox-redis/-/catbox-redis-3.0.1.tgz",
      "integrity": "sha1-DS8Nfwxi+AgfcIU79GY76Ryl/9E=",
      "requires": {
        "hoek": "4.2.1",
        "ioredis": "2.5.0"
      }
    },
    "center-align": {
      "version": "0.1.3",
      "resolved": "https://registry.npmjs.org/center-align/-/center-align-0.1.3.tgz",
      "integrity": "sha1-qg0yYptu6XIgBBHL1EYckHvCt60=",
      "dev": true,
      "optional": true,
      "requires": {
        "align-text": "0.1.4",
        "lazy-cache": "1.0.4"
      }
    },
    "chai": {
      "version": "3.5.0",
      "resolved": "https://registry.npmjs.org/chai/-/chai-3.5.0.tgz",
      "integrity": "sha1-TQJjewZ/6Vi9v906QOxW/vc3Mkc=",
      "dev": true,
      "requires": {
        "assertion-error": "1.1.0",
        "deep-eql": "0.1.3",
        "type-detect": "1.0.0"
      }
    },
    "chalk": {
      "version": "1.1.3",
      "resolved": "https://registry.npmjs.org/chalk/-/chalk-1.1.3.tgz",
      "integrity": "sha1-qBFcVeSnAv5NFQq9OHKCKn4J/Jg=",
      "requires": {
        "ansi-styles": "2.2.1",
        "escape-string-regexp": "1.0.5",
        "has-ansi": "2.0.0",
        "strip-ansi": "3.0.1",
        "supports-color": "2.0.0"
      }
    },
    "checksum": {
      "version": "0.1.1",
      "resolved": "https://registry.npmjs.org/checksum/-/checksum-0.1.1.tgz",
      "integrity": "sha1-3GUn1MkL6FYNvR7Uzs8yl9Uo6ek=",
      "requires": {
        "optimist": "0.3.7"
      }
    },
    "circular-json": {
      "version": "0.3.3",
      "resolved": "https://registry.npmjs.org/circular-json/-/circular-json-0.3.3.tgz",
      "integrity": "sha512-UZK3NBx2Mca+b5LsG7bY183pHWt5Y1xts4P3Pz7ENTwGVnJOUWbRb3ocjvX7hx9tq/yTAdclXm9sZ38gNuem4A==",
      "dev": true
    },
    "cli-cursor": {
      "version": "1.0.2",
      "resolved": "https://registry.npmjs.org/cli-cursor/-/cli-cursor-1.0.2.tgz",
      "integrity": "sha1-ZNo/fValRBLll5S9Ytw1KV6PKYc=",
      "dev": true,
      "requires": {
        "restore-cursor": "1.0.1"
      }
    },
    "cli-width": {
      "version": "2.2.0",
      "resolved": "https://registry.npmjs.org/cli-width/-/cli-width-2.2.0.tgz",
      "integrity": "sha1-/xnt6Kml5XkyQUewwR8PvLq+1jk=",
      "dev": true
    },
    "cliui": {
      "version": "2.1.0",
      "resolved": "https://registry.npmjs.org/cliui/-/cliui-2.1.0.tgz",
      "integrity": "sha1-S0dXYP+AJkx2LDoXGQMukcf+oNE=",
      "dev": true,
      "optional": true,
      "requires": {
        "center-align": "0.1.3",
        "right-align": "0.1.3",
        "wordwrap": "0.0.2"
      },
      "dependencies": {
        "wordwrap": {
          "version": "0.0.2",
          "resolved": "https://registry.npmjs.org/wordwrap/-/wordwrap-0.0.2.tgz",
          "integrity": "sha1-t5Zpu0LstAn4PVg8rVLKF+qhZD8=",
          "dev": true,
          "optional": true
        }
      }
    },
    "clone": {
      "version": "0.1.19",
      "resolved": "https://registry.npmjs.org/clone/-/clone-0.1.19.tgz",
      "integrity": "sha1-YT+2hjmyaklKxTJT4Vsaa9iK2oU="
    },
    "cluster-key-slot": {
      "version": "1.0.8",
      "resolved": "https://registry.npmjs.org/cluster-key-slot/-/cluster-key-slot-1.0.8.tgz",
      "integrity": "sha1-dlRVYIWmUzCTKi6LWXb44tCz5BQ="
    },
    "co": {
      "version": "4.6.0",
      "resolved": "https://registry.npmjs.org/co/-/co-4.6.0.tgz",
      "integrity": "sha1-bqa989hTrlTMuOR7+gvz+QMfsYQ="
    },
    "code-point-at": {
      "version": "1.1.0",
      "resolved": "https://registry.npmjs.org/code-point-at/-/code-point-at-1.1.0.tgz",
      "integrity": "sha1-DQcLTQQ6W+ozovGkDi7bPZpMz3c=",
      "dev": true
    },
    "coffee-script": {
      "version": "1.10.0",
      "resolved": "https://registry.npmjs.org/coffee-script/-/coffee-script-1.10.0.tgz",
      "integrity": "sha1-EpOLz5vhlI+gBvkuDEyegXBRCMA=",
      "dev": true
    },
    "colors": {
      "version": "1.1.2",
      "resolved": "https://registry.npmjs.org/colors/-/colors-1.1.2.tgz",
      "integrity": "sha1-FopHAXVran9RoSzgyXv6KMCE7WM=",
      "dev": true
    },
    "combined-stream": {
      "version": "1.0.6",
      "resolved": "https://registry.npmjs.org/combined-stream/-/combined-stream-1.0.6.tgz",
      "integrity": "sha1-cj599ugBrFYTETp+RFqbactjKBg=",
      "requires": {
        "delayed-stream": "1.0.0"
      }
    },
    "commander": {
      "version": "2.9.0",
      "resolved": "https://registry.npmjs.org/commander/-/commander-2.9.0.tgz",
      "integrity": "sha1-nJkJQXbhIkDLItbFFGCYQA/g99Q=",
      "dev": true,
      "requires": {
        "graceful-readlink": "1.0.1"
      }
    },
    "compare-func": {
      "version": "1.3.1",
      "resolved": "https://registry.npmjs.org/compare-func/-/compare-func-1.3.1.tgz",
      "integrity": "sha1-hZTw/98j/AIfpRdheQvpvCctI68=",
      "dev": true,
      "requires": {
        "array-ify": "1.0.0",
        "dot-prop": "2.4.0"
      }
    },
    "compute-cluster": {
      "version": "0.0.9",
      "resolved": "https://registry.npmjs.org/compute-cluster/-/compute-cluster-0.0.9.tgz",
      "integrity": "sha1-+GIoK0IL928/+XVuANFu1TM8H+0=",
      "requires": {
        "vows": "0.6.0"
      }
    },
    "concat-map": {
      "version": "0.0.1",
      "resolved": "https://registry.npmjs.org/concat-map/-/concat-map-0.0.1.tgz",
      "integrity": "sha1-2Klr13/Wjfd5OnMDajug1UBdR3s="
    },
    "concat-stream": {
      "version": "1.6.2",
      "resolved": "https://registry.npmjs.org/concat-stream/-/concat-stream-1.6.2.tgz",
      "integrity": "sha512-27HBghJxjiZtIk3Ycvn/4kbJk/1uZuJFfuPEns6LaEvpvG1f0hTea8lilrouyo9mVc2GWdcEZ8OLoGmSADlrCw==",
      "requires": {
        "buffer-from": "1.0.0",
        "inherits": "2.0.3",
        "readable-stream": "2.3.6",
        "typedarray": "0.0.6"
      },
      "dependencies": {
        "isarray": {
          "version": "1.0.0",
          "resolved": "https://registry.npmjs.org/isarray/-/isarray-1.0.0.tgz",
          "integrity": "sha1-u5NdSFgsuhaMBoNJV6VKPgcSTxE="
        },
        "readable-stream": {
          "version": "2.3.6",
          "resolved": "https://registry.npmjs.org/readable-stream/-/readable-stream-2.3.6.tgz",
          "integrity": "sha512-tQtKA9WIAhBF3+VLAseyMqZeBjW0AHJoxOtYqSUZNJxauErmLbVm2FW1y+J/YA9dUrAC39ITejlZWhVIwawkKw==",
          "requires": {
            "core-util-is": "1.0.2",
            "inherits": "2.0.3",
            "isarray": "1.0.0",
            "process-nextick-args": "2.0.0",
            "safe-buffer": "5.1.1",
            "string_decoder": "1.1.1",
            "util-deprecate": "1.0.2"
          }
        },
        "string_decoder": {
          "version": "1.1.1",
          "resolved": "https://registry.npmjs.org/string_decoder/-/string_decoder-1.1.1.tgz",
          "integrity": "sha512-n/ShnvDi6FHbbVfviro+WojiFzv+s8MPMHBczVePfUpDJLwoLT0ht1l4YwBCbi8pJAveEEdnkHyPyTP/mzRfwg==",
          "requires": {
            "safe-buffer": "5.1.1"
          }
        }
      }
    },
    "content": {
      "version": "3.0.7",
      "resolved": "https://registry.npmjs.org/content/-/content-3.0.7.tgz",
      "integrity": "sha512-LXtnSnvE+Z1Cjpa3P9gh9kb396qV4MqpfwKy777BOSF8n6nw2vAi03tHNl0/XRqZUyzVzY/+nMXOZVnEapWzdg==",
      "requires": {
        "boom": "5.2.0"
      },
      "dependencies": {
        "boom": {
          "version": "5.2.0",
          "resolved": "https://registry.npmjs.org/boom/-/boom-5.2.0.tgz",
          "integrity": "sha512-Z5BTk6ZRe4tXXQlkqftmsAUANpXmuwlsF5Oov8ThoMbQRzdGTA1ngYRW160GexgOgjsFOKJz0LYhoNi+2AMBUw==",
          "requires": {
            "hoek": "4.2.1"
          }
        }
      }
    },
    "conventional-changelog": {
      "version": "0.5.3",
      "resolved": "https://registry.npmjs.org/conventional-changelog/-/conventional-changelog-0.5.3.tgz",
      "integrity": "sha1-V8CdeLY5EUntIQ2lxBAIZnD9uYI=",
      "dev": true,
      "requires": {
        "add-stream": "1.0.0",
        "compare-func": "1.3.1",
        "conventional-changelog-writer": "0.4.2",
        "conventional-commits-parser": "0.1.2",
        "dateformat": "1.0.12",
        "get-pkg-repo": "0.1.0",
        "git-raw-commits": "0.1.2",
        "git-semver-tags": "1.3.6",
        "lodash": "3.10.1",
        "meow": "3.7.0",
        "q": "1.5.1",
        "read-pkg": "1.1.0",
        "read-pkg-up": "1.0.1",
        "semver": "5.5.0",
        "tempfile": "1.1.1",
        "through2": "2.0.3"
      },
      "dependencies": {
        "lodash": {
          "version": "3.10.1",
          "resolved": "https://registry.npmjs.org/lodash/-/lodash-3.10.1.tgz",
          "integrity": "sha1-W/Rejkm6QYnhfUgnid/RW9FAt7Y=",
          "dev": true
        }
      }
    },
    "conventional-changelog-writer": {
      "version": "0.4.2",
      "resolved": "https://registry.npmjs.org/conventional-changelog-writer/-/conventional-changelog-writer-0.4.2.tgz",
      "integrity": "sha1-zLA8Xr0XzrlKI2y4Cyf072vudzE=",
      "dev": true,
      "requires": {
        "compare-func": "1.3.1",
        "conventional-commits-filter": "0.1.1",
        "dateformat": "1.0.12",
        "handlebars": "4.0.11",
        "lodash": "4.17.5",
        "meow": "3.7.0",
        "semver": "5.5.0",
        "split": "1.0.1",
        "through2": "2.0.3"
      },
      "dependencies": {
        "lodash": {
          "version": "4.17.5",
          "resolved": "https://registry.npmjs.org/lodash/-/lodash-4.17.5.tgz",
          "integrity": "sha512-svL3uiZf1RwhH+cWrfZn3A4+U58wbP0tGVTLQPbjplZxZ8ROD9VLuNgsRniTlLe7OlSqR79RUehXgpBW/s0IQw==",
          "dev": true
        }
      }
    },
    "conventional-commits-filter": {
      "version": "0.1.1",
      "resolved": "https://registry.npmjs.org/conventional-commits-filter/-/conventional-commits-filter-0.1.1.tgz",
      "integrity": "sha1-2dJsdZn4nePSScuj3veRH8UcDas=",
      "dev": true,
      "requires": {
        "is-subset": "0.1.1",
        "modify-values": "1.0.1"
      }
    },
    "conventional-commits-parser": {
      "version": "0.1.2",
      "resolved": "https://registry.npmjs.org/conventional-commits-parser/-/conventional-commits-parser-0.1.2.tgz",
      "integrity": "sha1-SmJAEGNPAhIlIOy68ZyguiMSBDc=",
      "dev": true,
      "requires": {
        "JSONStream": "1.3.2",
        "is-text-path": "1.0.1",
        "lodash": "3.5.0",
        "meow": "3.7.0",
        "split": "1.0.1",
        "through2": "2.0.3",
        "trim-off-newlines": "1.0.1"
      }
    },
    "convict": {
      "version": "4.0.2",
      "resolved": "https://registry.npmjs.org/convict/-/convict-4.0.2.tgz",
      "integrity": "sha1-oVFl1DwhHRJfV8ZNKLxWHcKdNb4=",
      "requires": {
        "depd": "1.1.1",
        "json5": "0.5.1",
        "lodash.clonedeep": "4.5.0",
        "moment": "2.19.3",
        "validator": "7.2.0",
        "varify": "0.2.0",
        "yargs-parser": "7.0.0"
      }
    },
    "cookie": {
      "version": "0.3.1",
      "resolved": "https://registry.npmjs.org/cookie/-/cookie-0.3.1.tgz",
      "integrity": "sha1-5+Ch+e9DtMi6klxcWpboBtFoc7s="
    },
    "core-util-is": {
      "version": "1.0.2",
      "resolved": "https://registry.npmjs.org/core-util-is/-/core-util-is-1.0.2.tgz",
      "integrity": "sha1-tf1UIgqivFq1eqtxQMlAdUUDwac="
    },
    "cross-spawn": {
      "version": "4.0.2",
      "resolved": "https://registry.npmjs.org/cross-spawn/-/cross-spawn-4.0.2.tgz",
      "integrity": "sha1-e5JHYhwjrf3ThWAEqCPL45dCTUE=",
      "requires": {
        "lru-cache": "4.1.2",
        "which": "1.3.0"
      }
    },
    "cryptiles": {
      "version": "3.1.2",
      "resolved": "https://registry.npmjs.org/cryptiles/-/cryptiles-3.1.2.tgz",
      "integrity": "sha1-qJ+7Ig9c4l7FboxKqKT9e1sNKf4=",
      "requires": {
        "boom": "5.2.0"
      },
      "dependencies": {
        "boom": {
          "version": "5.2.0",
          "resolved": "https://registry.npmjs.org/boom/-/boom-5.2.0.tgz",
          "integrity": "sha512-Z5BTk6ZRe4tXXQlkqftmsAUANpXmuwlsF5Oov8ThoMbQRzdGTA1ngYRW160GexgOgjsFOKJz0LYhoNi+2AMBUw==",
          "requires": {
            "hoek": "4.2.1"
          }
        }
      }
    },
    "currently-unhandled": {
      "version": "0.4.1",
      "resolved": "https://registry.npmjs.org/currently-unhandled/-/currently-unhandled-0.4.1.tgz",
      "integrity": "sha1-mI3zP+qxke95mmE2nddsF635V+o=",
      "dev": true,
      "requires": {
        "array-find-index": "1.0.2"
      }
    },
    "d": {
      "version": "1.0.0",
      "resolved": "https://registry.npmjs.org/d/-/d-1.0.0.tgz",
      "integrity": "sha1-dUu1v+VUUdpppYuU1F9MWwRi1Y8=",
      "dev": true,
      "requires": {
        "es5-ext": "0.10.42"
      }
    },
    "dargs": {
      "version": "4.1.0",
      "resolved": "https://registry.npmjs.org/dargs/-/dargs-4.1.0.tgz",
      "integrity": "sha1-A6nbtLXC8Tm/FK5T8LiipqhvThc=",
      "dev": true,
      "requires": {
        "number-is-nan": "1.0.1"
      }
    },
    "dashdash": {
      "version": "1.14.1",
      "resolved": "https://registry.npmjs.org/dashdash/-/dashdash-1.14.1.tgz",
      "integrity": "sha1-hTz6D3y+L+1d4gMmuN1YEDX24vA=",
      "requires": {
        "assert-plus": "1.0.0"
      }
    },
    "date-time": {
      "version": "1.1.0",
      "resolved": "https://registry.npmjs.org/date-time/-/date-time-1.1.0.tgz",
      "integrity": "sha1-GIdtC9pMGf5w3Tv0sDTygbEqQLY=",
      "dev": true,
      "requires": {
        "time-zone": "0.1.0"
      }
    },
    "dateformat": {
      "version": "1.0.12",
      "resolved": "https://registry.npmjs.org/dateformat/-/dateformat-1.0.12.tgz",
      "integrity": "sha1-nxJLZ1lMk3/3BpMuSmQsyo27/uk=",
      "dev": true,
      "requires": {
        "get-stdin": "4.0.1",
        "meow": "3.7.0"
      }
    },
    "dbug": {
      "version": "0.4.2",
      "resolved": "https://registry.npmjs.org/dbug/-/dbug-0.4.2.tgz",
      "integrity": "sha1-MrSzEF6IYQQ6b5rHVdgOVC02WzE="
    },
    "debug": {
      "version": "2.6.9",
      "resolved": "https://registry.npmjs.org/debug/-/debug-2.6.9.tgz",
      "integrity": "sha512-bC7ElrdJaJnPbAP+1EotYvqZsb3ecl5wi6Bfi6BJTUcNowp6cvspg0jXznRTKDjm/E7AdgFBVeAPVMNcKGsHMA==",
      "requires": {
        "ms": "2.0.0"
      }
    },
    "decamelize": {
      "version": "1.2.0",
      "resolved": "https://registry.npmjs.org/decamelize/-/decamelize-1.2.0.tgz",
      "integrity": "sha1-9lNNFRSCabIDUue+4m9QH5oZEpA=",
      "dev": true
    },
    "decamelize-keys": {
      "version": "1.1.0",
      "resolved": "https://registry.npmjs.org/decamelize-keys/-/decamelize-keys-1.1.0.tgz",
      "integrity": "sha1-0XGoeTMlKAfrPLYdwcFEXQeN8tk=",
      "dev": true,
      "requires": {
        "decamelize": "1.2.0",
        "map-obj": "1.0.1"
      }
    },
    "deep-eql": {
      "version": "0.1.3",
      "resolved": "https://registry.npmjs.org/deep-eql/-/deep-eql-0.1.3.tgz",
      "integrity": "sha1-71WKyrjeJSBs1xOQbXTlaTDrafI=",
      "dev": true,
      "requires": {
        "type-detect": "0.1.1"
      },
      "dependencies": {
        "type-detect": {
          "version": "0.1.1",
          "resolved": "https://registry.npmjs.org/type-detect/-/type-detect-0.1.1.tgz",
          "integrity": "sha1-C6XsKohWQORw6k6FBZcZANrFiCI=",
          "dev": true
        }
      }
    },
    "deep-equal": {
      "version": "1.0.1",
      "resolved": "https://registry.npmjs.org/deep-equal/-/deep-equal-1.0.1.tgz",
      "integrity": "sha1-9dJgKStmDghO/0zbyfCK0yR0SLU=",
      "dev": true
    },
    "deep-is": {
      "version": "0.1.3",
      "resolved": "https://registry.npmjs.org/deep-is/-/deep-is-0.1.3.tgz",
      "integrity": "sha1-s2nW+128E+7PUk+RsHD+7cNXzzQ=",
      "dev": true
    },
    "del": {
      "version": "2.2.2",
      "resolved": "https://registry.npmjs.org/del/-/del-2.2.2.tgz",
      "integrity": "sha1-wSyYHQZ4RshLyvhiz/kw2Qf/0ag=",
      "dev": true,
      "requires": {
        "globby": "5.0.0",
        "is-path-cwd": "1.0.0",
        "is-path-in-cwd": "1.0.1",
        "object-assign": "4.1.1",
        "pify": "2.3.0",
        "pinkie-promise": "2.0.1",
        "rimraf": "2.5.3"
      }
    },
    "delayed-stream": {
      "version": "1.0.0",
      "resolved": "https://registry.npmjs.org/delayed-stream/-/delayed-stream-1.0.0.tgz",
      "integrity": "sha1-3zrhmayt+31ECqrgsp4icrJOxhk="
    },
    "depd": {
      "version": "1.1.1",
      "resolved": "https://registry.npmjs.org/depd/-/depd-1.1.1.tgz",
      "integrity": "sha1-V4O04cRZ8G+lyif5kfPQbnoxA1k="
    },
    "diff": {
      "version": "3.3.1",
      "resolved": "https://registry.npmjs.org/diff/-/diff-3.3.1.tgz",
      "integrity": "sha512-MKPHZDMB0o6yHyDryUOScqZibp914ksXwAMYMTHj6KO8UeKsRYNJD3oNCKjTqZon+V488P7N/HzXF8t7ZR95ww==",
      "dev": true
    },
    "doctrine": {
      "version": "1.5.0",
      "resolved": "https://registry.npmjs.org/doctrine/-/doctrine-1.5.0.tgz",
      "integrity": "sha1-N53Ocw9hZvds76TmcHoVmwLFpvo=",
      "dev": true,
      "requires": {
        "esutils": "2.0.2",
        "isarray": "1.0.0"
      },
      "dependencies": {
        "isarray": {
          "version": "1.0.0",
          "resolved": "https://registry.npmjs.org/isarray/-/isarray-1.0.0.tgz",
          "integrity": "sha1-u5NdSFgsuhaMBoNJV6VKPgcSTxE=",
          "dev": true
        }
      }
    },
    "dot-prop": {
      "version": "2.4.0",
      "resolved": "https://registry.npmjs.org/dot-prop/-/dot-prop-2.4.0.tgz",
      "integrity": "sha1-hI4o9/HVB0DGdHqzywdnBGK2+Jw=",
      "dev": true,
      "requires": {
        "is-obj": "1.0.1"
      }
    },
    "double-ended-queue": {
      "version": "2.1.0-0",
      "resolved": "https://registry.npmjs.org/double-ended-queue/-/double-ended-queue-2.1.0-0.tgz",
      "integrity": "sha1-ED01J/0xUo9AGIEwyEHv3XgmTlw="
    },
    "ecc-jsbn": {
      "version": "0.1.1",
      "resolved": "https://registry.npmjs.org/ecc-jsbn/-/ecc-jsbn-0.1.1.tgz",
      "integrity": "sha1-D8c6ntXw1Tw4GTOYUj735UN3dQU=",
      "optional": true,
      "requires": {
        "jsbn": "0.1.1"
      }
    },
    "error-ex": {
      "version": "1.3.1",
      "resolved": "https://registry.npmjs.org/error-ex/-/error-ex-1.3.1.tgz",
      "integrity": "sha1-+FWobOYa3E6GIcPNoh56dhLDqNw=",
      "dev": true,
      "requires": {
        "is-arrayish": "0.2.1"
      }
    },
    "es5-ext": {
      "version": "0.10.42",
      "resolved": "https://registry.npmjs.org/es5-ext/-/es5-ext-0.10.42.tgz",
      "integrity": "sha512-AJxO1rmPe1bDEfSR6TJ/FgMFYuTBhR5R57KW58iCkYACMyFbrkqVyzXSurYoScDGvgyMpk7uRF/lPUPPTmsRSA==",
      "dev": true,
      "requires": {
        "es6-iterator": "2.0.3",
        "es6-symbol": "3.1.1",
        "next-tick": "1.0.0"
      }
    },
    "es6-iterator": {
      "version": "2.0.3",
      "resolved": "https://registry.npmjs.org/es6-iterator/-/es6-iterator-2.0.3.tgz",
      "integrity": "sha1-p96IkUGgWpSwhUQDstCg+/qY87c=",
      "dev": true,
      "requires": {
        "d": "1.0.0",
        "es5-ext": "0.10.42",
        "es6-symbol": "3.1.1"
      }
    },
    "es6-map": {
      "version": "0.1.5",
      "resolved": "https://registry.npmjs.org/es6-map/-/es6-map-0.1.5.tgz",
      "integrity": "sha1-kTbgUD3MBqMBaQ8LsU/042TpSfA=",
      "dev": true,
      "requires": {
        "d": "1.0.0",
        "es5-ext": "0.10.42",
        "es6-iterator": "2.0.3",
        "es6-set": "0.1.5",
        "es6-symbol": "3.1.1",
        "event-emitter": "0.3.5"
      }
    },
    "es6-set": {
      "version": "0.1.5",
      "resolved": "https://registry.npmjs.org/es6-set/-/es6-set-0.1.5.tgz",
      "integrity": "sha1-0rPsXU2ADO2BjbU40ol02wpzzLE=",
      "dev": true,
      "requires": {
        "d": "1.0.0",
        "es5-ext": "0.10.42",
        "es6-iterator": "2.0.3",
        "es6-symbol": "3.1.1",
        "event-emitter": "0.3.5"
      }
    },
    "es6-symbol": {
      "version": "3.1.1",
      "resolved": "https://registry.npmjs.org/es6-symbol/-/es6-symbol-3.1.1.tgz",
      "integrity": "sha1-vwDvT9q2uhtG7Le2KbTH7VcVzHc=",
      "dev": true,
      "requires": {
        "d": "1.0.0",
        "es5-ext": "0.10.42"
      }
    },
    "es6-weak-map": {
      "version": "2.0.2",
      "resolved": "https://registry.npmjs.org/es6-weak-map/-/es6-weak-map-2.0.2.tgz",
      "integrity": "sha1-XjqzIlH/0VOKH45f+hNXdy+S2W8=",
      "dev": true,
      "requires": {
        "d": "1.0.0",
        "es5-ext": "0.10.42",
        "es6-iterator": "2.0.3",
        "es6-symbol": "3.1.1"
      }
    },
    "escape-string-regexp": {
      "version": "1.0.5",
      "resolved": "https://registry.npmjs.org/escape-string-regexp/-/escape-string-regexp-1.0.5.tgz",
      "integrity": "sha1-G2HAViGQqN/2rjuyzwIAyhMLhtQ="
    },
    "escope": {
      "version": "3.6.0",
      "resolved": "https://registry.npmjs.org/escope/-/escope-3.6.0.tgz",
      "integrity": "sha1-4Bl16BJ4GhY6ba392AOY3GTIicM=",
      "dev": true,
      "requires": {
        "es6-map": "0.1.5",
        "es6-weak-map": "2.0.2",
        "esrecurse": "4.2.1",
        "estraverse": "4.2.0"
      }
    },
    "eslint": {
      "version": "2.13.1",
      "resolved": "https://registry.npmjs.org/eslint/-/eslint-2.13.1.tgz",
      "integrity": "sha1-5MyPoPAJ+4KaquI4VaKTYL4fbBE=",
      "dev": true,
      "requires": {
        "chalk": "1.1.3",
        "concat-stream": "1.6.2",
        "debug": "2.6.9",
        "doctrine": "1.5.0",
        "es6-map": "0.1.5",
        "escope": "3.6.0",
        "espree": "3.5.4",
        "estraverse": "4.2.0",
        "esutils": "2.0.2",
        "file-entry-cache": "1.3.1",
        "glob": "7.1.2",
        "globals": "9.18.0",
        "ignore": "3.3.7",
        "imurmurhash": "0.1.4",
        "inquirer": "0.12.0",
        "is-my-json-valid": "2.17.2",
        "is-resolvable": "1.1.0",
        "js-yaml": "3.5.5",
        "json-stable-stringify": "1.0.1",
        "levn": "0.3.0",
        "lodash": "4.17.5",
        "mkdirp": "0.5.1",
        "optionator": "0.8.2",
        "path-is-absolute": "1.0.1",
        "path-is-inside": "1.0.2",
        "pluralize": "1.2.1",
        "progress": "1.1.8",
        "require-uncached": "1.0.3",
        "shelljs": "0.6.1",
        "strip-json-comments": "1.0.4",
        "table": "3.8.3",
        "text-table": "0.2.0",
        "user-home": "2.0.0"
      },
      "dependencies": {
        "glob": {
          "version": "7.1.2",
          "resolved": "https://registry.npmjs.org/glob/-/glob-7.1.2.tgz",
          "integrity": "sha512-MJTUg1kjuLeQCJ+ccE4Vpa6kKVXkPYJ2mOCQyUuKLcLQsdrMCpBPUi8qVE6+YuaJkozeA9NusTAw3hLr8Xe5EQ==",
          "dev": true,
          "requires": {
            "fs.realpath": "1.0.0",
            "inflight": "1.0.6",
            "inherits": "2.0.3",
            "minimatch": "3.0.4",
            "once": "1.4.0",
            "path-is-absolute": "1.0.1"
          }
        },
        "lodash": {
          "version": "4.17.5",
          "resolved": "https://registry.npmjs.org/lodash/-/lodash-4.17.5.tgz",
          "integrity": "sha512-svL3uiZf1RwhH+cWrfZn3A4+U58wbP0tGVTLQPbjplZxZ8ROD9VLuNgsRniTlLe7OlSqR79RUehXgpBW/s0IQw==",
          "dev": true
        }
      }
    },
    "eslint-plugin-fxa": {
      "version": "git://github.com/mozilla/eslint-plugin-fxa.git#41504c9dd30e8b52900c15b524946aa0428aef95",
      "dev": true
    },
    "espree": {
      "version": "3.5.4",
      "resolved": "https://registry.npmjs.org/espree/-/espree-3.5.4.tgz",
      "integrity": "sha512-yAcIQxtmMiB/jL32dzEp2enBeidsB7xWPLNiw3IIkpVds1P+h7qF9YwJq1yUNzp2OKXgAprs4F61ih66UsoD1A==",
      "dev": true,
      "requires": {
        "acorn": "5.5.3",
        "acorn-jsx": "3.0.1"
      }
    },
    "esprima": {
      "version": "3.0.0",
      "resolved": "https://registry.npmjs.org/esprima/-/esprima-3.0.0.tgz",
      "integrity": "sha1-U88kes2ncxPlUcOqLnM0LT+099k=",
      "optional": true
    },
    "esrecurse": {
      "version": "4.2.1",
      "resolved": "https://registry.npmjs.org/esrecurse/-/esrecurse-4.2.1.tgz",
      "integrity": "sha512-64RBB++fIOAXPw3P9cy89qfMlvZEXZkqqJkjqqXIvzP5ezRZjW+lPWjw35UX/3EhUPFYbg5ER4JYgDw4007/DQ==",
      "dev": true,
      "requires": {
        "estraverse": "4.2.0"
      }
    },
    "estraverse": {
      "version": "4.2.0",
      "resolved": "https://registry.npmjs.org/estraverse/-/estraverse-4.2.0.tgz",
      "integrity": "sha1-De4/7TH81GlhjOc0IJn8GvoL2xM=",
      "dev": true
    },
    "esutils": {
      "version": "2.0.2",
      "resolved": "https://registry.npmjs.org/esutils/-/esutils-2.0.2.tgz",
      "integrity": "sha1-Cr9PHKpbyx96nYrMbepPqqBLrJs=",
      "dev": true
    },
    "event-emitter": {
      "version": "0.3.5",
      "resolved": "https://registry.npmjs.org/event-emitter/-/event-emitter-0.3.5.tgz",
      "integrity": "sha1-34xp7vFkeSPHFXuc6DhAYQsCzDk=",
      "dev": true,
      "requires": {
        "d": "1.0.0",
        "es5-ext": "0.10.42"
      }
    },
    "eventemitter2": {
      "version": "0.4.14",
      "resolved": "https://registry.npmjs.org/eventemitter2/-/eventemitter2-0.4.14.tgz",
      "integrity": "sha1-j2G3XN4BKy6esoTUVFWDtWQ7Yas=",
      "dev": true
    },
    "exit": {
      "version": "0.1.2",
      "resolved": "https://registry.npmjs.org/exit/-/exit-0.1.2.tgz",
      "integrity": "sha1-BjJjj42HfMghB9MKD/8aF8uhzQw=",
      "dev": true
    },
    "exit-hook": {
      "version": "1.1.1",
      "resolved": "https://registry.npmjs.org/exit-hook/-/exit-hook-1.1.1.tgz",
      "integrity": "sha1-8FyiM7SMBdVP/wd2XfhQfpXAL/g=",
      "dev": true
    },
    "extend": {
      "version": "3.0.1",
      "resolved": "https://registry.npmjs.org/extend/-/extend-3.0.1.tgz",
      "integrity": "sha1-p1Xqe8Gt/MWjHOfnYtuq3F5jZEQ="
    },
    "extsprintf": {
      "version": "1.3.0",
      "resolved": "https://registry.npmjs.org/extsprintf/-/extsprintf-1.3.0.tgz",
      "integrity": "sha1-lpGEQOMEGnpBT4xS48V06zw+HgU="
    },
    "eyes": {
      "version": "0.1.8",
      "resolved": "https://registry.npmjs.org/eyes/-/eyes-0.1.8.tgz",
      "integrity": "sha1-Ys8SAjTGg3hdkCNIqADvPgzCC8A="
    },
    "fast-deep-equal": {
      "version": "1.1.0",
      "resolved": "https://registry.npmjs.org/fast-deep-equal/-/fast-deep-equal-1.1.0.tgz",
      "integrity": "sha1-wFNHeBfIa1HaqFPIHgWbcz0CNhQ="
    },
    "fast-json-stable-stringify": {
      "version": "2.0.0",
      "resolved": "https://registry.npmjs.org/fast-json-stable-stringify/-/fast-json-stable-stringify-2.0.0.tgz",
      "integrity": "sha1-1RQsDK7msRifh9OnYREGT4bIu/I="
    },
    "fast-levenshtein": {
      "version": "2.0.6",
      "resolved": "https://registry.npmjs.org/fast-levenshtein/-/fast-levenshtein-2.0.6.tgz",
      "integrity": "sha1-PYpcZog6FqMMqGQ+hR8Zuqd5eRc=",
      "dev": true
    },
    "figures": {
      "version": "1.7.0",
      "resolved": "https://registry.npmjs.org/figures/-/figures-1.7.0.tgz",
      "integrity": "sha1-y+Hjr/zxzUS4DK3+0o3Hk6lwHS4=",
      "dev": true,
      "requires": {
        "escape-string-regexp": "1.0.5",
        "object-assign": "4.1.1"
      }
    },
    "file-entry-cache": {
      "version": "1.3.1",
      "resolved": "https://registry.npmjs.org/file-entry-cache/-/file-entry-cache-1.3.1.tgz",
      "integrity": "sha1-RMYepgeuS+nBQC9B9EJwy/4zT/g=",
      "dev": true,
      "requires": {
        "flat-cache": "1.3.0",
        "object-assign": "4.1.1"
      }
    },
    "find-up": {
      "version": "1.1.2",
      "resolved": "https://registry.npmjs.org/find-up/-/find-up-1.1.2.tgz",
      "integrity": "sha1-ay6YIrGizgpgq2TWEOzK1TyyTQ8=",
      "dev": true,
      "requires": {
        "path-exists": "2.1.0",
        "pinkie-promise": "2.0.1"
      }
    },
    "findup-sync": {
      "version": "0.3.0",
      "resolved": "https://registry.npmjs.org/findup-sync/-/findup-sync-0.3.0.tgz",
      "integrity": "sha1-N5MKpdgWt3fANEXhlmzGeQpMCxY=",
      "dev": true,
      "requires": {
        "glob": "5.0.15"
      }
    },
    "flat-cache": {
      "version": "1.3.0",
      "resolved": "https://registry.npmjs.org/flat-cache/-/flat-cache-1.3.0.tgz",
      "integrity": "sha1-0wMLMrOBVPTjt+nHCfSQ9++XxIE=",
      "dev": true,
      "requires": {
        "circular-json": "0.3.3",
        "del": "2.2.2",
        "graceful-fs": "4.1.11",
        "write": "0.2.1"
      }
    },
    "flexbuffer": {
      "version": "0.0.6",
      "resolved": "https://registry.npmjs.org/flexbuffer/-/flexbuffer-0.0.6.tgz",
      "integrity": "sha1-A5/fI/iCPkQMOPMnfm/vEXQhWzA="
    },
    "forever-agent": {
      "version": "0.6.1",
      "resolved": "https://registry.npmjs.org/forever-agent/-/forever-agent-0.6.1.tgz",
      "integrity": "sha1-+8cfDEGt6zf5bFd60e1C2P2sypE="
    },
    "form-data": {
      "version": "2.3.2",
      "resolved": "https://registry.npmjs.org/form-data/-/form-data-2.3.2.tgz",
      "integrity": "sha1-SXBJi+YEwgwAXU9cI67NIda0kJk=",
      "requires": {
        "asynckit": "0.4.0",
        "combined-stream": "1.0.6",
        "mime-types": "2.1.18"
      }
    },
    "formatio": {
      "version": "1.1.1",
      "resolved": "https://registry.npmjs.org/formatio/-/formatio-1.1.1.tgz",
      "integrity": "sha1-XtPM1jZVEJc4NGXZlhmRAOhhYek=",
      "dev": true,
      "requires": {
        "samsam": "1.1.2"
      }
    },
    "fs.realpath": {
      "version": "1.0.0",
      "resolved": "https://registry.npmjs.org/fs.realpath/-/fs.realpath-1.0.0.tgz",
      "integrity": "sha1-FQStJSMVjKpA20onh8sBQRmU6k8=",
      "dev": true
    },
    "fxa-conventional-changelog": {
      "version": "1.1.0",
      "resolved": "https://registry.npmjs.org/fxa-conventional-changelog/-/fxa-conventional-changelog-1.1.0.tgz",
      "integrity": "sha1-u4al+cnBSjP0FieAQ6BqKOIVz0w=",
      "dev": true,
      "requires": {
        "compare-func": "1.3.1",
        "lodash.map": "3.1.4",
        "semver": "5.0.1"
      },
      "dependencies": {
        "semver": {
          "version": "5.0.1",
          "resolved": "https://registry.npmjs.org/semver/-/semver-5.0.1.tgz",
          "integrity": "sha1-n7P0AE+QDYPEeWj+QvdYPgWDLMk=",
          "dev": true
        }
      }
    },
    "fxa-notifier-aws": {
      "version": "1.0.0",
      "resolved": "https://registry.npmjs.org/fxa-notifier-aws/-/fxa-notifier-aws-1.0.0.tgz",
      "integrity": "sha1-xPUOSAHGu9QStX6rnxHUN4A2PcE=",
      "requires": {
        "aws-sdk": "2.0.23"
      },
      "dependencies": {
        "aws-sdk": {
          "version": "2.0.23",
          "resolved": "https://registry.npmjs.org/aws-sdk/-/aws-sdk-2.0.23.tgz",
          "integrity": "sha1-viHKuIYJkYaZ55s4DgYOAvTIm6k=",
          "requires": {
            "xml2js": "0.2.6",
            "xmlbuilder": "0.4.2"
          }
        },
        "sax": {
          "version": "0.4.2",
          "resolved": "https://registry.npmjs.org/sax/-/sax-0.4.2.tgz",
          "integrity": "sha1-OfO2AXM9a+yXEFskKipA/Wl4rDw="
        },
        "xml2js": {
          "version": "0.2.6",
          "resolved": "https://registry.npmjs.org/xml2js/-/xml2js-0.2.6.tgz",
          "integrity": "sha1-0gnE5N2h/JxFIUHvQcB39a399sQ=",
          "requires": {
            "sax": "0.4.2"
          }
        },
        "xmlbuilder": {
          "version": "0.4.2",
          "resolved": "https://registry.npmjs.org/xmlbuilder/-/xmlbuilder-0.4.2.tgz",
          "integrity": "sha1-F3bWXz/brUcKCNhgTN6xxOVA/4M="
        }
      }
    },
    "generate-function": {
      "version": "2.0.0",
      "resolved": "https://registry.npmjs.org/generate-function/-/generate-function-2.0.0.tgz",
      "integrity": "sha1-aFj+fAlpt9TpCTM3ZHrHn2DfvnQ=",
      "dev": true
    },
    "generate-object-property": {
      "version": "1.2.0",
      "resolved": "https://registry.npmjs.org/generate-object-property/-/generate-object-property-1.2.0.tgz",
      "integrity": "sha1-nA4cQDCM6AT0eDYYuTf6iPmdUNA=",
      "dev": true,
      "requires": {
        "is-property": "1.0.2"
      }
    },
    "get-pkg-repo": {
      "version": "0.1.0",
      "resolved": "https://registry.npmjs.org/get-pkg-repo/-/get-pkg-repo-0.1.0.tgz",
      "integrity": "sha1-fwTZaFZL+c0ukBgQV3+Ew38rA70=",
      "dev": true,
      "requires": {
        "hosted-git-info": "2.6.0",
        "meow": "3.7.0",
        "normalize-package-data": "2.4.0",
        "through2": "2.0.3"
      }
    },
    "get-stdin": {
      "version": "4.0.1",
      "resolved": "https://registry.npmjs.org/get-stdin/-/get-stdin-4.0.1.tgz",
      "integrity": "sha1-uWjGsKBDhDJJAui/Gl3zJXmkUP4=",
      "dev": true
    },
    "getobject": {
      "version": "0.1.0",
      "resolved": "https://registry.npmjs.org/getobject/-/getobject-0.1.0.tgz",
      "integrity": "sha1-BHpEl4n6Fg0Bj1SG7ZEyC27HiFw=",
      "dev": true
    },
    "getpass": {
      "version": "0.1.7",
      "resolved": "https://registry.npmjs.org/getpass/-/getpass-0.1.7.tgz",
      "integrity": "sha1-Xv+OPmhNVprkyysSgmBOi6YhSfo=",
      "requires": {
        "assert-plus": "1.0.0"
      }
    },
    "git-raw-commits": {
      "version": "0.1.2",
      "resolved": "https://registry.npmjs.org/git-raw-commits/-/git-raw-commits-0.1.2.tgz",
      "integrity": "sha1-K+y9zT+W7wsZ8Whj96L22dirg2k=",
      "dev": true,
      "requires": {
        "dargs": "4.1.0",
        "lodash.template": "3.6.2",
        "meow": "3.7.0",
        "split2": "1.1.1",
        "through2": "2.0.3"
      }
    },
    "git-semver-tags": {
      "version": "1.3.6",
      "resolved": "https://registry.npmjs.org/git-semver-tags/-/git-semver-tags-1.3.6.tgz",
      "integrity": "sha512-2jHlJnln4D/ECk9FxGEBh3k44wgYdWjWDtMmJPaecjoRmxKo3Y1Lh8GMYuOPu04CHw86NTAODchYjC5pnpMQig==",
      "dev": true,
      "requires": {
        "meow": "4.0.0",
        "semver": "5.5.0"
      },
      "dependencies": {
        "camelcase-keys": {
          "version": "4.2.0",
          "resolved": "https://registry.npmjs.org/camelcase-keys/-/camelcase-keys-4.2.0.tgz",
          "integrity": "sha1-oqpfsa9oh1glnDLBQUJteJI7m3c=",
          "dev": true,
          "requires": {
            "camelcase": "4.1.0",
            "map-obj": "2.0.0",
            "quick-lru": "1.1.0"
          }
        },
        "find-up": {
          "version": "2.1.0",
          "resolved": "https://registry.npmjs.org/find-up/-/find-up-2.1.0.tgz",
          "integrity": "sha1-RdG35QbHF93UgndaK3eSCjwMV6c=",
          "dev": true,
          "requires": {
            "locate-path": "2.0.0"
          }
        },
        "indent-string": {
          "version": "3.2.0",
          "resolved": "https://registry.npmjs.org/indent-string/-/indent-string-3.2.0.tgz",
          "integrity": "sha1-Sl/W0nzDMvN+VBmlBNu4NxBckok=",
          "dev": true
        },
        "load-json-file": {
          "version": "4.0.0",
          "resolved": "https://registry.npmjs.org/load-json-file/-/load-json-file-4.0.0.tgz",
          "integrity": "sha1-L19Fq5HjMhYjT9U62rZo607AmTs=",
          "dev": true,
          "requires": {
            "graceful-fs": "4.1.11",
            "parse-json": "4.0.0",
            "pify": "3.0.0",
            "strip-bom": "3.0.0"
          }
        },
        "map-obj": {
          "version": "2.0.0",
          "resolved": "https://registry.npmjs.org/map-obj/-/map-obj-2.0.0.tgz",
          "integrity": "sha1-plzSkIepJZi4eRJXpSPgISIqwfk=",
          "dev": true
        },
        "meow": {
          "version": "4.0.0",
          "resolved": "https://registry.npmjs.org/meow/-/meow-4.0.0.tgz",
          "integrity": "sha512-Me/kel335m6vMKmEmA6c87Z6DUFW3JqkINRnxkbC+A/PUm0D5Fl2dEBQrPKnqCL9Te/CIa1MUt/0InMJhuC/sw==",
          "dev": true,
          "requires": {
            "camelcase-keys": "4.2.0",
            "decamelize-keys": "1.1.0",
            "loud-rejection": "1.6.0",
            "minimist": "1.2.0",
            "minimist-options": "3.0.2",
            "normalize-package-data": "2.4.0",
            "read-pkg-up": "3.0.0",
            "redent": "2.0.0",
            "trim-newlines": "2.0.0"
          }
        },
        "parse-json": {
          "version": "4.0.0",
          "resolved": "https://registry.npmjs.org/parse-json/-/parse-json-4.0.0.tgz",
          "integrity": "sha1-vjX1Qlvh9/bHRxhPmKeIy5lHfuA=",
          "dev": true,
          "requires": {
            "error-ex": "1.3.1",
            "json-parse-better-errors": "1.0.2"
          }
        },
        "path-type": {
          "version": "3.0.0",
          "resolved": "https://registry.npmjs.org/path-type/-/path-type-3.0.0.tgz",
          "integrity": "sha512-T2ZUsdZFHgA3u4e5PfPbjd7HDDpxPnQb5jN0SrDsjNSuVXHJqtwTnWqG0B1jZrgmJ/7lj1EmVIByWt1gxGkWvg==",
          "dev": true,
          "requires": {
            "pify": "3.0.0"
          }
        },
        "pify": {
          "version": "3.0.0",
          "resolved": "https://registry.npmjs.org/pify/-/pify-3.0.0.tgz",
          "integrity": "sha1-5aSs0sEB/fPZpNB/DbxNtJ3SgXY=",
          "dev": true
        },
        "read-pkg": {
          "version": "3.0.0",
          "resolved": "https://registry.npmjs.org/read-pkg/-/read-pkg-3.0.0.tgz",
          "integrity": "sha1-nLxoaXj+5l0WwA4rGcI3/Pbjg4k=",
          "dev": true,
          "requires": {
            "load-json-file": "4.0.0",
            "normalize-package-data": "2.4.0",
            "path-type": "3.0.0"
          }
        },
        "read-pkg-up": {
          "version": "3.0.0",
          "resolved": "https://registry.npmjs.org/read-pkg-up/-/read-pkg-up-3.0.0.tgz",
          "integrity": "sha1-PtSWaF26D4/hGNBpHcUfSh/5bwc=",
          "dev": true,
          "requires": {
            "find-up": "2.1.0",
            "read-pkg": "3.0.0"
          }
        },
        "redent": {
          "version": "2.0.0",
          "resolved": "https://registry.npmjs.org/redent/-/redent-2.0.0.tgz",
          "integrity": "sha1-wbIAe0LVfrE4kHmzyDM2OdXhzKo=",
          "dev": true,
          "requires": {
            "indent-string": "3.2.0",
            "strip-indent": "2.0.0"
          }
        },
        "strip-bom": {
          "version": "3.0.0",
          "resolved": "https://registry.npmjs.org/strip-bom/-/strip-bom-3.0.0.tgz",
          "integrity": "sha1-IzTBjpx1n3vdVv3vfprj1YjmjtM=",
          "dev": true
        },
        "strip-indent": {
          "version": "2.0.0",
          "resolved": "https://registry.npmjs.org/strip-indent/-/strip-indent-2.0.0.tgz",
          "integrity": "sha1-XvjbKV0B5u1sv3qrlpmNeCJSe2g=",
          "dev": true
        },
        "trim-newlines": {
          "version": "2.0.0",
          "resolved": "https://registry.npmjs.org/trim-newlines/-/trim-newlines-2.0.0.tgz",
          "integrity": "sha1-tAPQuRvlDDMd/EuC7s6yLD3hbSA=",
          "dev": true
        }
      }
    },
    "glob": {
      "version": "5.0.15",
      "resolved": "https://registry.npmjs.org/glob/-/glob-5.0.15.tgz",
      "integrity": "sha1-G8k2ueAvSmA/zCIuz3Yz0wuLk7E=",
      "requires": {
        "inflight": "1.0.6",
        "inherits": "2.0.3",
        "minimatch": "3.0.4",
        "once": "1.4.0",
        "path-is-absolute": "1.0.1"
      }
    },
    "globals": {
      "version": "9.18.0",
      "resolved": "https://registry.npmjs.org/globals/-/globals-9.18.0.tgz",
      "integrity": "sha512-S0nG3CLEQiY/ILxqtztTWH/3iRRdyBLw6KMDxnKMchrtbj2OFmehVh0WUCfW3DUrIgx/qFrJPICrq4Z4sTR9UQ==",
      "dev": true
    },
    "globby": {
      "version": "5.0.0",
      "resolved": "https://registry.npmjs.org/globby/-/globby-5.0.0.tgz",
      "integrity": "sha1-69hGZ8oNuzMLmbz8aOrCvFQ3Dg0=",
      "dev": true,
      "requires": {
        "array-union": "1.0.2",
        "arrify": "1.0.1",
        "glob": "7.1.2",
        "object-assign": "4.1.1",
        "pify": "2.3.0",
        "pinkie-promise": "2.0.1"
      },
      "dependencies": {
        "glob": {
          "version": "7.1.2",
          "resolved": "https://registry.npmjs.org/glob/-/glob-7.1.2.tgz",
          "integrity": "sha512-MJTUg1kjuLeQCJ+ccE4Vpa6kKVXkPYJ2mOCQyUuKLcLQsdrMCpBPUi8qVE6+YuaJkozeA9NusTAw3hLr8Xe5EQ==",
          "dev": true,
          "requires": {
            "fs.realpath": "1.0.0",
            "inflight": "1.0.6",
            "inherits": "2.0.3",
            "minimatch": "3.0.4",
            "once": "1.4.0",
            "path-is-absolute": "1.0.1"
          }
        }
      }
    },
    "gm-reloaded": {
      "version": "1.24.0",
      "resolved": "https://registry.npmjs.org/gm-reloaded/-/gm-reloaded-1.24.0.tgz",
      "integrity": "sha1-mhstgTc7+apj4843+A9oEF6Vv8M=",
      "requires": {
        "array-parallel": "0.1.3",
        "array-series": "0.1.5",
        "cross-spawn": "4.0.2",
        "debug": "3.1.0"
      },
      "dependencies": {
        "debug": {
          "version": "3.1.0",
          "resolved": "https://registry.npmjs.org/debug/-/debug-3.1.0.tgz",
          "integrity": "sha512-OX8XqP7/1a9cqkxYw2yXss15f26NKWBpDXQd0/uK/KPqdQhxbPa994hnzjcE2VqQpDslf55723cKPUOGSmMY3g==",
          "requires": {
            "ms": "2.0.0"
          }
        }
      }
    },
    "graceful-fs": {
      "version": "4.1.11",
      "resolved": "https://registry.npmjs.org/graceful-fs/-/graceful-fs-4.1.11.tgz",
      "integrity": "sha1-Dovf5NHduIVNZOBOp8AOKgJuVlg=",
      "dev": true
    },
    "graceful-readlink": {
      "version": "1.0.1",
      "resolved": "https://registry.npmjs.org/graceful-readlink/-/graceful-readlink-1.0.1.tgz",
      "integrity": "sha1-TK+tdrxi8C+gObL5Tpo906ORpyU=",
      "dev": true
    },
    "growl": {
      "version": "1.10.3",
      "resolved": "https://registry.npmjs.org/growl/-/growl-1.10.3.tgz",
      "integrity": "sha512-hKlsbA5Vu3xsh1Cg3J7jSmX/WaW6A5oBeqzM88oNbCRQFz+zUaXm6yxS4RVytp1scBoJzSYl4YAEOQIt6O8V1Q==",
      "dev": true
    },
    "grunt": {
      "version": "1.0.1",
      "resolved": "https://registry.npmjs.org/grunt/-/grunt-1.0.1.tgz",
      "integrity": "sha1-6HeHZOlEsY8yuw8QuQeEdcnftWs=",
      "dev": true,
      "requires": {
        "coffee-script": "1.10.0",
        "dateformat": "1.0.12",
        "eventemitter2": "0.4.14",
        "exit": "0.1.2",
        "findup-sync": "0.3.0",
        "glob": "7.0.6",
        "grunt-cli": "1.2.0",
        "grunt-known-options": "1.1.0",
        "grunt-legacy-log": "1.0.1",
        "grunt-legacy-util": "1.0.0",
        "iconv-lite": "0.4.21",
        "js-yaml": "3.5.5",
        "minimatch": "3.0.4",
        "nopt": "3.0.6",
        "path-is-absolute": "1.0.1",
        "rimraf": "2.2.8"
      },
      "dependencies": {
        "glob": {
          "version": "7.0.6",
          "resolved": "https://registry.npmjs.org/glob/-/glob-7.0.6.tgz",
          "integrity": "sha1-IRuvr0nlJbjNkyYNFKsTYVKz9Xo=",
          "dev": true,
          "requires": {
            "fs.realpath": "1.0.0",
            "inflight": "1.0.6",
            "inherits": "2.0.3",
            "minimatch": "3.0.4",
            "once": "1.4.0",
            "path-is-absolute": "1.0.1"
          }
        },
        "grunt-cli": {
          "version": "1.2.0",
          "resolved": "https://registry.npmjs.org/grunt-cli/-/grunt-cli-1.2.0.tgz",
          "integrity": "sha1-VisRnrsGndtGSs4oRVAb6Xs1tqg=",
          "dev": true,
          "requires": {
            "findup-sync": "0.3.0",
            "grunt-known-options": "1.1.0",
            "nopt": "3.0.6",
            "resolve": "1.1.7"
          }
        },
        "rimraf": {
          "version": "2.2.8",
          "resolved": "https://registry.npmjs.org/rimraf/-/rimraf-2.2.8.tgz",
          "integrity": "sha1-5Dm+Kq7jJzIZUnMPmaiSnk/FBYI=",
          "dev": true
        }
      }
    },
    "grunt-bump": {
      "version": "0.8.0",
      "resolved": "https://registry.npmjs.org/grunt-bump/-/grunt-bump-0.8.0.tgz",
      "integrity": "sha1-0//gzzzws44JYHt4U49CpTHq/lU=",
      "dev": true,
      "requires": {
        "semver": "5.5.0"
      }
    },
    "grunt-conventional-changelog": {
      "version": "5.0.0",
      "resolved": "https://registry.npmjs.org/grunt-conventional-changelog/-/grunt-conventional-changelog-5.0.0.tgz",
      "integrity": "sha1-vIEsVPfY5lDtpPOAbNn2e2dvBaU=",
      "dev": true,
      "requires": {
        "chalk": "1.1.3",
        "concat-stream": "1.6.2",
        "conventional-changelog": "0.5.3",
        "plur": "2.1.2",
        "q": "1.5.1"
      }
    },
    "grunt-copyright": {
      "version": "0.3.0",
      "resolved": "https://registry.npmjs.org/grunt-copyright/-/grunt-copyright-0.3.0.tgz",
      "integrity": "sha1-5uv5UV8sRILqMV1YZYKHjSMUY5g=",
      "dev": true
    },
    "grunt-eslint": {
      "version": "18.0.0",
      "resolved": "https://registry.npmjs.org/grunt-eslint/-/grunt-eslint-18.0.0.tgz",
      "integrity": "sha1-QOAe2Vx++J4PBdygHy3bM8JtEjg=",
      "dev": true,
      "requires": {
        "chalk": "1.1.3",
        "eslint": "2.13.1"
      }
    },
    "grunt-known-options": {
      "version": "1.1.0",
      "resolved": "https://registry.npmjs.org/grunt-known-options/-/grunt-known-options-1.1.0.tgz",
      "integrity": "sha1-pCdO6zL6dl2lp6OxcSYXzjsUQUk=",
      "dev": true
    },
    "grunt-legacy-log": {
      "version": "1.0.1",
      "resolved": "https://registry.npmjs.org/grunt-legacy-log/-/grunt-legacy-log-1.0.1.tgz",
      "integrity": "sha512-rwuyqNKlI0IPz0DvxzJjcEiQEBaBNVeb1LFoZKxSmHLETFUwhwUrqOsPIxURTKSwNZHZ4ht1YLBYmVU0YZAzHQ==",
      "dev": true,
      "requires": {
        "colors": "1.1.2",
        "grunt-legacy-log-utils": "1.0.0",
        "hooker": "0.2.3",
        "lodash": "4.17.5",
        "underscore.string": "3.3.4"
      },
      "dependencies": {
        "lodash": {
          "version": "4.17.5",
          "resolved": "https://registry.npmjs.org/lodash/-/lodash-4.17.5.tgz",
          "integrity": "sha512-svL3uiZf1RwhH+cWrfZn3A4+U58wbP0tGVTLQPbjplZxZ8ROD9VLuNgsRniTlLe7OlSqR79RUehXgpBW/s0IQw==",
          "dev": true
        }
      }
    },
    "grunt-legacy-log-utils": {
      "version": "1.0.0",
      "resolved": "https://registry.npmjs.org/grunt-legacy-log-utils/-/grunt-legacy-log-utils-1.0.0.tgz",
      "integrity": "sha1-p7ji0Ps1taUPSvmG/BEnSevJbz0=",
      "dev": true,
      "requires": {
        "chalk": "1.1.3",
        "lodash": "4.3.0"
      },
      "dependencies": {
        "lodash": {
          "version": "4.3.0",
          "resolved": "https://registry.npmjs.org/lodash/-/lodash-4.3.0.tgz",
          "integrity": "sha1-79nEpuxT87BUEkKZFcPkgk5NJaQ=",
          "dev": true
        }
      }
    },
    "grunt-legacy-util": {
      "version": "1.0.0",
      "resolved": "https://registry.npmjs.org/grunt-legacy-util/-/grunt-legacy-util-1.0.0.tgz",
      "integrity": "sha1-OGqnjcbtUJhsKxiVcmWxtIq7m4Y=",
      "dev": true,
      "requires": {
        "async": "1.5.2",
        "exit": "0.1.2",
        "getobject": "0.1.0",
        "hooker": "0.2.3",
        "lodash": "4.3.0",
        "underscore.string": "3.2.3",
        "which": "1.2.14"
      },
      "dependencies": {
        "async": {
          "version": "1.5.2",
          "resolved": "https://registry.npmjs.org/async/-/async-1.5.2.tgz",
          "integrity": "sha1-7GphrlZIDAw8skHJVhjiCJL5Zyo=",
          "dev": true
        },
        "lodash": {
          "version": "4.3.0",
          "resolved": "https://registry.npmjs.org/lodash/-/lodash-4.3.0.tgz",
          "integrity": "sha1-79nEpuxT87BUEkKZFcPkgk5NJaQ=",
          "dev": true
        },
        "underscore.string": {
          "version": "3.2.3",
          "resolved": "https://registry.npmjs.org/underscore.string/-/underscore.string-3.2.3.tgz",
          "integrity": "sha1-gGmSYzZl1eX8tNsfs6hi62jp5to=",
          "dev": true
        },
        "which": {
          "version": "1.2.14",
          "resolved": "https://registry.npmjs.org/which/-/which-1.2.14.tgz",
          "integrity": "sha1-mofEN48D6CfOyvGs31bHNsAcFOU=",
          "dev": true,
          "requires": {
            "isexe": "2.0.0"
          }
        }
      }
    },
    "grunt-mocha-test": {
      "version": "0.12.7",
      "resolved": "https://registry.npmjs.org/grunt-mocha-test/-/grunt-mocha-test-0.12.7.tgz",
      "integrity": "sha1-xhzfMqZ2KVQRX+cSuYPj3Y4MlVQ=",
      "dev": true,
      "requires": {
        "hooker": "0.2.3",
        "mkdirp": "0.5.1"
      }
    },
    "grunt-nsp": {
      "version": "2.3.1",
      "resolved": "https://registry.npmjs.org/grunt-nsp/-/grunt-nsp-2.3.1.tgz",
      "integrity": "sha1-bB0l+35yU36GfX1NNQb6oJTpejg=",
      "dev": true,
      "requires": {
        "nsp": "2.8.1"
      }
    },
    "handlebars": {
      "version": "4.0.11",
      "resolved": "https://registry.npmjs.org/handlebars/-/handlebars-4.0.11.tgz",
      "integrity": "sha1-Ywo13+ApS8KB7a5v/F0yn8eYLcw=",
      "dev": true,
      "requires": {
        "async": "1.5.2",
        "optimist": "0.6.1",
        "source-map": "0.4.4",
        "uglify-js": "2.8.29"
      },
      "dependencies": {
        "async": {
          "version": "1.5.2",
          "resolved": "https://registry.npmjs.org/async/-/async-1.5.2.tgz",
          "integrity": "sha1-7GphrlZIDAw8skHJVhjiCJL5Zyo=",
          "dev": true
        },
        "minimist": {
          "version": "0.0.10",
          "resolved": "https://registry.npmjs.org/minimist/-/minimist-0.0.10.tgz",
          "integrity": "sha1-3j+YVD2/lggr5IrRoMfNqDYwHc8=",
          "dev": true
        },
        "optimist": {
          "version": "0.6.1",
          "resolved": "https://registry.npmjs.org/optimist/-/optimist-0.6.1.tgz",
          "integrity": "sha1-2j6nRob6IaGaERwybpDrFaAZZoY=",
          "dev": true,
          "requires": {
            "minimist": "0.0.10",
            "wordwrap": "0.0.3"
          }
        }
      }
    },
    "hapi": {
      "version": "16.6.3",
      "resolved": "https://registry.npmjs.org/hapi/-/hapi-16.6.3.tgz",
      "integrity": "sha512-Fe1EtSlRWdez9c1sLDrHZYxpsp3IddwtUWp7y65TCBW5CMcBP98X4WnoBJZTGsDZnk/FDkRyEMhUVsC9qysDPg==",
      "requires": {
        "accept": "2.1.4",
        "ammo": "2.0.4",
        "boom": "5.2.0",
        "call": "4.0.2",
        "catbox": "7.1.5",
        "catbox-memory": "2.0.4",
        "cryptiles": "3.1.2",
        "heavy": "4.0.4",
        "hoek": "4.2.1",
        "iron": "4.0.5",
        "items": "2.1.1",
        "joi": "11.4.0",
        "mimos": "3.0.3",
        "podium": "1.3.0",
        "shot": "3.4.2",
        "statehood": "5.0.3",
        "subtext": "5.0.0",
        "topo": "2.0.2"
      },
      "dependencies": {
        "boom": {
          "version": "5.2.0",
          "resolved": "https://registry.npmjs.org/boom/-/boom-5.2.0.tgz",
          "integrity": "sha512-Z5BTk6ZRe4tXXQlkqftmsAUANpXmuwlsF5Oov8ThoMbQRzdGTA1ngYRW160GexgOgjsFOKJz0LYhoNi+2AMBUw==",
          "requires": {
            "hoek": "4.2.1"
          }
        },
        "isemail": {
          "version": "3.1.2",
          "resolved": "https://registry.npmjs.org/isemail/-/isemail-3.1.2.tgz",
          "integrity": "sha512-zfRhJn9rFSGhzU5tGZqepRSAj3+g6oTOHxMGGriWNJZzyLPUK8H7VHpqKntegnW8KLyGA9zwuNaCoopl40LTpg==",
          "requires": {
            "punycode": "2.1.0"
          }
        },
        "joi": {
          "version": "11.4.0",
          "resolved": "https://registry.npmjs.org/joi/-/joi-11.4.0.tgz",
          "integrity": "sha512-O7Uw+w/zEWgbL6OcHbyACKSj0PkQeUgmehdoXVSxt92QFCq4+1390Rwh5moI2K/OgC7D8RHRZqHZxT2husMJHA==",
          "requires": {
            "hoek": "4.2.1",
            "isemail": "3.1.2",
            "topo": "2.0.2"
          }
        }
      }
    },
    "hapi-hpkp": {
      "version": "1.0.0",
      "resolved": "https://registry.npmjs.org/hapi-hpkp/-/hapi-hpkp-1.0.0.tgz",
      "integrity": "sha1-txskDnOv/ZHFzT52cYr6DmlBwAM=",
      "requires": {
        "joi": "9.0.4"
      }
    },
    "har-schema": {
      "version": "2.0.0",
      "resolved": "https://registry.npmjs.org/har-schema/-/har-schema-2.0.0.tgz",
      "integrity": "sha1-qUwiJOvKwEeCoNkDVSHyRzW37JI="
    },
    "har-validator": {
      "version": "5.0.3",
      "resolved": "https://registry.npmjs.org/har-validator/-/har-validator-5.0.3.tgz",
      "integrity": "sha1-ukAsJmGU8VlW7xXg/PJCmT9qff0=",
      "requires": {
        "ajv": "5.5.2",
        "har-schema": "2.0.0"
      }
    },
    "has-ansi": {
      "version": "2.0.0",
      "resolved": "https://registry.npmjs.org/has-ansi/-/has-ansi-2.0.0.tgz",
      "integrity": "sha1-NPUEnOHs3ysGSa8+8k5F7TVBbZE=",
      "requires": {
        "ansi-regex": "2.1.1"
      }
    },
    "has-flag": {
      "version": "2.0.0",
      "resolved": "https://registry.npmjs.org/has-flag/-/has-flag-2.0.0.tgz",
      "integrity": "sha1-6CB68cx7MNRGzHC3NLXovhj4jVE=",
      "dev": true
    },
    "hawk": {
      "version": "6.0.2",
      "resolved": "https://registry.npmjs.org/hawk/-/hawk-6.0.2.tgz",
      "integrity": "sha512-miowhl2+U7Qle4vdLqDdPt9m09K6yZhkLDTWGoUiUzrQCn+mHHSmfJgAyGaLRZbPmTqfFFjRV1QWCW0VWUJBbQ==",
      "requires": {
        "boom": "4.0.0",
        "cryptiles": "3.1.2",
        "hoek": "4.2.1",
        "sntp": "2.1.0"
      }
    },
    "he": {
      "version": "1.1.1",
      "resolved": "https://registry.npmjs.org/he/-/he-1.1.1.tgz",
      "integrity": "sha1-k0EP0hsAlzUVH4howvJx80J+I/0=",
      "dev": true
    },
    "heavy": {
      "version": "4.0.4",
      "resolved": "https://registry.npmjs.org/heavy/-/heavy-4.0.4.tgz",
      "integrity": "sha1-NskTNsAMz+hSyqTRUwhjNc0vAOk=",
      "requires": {
        "boom": "5.2.0",
        "hoek": "4.2.1",
        "joi": "10.6.0"
      },
      "dependencies": {
        "boom": {
          "version": "5.2.0",
          "resolved": "https://registry.npmjs.org/boom/-/boom-5.2.0.tgz",
          "integrity": "sha512-Z5BTk6ZRe4tXXQlkqftmsAUANpXmuwlsF5Oov8ThoMbQRzdGTA1ngYRW160GexgOgjsFOKJz0LYhoNi+2AMBUw==",
          "requires": {
            "hoek": "4.2.1"
          }
        },
        "joi": {
          "version": "10.6.0",
          "resolved": "https://registry.npmjs.org/joi/-/joi-10.6.0.tgz",
          "integrity": "sha512-hBF3LcqyAid+9X/pwg+eXjD2QBZI5eXnBFJYaAkH4SK3mp9QSRiiQnDYlmlz5pccMvnLcJRS4whhDOTCkmsAdQ==",
          "requires": {
            "hoek": "4.2.1",
            "isemail": "2.2.1",
            "items": "2.1.1",
            "topo": "2.0.2"
          }
        }
      }
    },
    "hoek": {
      "version": "4.2.1",
      "resolved": "https://registry.npmjs.org/hoek/-/hoek-4.2.1.tgz",
      "integrity": "sha512-QLg82fGkfnJ/4iy1xZ81/9SIJiq1NGFUMGs6ParyjBZr6jW2Ufj/snDqTHixNlHdPNwN2RLVD0Pi3igeK9+JfA=="
    },
    "hooker": {
      "version": "0.2.3",
      "resolved": "https://registry.npmjs.org/hooker/-/hooker-0.2.3.tgz",
      "integrity": "sha1-uDT3I8xKJCqmWWNFnfbZhMXT2Vk=",
      "dev": true
    },
    "hosted-git-info": {
      "version": "2.6.0",
      "resolved": "https://registry.npmjs.org/hosted-git-info/-/hosted-git-info-2.6.0.tgz",
      "integrity": "sha512-lIbgIIQA3lz5XaB6vxakj6sDHADJiZadYEJB+FgA+C4nubM1NwcuvUr9EJPmnH1skZqpqUzWborWo8EIUi0Sdw==",
      "dev": true
    },
    "http-signature": {
      "version": "1.2.0",
      "resolved": "https://registry.npmjs.org/http-signature/-/http-signature-1.2.0.tgz",
      "integrity": "sha1-muzZJRFHcvPZW2WmCruPfBj7rOE=",
      "requires": {
        "assert-plus": "1.0.0",
        "jsprim": "1.4.1",
        "sshpk": "1.14.1"
      }
    },
    "https-proxy-agent": {
      "version": "0.3.6",
      "resolved": "https://registry.npmjs.org/https-proxy-agent/-/https-proxy-agent-0.3.6.tgz",
      "integrity": "sha1-cT+jjl01P1DrFKNC/r4pAz7RYZs=",
      "requires": {
        "agent-base": "1.0.2",
        "debug": "2.6.9",
        "extend": "3.0.1"
      }
    },
    "iconv-lite": {
      "version": "0.4.21",
      "resolved": "https://registry.npmjs.org/iconv-lite/-/iconv-lite-0.4.21.tgz",
      "integrity": "sha512-En5V9za5mBt2oUA03WGD3TwDv0MKAruqsuxstbMUZaj9W9k/m1CV/9py3l0L5kw9Bln8fdHQmzHSYtvpvTLpKw==",
      "dev": true,
      "requires": {
        "safer-buffer": "2.1.2"
      }
    },
    "ignore": {
      "version": "3.3.7",
      "resolved": "https://registry.npmjs.org/ignore/-/ignore-3.3.7.tgz",
      "integrity": "sha512-YGG3ejvBNHRqu0559EOxxNFihD0AjpvHlC/pdGKd3X3ofe+CoJkYazwNJYTNebqpPKN+VVQbh4ZFn1DivMNuHA==",
      "dev": true
    },
    "imurmurhash": {
      "version": "0.1.4",
      "resolved": "https://registry.npmjs.org/imurmurhash/-/imurmurhash-0.1.4.tgz",
      "integrity": "sha1-khi5srkoojixPcT7a21XbyMUU+o=",
      "dev": true
    },
    "indent-string": {
      "version": "2.1.0",
      "resolved": "https://registry.npmjs.org/indent-string/-/indent-string-2.1.0.tgz",
      "integrity": "sha1-ji1INIdCEhtKghi3oTfppSBJ3IA=",
      "dev": true,
      "requires": {
        "repeating": "2.0.1"
      }
    },
    "inert": {
      "version": "4.0.2",
      "resolved": "https://registry.npmjs.org/inert/-/inert-4.0.2.tgz",
      "integrity": "sha1-8mCUmI5lP4HISmkGZHgVRvjXWSg=",
      "requires": {
        "ammo": "2.0.4",
        "boom": "3.2.2",
        "hoek": "4.2.1",
        "items": "2.1.1",
        "joi": "9.0.4",
        "lru-cache": "4.0.2"
      },
      "dependencies": {
        "boom": {
          "version": "3.2.2",
          "resolved": "https://registry.npmjs.org/boom/-/boom-3.2.2.tgz",
          "integrity": "sha1-DwzF0ErcUAO4x9cfQsynJx/vDng=",
          "requires": {
            "hoek": "4.2.1"
          }
        },
        "lru-cache": {
          "version": "4.0.2",
          "resolved": "https://registry.npmjs.org/lru-cache/-/lru-cache-4.0.2.tgz",
          "integrity": "sha1-HRdnnAac2l0ECZGgnbwsDbN35V4=",
          "requires": {
            "pseudomap": "1.0.2",
            "yallist": "2.1.2"
          }
        }
      }
    },
    "inflight": {
      "version": "1.0.6",
      "resolved": "https://registry.npmjs.org/inflight/-/inflight-1.0.6.tgz",
      "integrity": "sha1-Sb1jMdfQLQwJvJEKEHW6gWW1bfk=",
      "requires": {
        "once": "1.4.0",
        "wrappy": "1.0.2"
      }
    },
    "inherits": {
      "version": "2.0.3",
      "resolved": "https://registry.npmjs.org/inherits/-/inherits-2.0.3.tgz",
      "integrity": "sha1-Yzwsg+PaQqUC9SRmAiSA9CCCYd4="
    },
    "inquirer": {
      "version": "0.12.0",
      "resolved": "https://registry.npmjs.org/inquirer/-/inquirer-0.12.0.tgz",
      "integrity": "sha1-HvK/1jUE3wvHV4X/+MLEHfEvB34=",
      "dev": true,
      "requires": {
        "ansi-escapes": "1.4.0",
        "ansi-regex": "2.1.1",
        "chalk": "1.1.3",
        "cli-cursor": "1.0.2",
        "cli-width": "2.2.0",
        "figures": "1.7.0",
        "lodash": "4.17.5",
        "readline2": "1.0.1",
        "run-async": "0.1.0",
        "rx-lite": "3.1.2",
        "string-width": "1.0.2",
        "strip-ansi": "3.0.1",
        "through": "2.3.8"
      },
      "dependencies": {
        "lodash": {
          "version": "4.17.5",
          "resolved": "https://registry.npmjs.org/lodash/-/lodash-4.17.5.tgz",
          "integrity": "sha512-svL3uiZf1RwhH+cWrfZn3A4+U58wbP0tGVTLQPbjplZxZ8ROD9VLuNgsRniTlLe7OlSqR79RUehXgpBW/s0IQw==",
          "dev": true
        }
      }
    },
    "insist": {
      "version": "1.0.0",
      "resolved": "https://registry.npmjs.org/insist/-/insist-1.0.0.tgz",
      "integrity": "sha1-W+Sa55tzM3XgsXLxhLklxfxETHc=",
      "dev": true,
      "requires": {
        "esprima": "2.7.3",
        "stack-trace": "0.0.7"
      },
      "dependencies": {
        "esprima": {
          "version": "2.7.3",
          "resolved": "https://registry.npmjs.org/esprima/-/esprima-2.7.3.tgz",
          "integrity": "sha1-luO3DVd59q1JzQMmc9HDEnZ7pYE=",
          "dev": true
        },
        "stack-trace": {
          "version": "0.0.7",
          "resolved": "https://registry.npmjs.org/stack-trace/-/stack-trace-0.0.7.tgz",
          "integrity": "sha1-xy4Il0T8Nln1CM3ONiGvVjTsD/8=",
          "dev": true
        }
      }
    },
    "intel": {
      "version": "1.2.0",
      "resolved": "https://registry.npmjs.org/intel/-/intel-1.2.0.tgz",
      "integrity": "sha1-EdEUfraz9Fgr31M3s31UFYTp5B4=",
      "requires": {
        "chalk": "1.1.3",
        "dbug": "0.4.2",
        "stack-trace": "0.0.10",
        "strftime": "0.10.0",
        "symbol": "0.3.1",
        "utcstring": "0.1.0"
      }
    },
    "ioredis": {
      "version": "2.5.0",
      "resolved": "https://registry.npmjs.org/ioredis/-/ioredis-2.5.0.tgz",
      "integrity": "sha1-+2/fChp+CXRhTGe25eETCKjPlbk=",
      "requires": {
        "bluebird": "3.4.1",
        "cluster-key-slot": "1.0.8",
        "debug": "2.6.9",
        "double-ended-queue": "2.1.0-0",
        "flexbuffer": "0.0.6",
        "lodash": "4.17.5",
        "redis-commands": "1.3.5",
        "redis-parser": "1.3.0"
      },
      "dependencies": {
        "lodash": {
          "version": "4.17.5",
          "resolved": "https://registry.npmjs.org/lodash/-/lodash-4.17.5.tgz",
          "integrity": "sha512-svL3uiZf1RwhH+cWrfZn3A4+U58wbP0tGVTLQPbjplZxZ8ROD9VLuNgsRniTlLe7OlSqR79RUehXgpBW/s0IQw=="
        }
      }
    },
    "iron": {
      "version": "4.0.5",
      "resolved": "https://registry.npmjs.org/iron/-/iron-4.0.5.tgz",
      "integrity": "sha1-TwQszri5c480a1mqc0yDqJvDFCg=",
      "requires": {
        "boom": "5.2.0",
        "cryptiles": "3.1.2",
        "hoek": "4.2.1"
      },
      "dependencies": {
        "boom": {
          "version": "5.2.0",
          "resolved": "https://registry.npmjs.org/boom/-/boom-5.2.0.tgz",
          "integrity": "sha512-Z5BTk6ZRe4tXXQlkqftmsAUANpXmuwlsF5Oov8ThoMbQRzdGTA1ngYRW160GexgOgjsFOKJz0LYhoNi+2AMBUw==",
          "requires": {
            "hoek": "4.2.1"
          }
        }
      }
    },
    "irregular-plurals": {
      "version": "1.4.0",
      "resolved": "https://registry.npmjs.org/irregular-plurals/-/irregular-plurals-1.4.0.tgz",
      "integrity": "sha1-LKmwM2UREYVUEvFr5dd8YqRYp2Y=",
      "dev": true
    },
    "is-arrayish": {
      "version": "0.2.1",
      "resolved": "https://registry.npmjs.org/is-arrayish/-/is-arrayish-0.2.1.tgz",
      "integrity": "sha1-d8mYQFJ6qOyxqLppe4BkWnqSap0=",
      "dev": true
    },
    "is-buffer": {
      "version": "1.1.6",
      "resolved": "https://registry.npmjs.org/is-buffer/-/is-buffer-1.1.6.tgz",
      "integrity": "sha512-NcdALwpXkTm5Zvvbk7owOUSvVvBKDgKP5/ewfXEznmQFfs4ZRmanOeKBTjRVjka3QFoN6XJ+9F3USqfHqTaU5w==",
      "dev": true
    },
    "is-builtin-module": {
      "version": "1.0.0",
      "resolved": "https://registry.npmjs.org/is-builtin-module/-/is-builtin-module-1.0.0.tgz",
      "integrity": "sha1-VAVy0096wxGfj3bDDLwbHgN6/74=",
      "dev": true,
      "requires": {
        "builtin-modules": "1.1.1"
      }
    },
    "is-finite": {
      "version": "1.0.2",
      "resolved": "https://registry.npmjs.org/is-finite/-/is-finite-1.0.2.tgz",
      "integrity": "sha1-zGZ3aVYCvlUO8R6LSqYwU0K20Ko=",
      "dev": true,
      "requires": {
        "number-is-nan": "1.0.1"
      }
    },
    "is-fullwidth-code-point": {
      "version": "1.0.0",
      "resolved": "https://registry.npmjs.org/is-fullwidth-code-point/-/is-fullwidth-code-point-1.0.0.tgz",
      "integrity": "sha1-754xOG8DGn8NZDr4L95QxFfvAMs=",
      "dev": true,
      "requires": {
        "number-is-nan": "1.0.1"
      }
    },
    "is-my-ip-valid": {
      "version": "1.0.0",
      "resolved": "https://registry.npmjs.org/is-my-ip-valid/-/is-my-ip-valid-1.0.0.tgz",
      "integrity": "sha512-gmh/eWXROncUzRnIa1Ubrt5b8ep/MGSnfAUI3aRp+sqTCs1tv1Isl8d8F6JmkN3dXKc3ehZMrtiPN9eL03NuaQ==",
      "dev": true
    },
    "is-my-json-valid": {
      "version": "2.17.2",
      "resolved": "https://registry.npmjs.org/is-my-json-valid/-/is-my-json-valid-2.17.2.tgz",
      "integrity": "sha512-IBhBslgngMQN8DDSppmgDv7RNrlFotuuDsKcrCP3+HbFaVivIBU7u9oiiErw8sH4ynx3+gOGQ3q2otkgiSi6kg==",
      "dev": true,
      "requires": {
        "generate-function": "2.0.0",
        "generate-object-property": "1.2.0",
        "is-my-ip-valid": "1.0.0",
        "jsonpointer": "4.0.1",
        "xtend": "4.0.1"
      }
    },
    "is-obj": {
      "version": "1.0.1",
      "resolved": "https://registry.npmjs.org/is-obj/-/is-obj-1.0.1.tgz",
      "integrity": "sha1-PkcprB9f3gJc19g6iW2rn09n2w8=",
      "dev": true
    },
    "is-path-cwd": {
      "version": "1.0.0",
      "resolved": "https://registry.npmjs.org/is-path-cwd/-/is-path-cwd-1.0.0.tgz",
      "integrity": "sha1-0iXsIxMuie3Tj9p2dHLmLmXxEG0=",
      "dev": true
    },
    "is-path-in-cwd": {
      "version": "1.0.1",
      "resolved": "https://registry.npmjs.org/is-path-in-cwd/-/is-path-in-cwd-1.0.1.tgz",
      "integrity": "sha512-FjV1RTW48E7CWM7eE/J2NJvAEEVektecDBVBE5Hh3nM1Jd0kvhHtX68Pr3xsDf857xt3Y4AkwVULK1Vku62aaQ==",
      "dev": true,
      "requires": {
        "is-path-inside": "1.0.1"
      }
    },
    "is-path-inside": {
      "version": "1.0.1",
      "resolved": "https://registry.npmjs.org/is-path-inside/-/is-path-inside-1.0.1.tgz",
      "integrity": "sha1-jvW33lBDej/cprToZe96pVy0gDY=",
      "dev": true,
      "requires": {
        "path-is-inside": "1.0.2"
      }
    },
    "is-plain-obj": {
      "version": "1.1.0",
      "resolved": "https://registry.npmjs.org/is-plain-obj/-/is-plain-obj-1.1.0.tgz",
      "integrity": "sha1-caUMhCnfync8kqOQpKA7OfzVHT4=",
      "dev": true
    },
    "is-property": {
      "version": "1.0.2",
      "resolved": "https://registry.npmjs.org/is-property/-/is-property-1.0.2.tgz",
      "integrity": "sha1-V/4cTkhHTt1lsJkR8msc1Ald2oQ=",
      "dev": true
    },
    "is-resolvable": {
      "version": "1.1.0",
      "resolved": "https://registry.npmjs.org/is-resolvable/-/is-resolvable-1.1.0.tgz",
      "integrity": "sha512-qgDYXFSR5WvEfuS5dMj6oTMEbrrSaM0CrFk2Yiq/gXnBvD9pMa2jGXxyhGLfvhZpuMZe18CJpFxAt3CRs42NMg==",
      "dev": true
    },
    "is-subset": {
      "version": "0.1.1",
      "resolved": "https://registry.npmjs.org/is-subset/-/is-subset-0.1.1.tgz",
      "integrity": "sha1-ilkRfZMt4d4A8kX83TnOQ/HpOaY=",
      "dev": true
    },
    "is-text-path": {
      "version": "1.0.1",
      "resolved": "https://registry.npmjs.org/is-text-path/-/is-text-path-1.0.1.tgz",
      "integrity": "sha1-Thqg+1G/vLPpJogAE5cgLBd1tm4=",
      "dev": true,
      "requires": {
        "text-extensions": "1.7.0"
      }
    },
    "is-typedarray": {
      "version": "1.0.0",
      "resolved": "https://registry.npmjs.org/is-typedarray/-/is-typedarray-1.0.0.tgz",
      "integrity": "sha1-5HnICFjfDBsR3dppQPlgEfzaSpo="
    },
    "is-utf8": {
      "version": "0.2.1",
      "resolved": "https://registry.npmjs.org/is-utf8/-/is-utf8-0.2.1.tgz",
      "integrity": "sha1-Sw2hRCEE0bM2NA6AeX6GXPOffXI=",
      "dev": true
    },
    "isarray": {
      "version": "0.0.1",
      "resolved": "https://registry.npmjs.org/isarray/-/isarray-0.0.1.tgz",
      "integrity": "sha1-ihis/Kmo9Bd+Cav8YDiTmwXR7t8="
    },
    "isemail": {
      "version": "2.2.1",
      "resolved": "https://registry.npmjs.org/isemail/-/isemail-2.2.1.tgz",
      "integrity": "sha1-A1PT2aYpUQgMJiwqoKQrjqjp4qY="
    },
    "isexe": {
      "version": "2.0.0",
      "resolved": "https://registry.npmjs.org/isexe/-/isexe-2.0.0.tgz",
      "integrity": "sha1-6PvzdNxVb/iUehDcsFctYz8s+hA="
    },
    "isstream": {
      "version": "0.1.2",
      "resolved": "https://registry.npmjs.org/isstream/-/isstream-0.1.2.tgz",
      "integrity": "sha1-R+Y/evVa+m+S4VAOaQ64uFKcCZo="
    },
    "items": {
      "version": "2.1.1",
      "resolved": "https://registry.npmjs.org/items/-/items-2.1.1.tgz",
      "integrity": "sha1-i9FtnIOxlSneWuoyGsqtp4NkoZg="
    },
    "jmespath": {
      "version": "0.15.0",
      "resolved": "https://registry.npmjs.org/jmespath/-/jmespath-0.15.0.tgz",
      "integrity": "sha1-o/Iiqarp+Wb10nx5ZRDigJF2Qhc="
    },
    "joi": {
      "version": "9.0.4",
      "resolved": "https://registry.npmjs.org/joi/-/joi-9.0.4.tgz",
      "integrity": "sha1-iNZIkJFavrEnzXVwJxFtUN8+aN8=",
      "requires": {
        "hoek": "4.2.1",
        "isemail": "2.2.1",
        "items": "2.1.1",
        "moment": "2.19.3",
        "topo": "2.0.2"
      }
    },
    "js-yaml": {
      "version": "3.5.5",
      "resolved": "https://registry.npmjs.org/js-yaml/-/js-yaml-3.5.5.tgz",
      "integrity": "sha1-A3fDgBfKvHMisNH7zSWkkWQfL74=",
      "dev": true,
      "requires": {
        "argparse": "1.0.10",
        "esprima": "2.7.3"
      },
      "dependencies": {
        "esprima": {
          "version": "2.7.3",
          "resolved": "https://registry.npmjs.org/esprima/-/esprima-2.7.3.tgz",
          "integrity": "sha1-luO3DVd59q1JzQMmc9HDEnZ7pYE=",
          "dev": true
        }
      }
    },
    "jsbn": {
      "version": "0.1.1",
      "resolved": "https://registry.npmjs.org/jsbn/-/jsbn-0.1.1.tgz",
      "integrity": "sha1-peZUwuWi3rXyAdls77yoDA7y9RM=",
      "optional": true
    },
    "json-parse-better-errors": {
      "version": "1.0.2",
      "resolved": "https://registry.npmjs.org/json-parse-better-errors/-/json-parse-better-errors-1.0.2.tgz",
      "integrity": "sha512-mrqyZKfX5EhL7hvqcV6WG1yYjnjeuYDzDhhcAAUrq8Po85NBQBJP+ZDUT75qZQ98IkUoBqdkExkukOU7Ts2wrw==",
      "dev": true
    },
    "json-schema": {
      "version": "0.2.3",
      "resolved": "https://registry.npmjs.org/json-schema/-/json-schema-0.2.3.tgz",
      "integrity": "sha1-tIDIkuWaLwWVTOcnvT8qTogvnhM="
    },
    "json-schema-traverse": {
      "version": "0.3.1",
      "resolved": "https://registry.npmjs.org/json-schema-traverse/-/json-schema-traverse-0.3.1.tgz",
      "integrity": "sha1-NJptRMU6Ud6JtAgFxdXlm0F9M0A="
    },
    "json-stable-stringify": {
      "version": "1.0.1",
      "resolved": "https://registry.npmjs.org/json-stable-stringify/-/json-stable-stringify-1.0.1.tgz",
      "integrity": "sha1-mnWdOcXy/1A/1TAGRu1EX4jE+a8=",
      "dev": true,
      "requires": {
        "jsonify": "0.0.0"
      }
    },
    "json-stringify-safe": {
      "version": "5.0.1",
      "resolved": "https://registry.npmjs.org/json-stringify-safe/-/json-stringify-safe-5.0.1.tgz",
      "integrity": "sha1-Epai1Y/UXxmg9s4B1lcB4sc1tus="
    },
    "json5": {
      "version": "0.5.1",
      "resolved": "https://registry.npmjs.org/json5/-/json5-0.5.1.tgz",
      "integrity": "sha1-Hq3nrMASA0rYTiOWdn6tn6VJWCE="
    },
    "jsonify": {
      "version": "0.0.0",
      "resolved": "https://registry.npmjs.org/jsonify/-/jsonify-0.0.0.tgz",
      "integrity": "sha1-LHS27kHZPKUbe1qu6PUDYx0lKnM=",
      "dev": true
    },
    "jsonparse": {
      "version": "1.3.1",
      "resolved": "https://registry.npmjs.org/jsonparse/-/jsonparse-1.3.1.tgz",
      "integrity": "sha1-P02uSpH6wxX3EGL4UhzCOfE2YoA=",
      "dev": true
    },
    "jsonpointer": {
      "version": "4.0.1",
      "resolved": "https://registry.npmjs.org/jsonpointer/-/jsonpointer-4.0.1.tgz",
      "integrity": "sha1-T9kss04OnbPInIYi7PUfm5eMbLk=",
      "dev": true
    },
    "jsprim": {
      "version": "1.4.1",
      "resolved": "https://registry.npmjs.org/jsprim/-/jsprim-1.4.1.tgz",
      "integrity": "sha1-MT5mvB5cwG5Di8G3SZwuXFastqI=",
      "requires": {
        "assert-plus": "1.0.0",
        "extsprintf": "1.3.0",
        "json-schema": "0.2.3",
        "verror": "1.10.0"
      }
    },
    "keep-alive-agent": {
      "version": "0.0.1",
      "resolved": "https://registry.npmjs.org/keep-alive-agent/-/keep-alive-agent-0.0.1.tgz",
      "integrity": "sha1-RIR8o5TOjWtSGuhYFr1kUJlCs4U="
    },
    "kind-of": {
      "version": "3.2.2",
      "resolved": "https://registry.npmjs.org/kind-of/-/kind-of-3.2.2.tgz",
      "integrity": "sha1-MeohpzS6ubuw8yRm2JOupR5KPGQ=",
      "dev": true,
      "requires": {
        "is-buffer": "1.1.6"
      }
    },
    "lazy-cache": {
      "version": "1.0.4",
      "resolved": "https://registry.npmjs.org/lazy-cache/-/lazy-cache-1.0.4.tgz",
      "integrity": "sha1-odePw6UEdMuAhF07O24dpJpEbo4=",
      "dev": true,
      "optional": true
    },
    "levn": {
      "version": "0.3.0",
      "resolved": "https://registry.npmjs.org/levn/-/levn-0.3.0.tgz",
      "integrity": "sha1-OwmSTt+fCDwEkP3UwLxEIeBHZO4=",
      "dev": true,
      "requires": {
        "prelude-ls": "1.1.2",
        "type-check": "0.3.2"
      }
    },
    "load-grunt-tasks": {
      "version": "3.5.0",
      "resolved": "https://registry.npmjs.org/load-grunt-tasks/-/load-grunt-tasks-3.5.0.tgz",
      "integrity": "sha1-VuMQdRtYYXgmpiqa/M7Q5KAMhDA=",
      "dev": true,
      "requires": {
        "arrify": "1.0.1",
        "multimatch": "2.1.0",
        "pkg-up": "1.0.0",
        "resolve-pkg": "0.1.0"
      }
    },
    "load-json-file": {
      "version": "1.1.0",
      "resolved": "https://registry.npmjs.org/load-json-file/-/load-json-file-1.1.0.tgz",
      "integrity": "sha1-lWkFcI1YtLq0wiYbBPWfMcmTdMA=",
      "dev": true,
      "requires": {
        "graceful-fs": "4.1.11",
        "parse-json": "2.2.0",
        "pify": "2.3.0",
        "pinkie-promise": "2.0.1",
        "strip-bom": "2.0.0"
      }
    },
    "locate-path": {
      "version": "2.0.0",
      "resolved": "https://registry.npmjs.org/locate-path/-/locate-path-2.0.0.tgz",
      "integrity": "sha1-K1aLJl7slExtnA3pw9u7ygNUzY4=",
      "dev": true,
      "requires": {
        "p-locate": "2.0.0",
        "path-exists": "3.0.0"
      },
      "dependencies": {
        "path-exists": {
          "version": "3.0.0",
          "resolved": "https://registry.npmjs.org/path-exists/-/path-exists-3.0.0.tgz",
          "integrity": "sha1-zg6+ql94yxiSXqfYENe1mwEP1RU=",
          "dev": true
        }
      }
    },
    "lodash": {
      "version": "3.5.0",
      "resolved": "https://registry.npmjs.org/lodash/-/lodash-3.5.0.tgz",
      "integrity": "sha1-Gbs/TVEnjwuMgY7RRcdOz5/kDm0="
    },
    "lodash._arraymap": {
      "version": "3.0.0",
      "resolved": "https://registry.npmjs.org/lodash._arraymap/-/lodash._arraymap-3.0.0.tgz",
      "integrity": "sha1-Go/Q9MDfS2HeoHbXF83Jfwo8PmY=",
      "dev": true
    },
    "lodash._basecallback": {
      "version": "3.3.1",
      "resolved": "https://registry.npmjs.org/lodash._basecallback/-/lodash._basecallback-3.3.1.tgz",
      "integrity": "sha1-t7K7Q9whYEJKIczybFfkQ3cqjic=",
      "dev": true,
      "requires": {
        "lodash._baseisequal": "3.0.7",
        "lodash._bindcallback": "3.0.1",
        "lodash.isarray": "3.0.4",
        "lodash.pairs": "3.0.1"
      }
    },
    "lodash._basecopy": {
      "version": "3.0.1",
      "resolved": "https://registry.npmjs.org/lodash._basecopy/-/lodash._basecopy-3.0.1.tgz",
      "integrity": "sha1-jaDmqHbPNEwK2KVIghEd08XHyjY=",
      "dev": true
    },
    "lodash._baseeach": {
      "version": "3.0.4",
      "resolved": "https://registry.npmjs.org/lodash._baseeach/-/lodash._baseeach-3.0.4.tgz",
      "integrity": "sha1-z4cGVyyhROjZ11InyZDamC+TKvM=",
      "dev": true,
      "requires": {
        "lodash.keys": "3.1.2"
      }
    },
    "lodash._baseisequal": {
      "version": "3.0.7",
      "resolved": "https://registry.npmjs.org/lodash._baseisequal/-/lodash._baseisequal-3.0.7.tgz",
      "integrity": "sha1-2AJfdjOdKTQnZ9zIh85cuVpbUfE=",
      "dev": true,
      "requires": {
        "lodash.isarray": "3.0.4",
        "lodash.istypedarray": "3.0.6",
        "lodash.keys": "3.1.2"
      }
    },
    "lodash._basetostring": {
      "version": "3.0.1",
      "resolved": "https://registry.npmjs.org/lodash._basetostring/-/lodash._basetostring-3.0.1.tgz",
      "integrity": "sha1-0YYdh3+CSlL2aYMtyvPuFVZqB9U=",
      "dev": true
    },
    "lodash._basevalues": {
      "version": "3.0.0",
      "resolved": "https://registry.npmjs.org/lodash._basevalues/-/lodash._basevalues-3.0.0.tgz",
      "integrity": "sha1-W3dXYoAr3j0yl1A+JjAIIP32Ybc=",
      "dev": true
    },
    "lodash._bindcallback": {
      "version": "3.0.1",
      "resolved": "https://registry.npmjs.org/lodash._bindcallback/-/lodash._bindcallback-3.0.1.tgz",
      "integrity": "sha1-5THCdkTPi1epnhftlbNcdIeJOS4=",
      "dev": true
    },
    "lodash._getnative": {
      "version": "3.9.1",
      "resolved": "https://registry.npmjs.org/lodash._getnative/-/lodash._getnative-3.9.1.tgz",
      "integrity": "sha1-VwvH3t5G1hzc3mh9ZdPuy6o6r/U=",
      "dev": true
    },
    "lodash._isiterateecall": {
      "version": "3.0.9",
      "resolved": "https://registry.npmjs.org/lodash._isiterateecall/-/lodash._isiterateecall-3.0.9.tgz",
      "integrity": "sha1-UgOte6Ql+uhCRg5pbbnPPmqsBXw=",
      "dev": true
    },
    "lodash._reinterpolate": {
      "version": "3.0.0",
      "resolved": "https://registry.npmjs.org/lodash._reinterpolate/-/lodash._reinterpolate-3.0.0.tgz",
      "integrity": "sha1-DM8tiRZq8Ds2Y8eWU4t1rG4RTZ0=",
      "dev": true
    },
    "lodash._root": {
      "version": "3.0.1",
      "resolved": "https://registry.npmjs.org/lodash._root/-/lodash._root-3.0.1.tgz",
      "integrity": "sha1-+6HEUkwZ7ppfgTa0YJ8BfPTe1pI=",
      "dev": true
    },
    "lodash.clonedeep": {
      "version": "4.5.0",
      "resolved": "https://registry.npmjs.org/lodash.clonedeep/-/lodash.clonedeep-4.5.0.tgz",
      "integrity": "sha1-4j8/nE+Pvd6HJSnBBxhXoIblzO8="
    },
    "lodash.escape": {
      "version": "3.2.0",
      "resolved": "https://registry.npmjs.org/lodash.escape/-/lodash.escape-3.2.0.tgz",
      "integrity": "sha1-mV7g3BjBtIzJLv+ucaEKq1tIdpg=",
      "dev": true,
      "requires": {
        "lodash._root": "3.0.1"
      }
    },
    "lodash.isarguments": {
      "version": "3.1.0",
      "resolved": "https://registry.npmjs.org/lodash.isarguments/-/lodash.isarguments-3.1.0.tgz",
      "integrity": "sha1-L1c9hcaiQon/AGY7SRwdM4/zRYo=",
      "dev": true
    },
    "lodash.isarray": {
      "version": "3.0.4",
      "resolved": "https://registry.npmjs.org/lodash.isarray/-/lodash.isarray-3.0.4.tgz",
      "integrity": "sha1-eeTriMNqgSKvhvhEqpvNhRtfu1U=",
      "dev": true
    },
    "lodash.istypedarray": {
      "version": "3.0.6",
      "resolved": "https://registry.npmjs.org/lodash.istypedarray/-/lodash.istypedarray-3.0.6.tgz",
      "integrity": "sha1-yaR3SYYHUB2OhJTSg7h8OSgc72I=",
      "dev": true
    },
    "lodash.keys": {
      "version": "3.1.2",
      "resolved": "https://registry.npmjs.org/lodash.keys/-/lodash.keys-3.1.2.tgz",
      "integrity": "sha1-TbwEcrFWvlCgsoaFXRvQsMZWCYo=",
      "dev": true,
      "requires": {
        "lodash._getnative": "3.9.1",
        "lodash.isarguments": "3.1.0",
        "lodash.isarray": "3.0.4"
      }
    },
    "lodash.map": {
      "version": "3.1.4",
      "resolved": "https://registry.npmjs.org/lodash.map/-/lodash.map-3.1.4.tgz",
      "integrity": "sha1-tIOs0beGxce0ksSV97UmYim8AMI=",
      "dev": true,
      "requires": {
        "lodash._arraymap": "3.0.0",
        "lodash._basecallback": "3.3.1",
        "lodash._baseeach": "3.0.4",
        "lodash.isarray": "3.0.4",
        "lodash.keys": "3.1.2"
      }
    },
    "lodash.pairs": {
      "version": "3.0.1",
      "resolved": "https://registry.npmjs.org/lodash.pairs/-/lodash.pairs-3.0.1.tgz",
      "integrity": "sha1-u+CNV4bu6qCaFckevw3LfSvjJqk=",
      "dev": true,
      "requires": {
        "lodash.keys": "3.1.2"
      }
    },
    "lodash.restparam": {
      "version": "3.6.1",
      "resolved": "https://registry.npmjs.org/lodash.restparam/-/lodash.restparam-3.6.1.tgz",
      "integrity": "sha1-k2pOMJ7zMKdkXtQUWYbIWuWyCAU=",
      "dev": true
    },
    "lodash.template": {
      "version": "3.6.2",
      "resolved": "https://registry.npmjs.org/lodash.template/-/lodash.template-3.6.2.tgz",
      "integrity": "sha1-+M3sxhaaJVvpCYrosMU9N4kx0U8=",
      "dev": true,
      "requires": {
        "lodash._basecopy": "3.0.1",
        "lodash._basetostring": "3.0.1",
        "lodash._basevalues": "3.0.0",
        "lodash._isiterateecall": "3.0.9",
        "lodash._reinterpolate": "3.0.0",
        "lodash.escape": "3.2.0",
        "lodash.keys": "3.1.2",
        "lodash.restparam": "3.6.1",
        "lodash.templatesettings": "3.1.1"
      }
    },
    "lodash.templatesettings": {
      "version": "3.1.1",
      "resolved": "https://registry.npmjs.org/lodash.templatesettings/-/lodash.templatesettings-3.1.1.tgz",
      "integrity": "sha1-+zB4RHU7Zrnxr6VOJix0UwfbqOU=",
      "dev": true,
      "requires": {
        "lodash._reinterpolate": "3.0.0",
        "lodash.escape": "3.2.0"
      }
    },
    "lolex": {
      "version": "1.3.2",
      "resolved": "https://registry.npmjs.org/lolex/-/lolex-1.3.2.tgz",
      "integrity": "sha1-fD2mL/yzDw9agKJWbKJORdigHzE=",
      "dev": true
    },
    "longest": {
      "version": "1.0.1",
      "resolved": "https://registry.npmjs.org/longest/-/longest-1.0.1.tgz",
      "integrity": "sha1-MKCy2jj3N3DoKUoNIuZiXtd9AJc=",
      "dev": true
    },
    "loud-rejection": {
      "version": "1.6.0",
      "resolved": "https://registry.npmjs.org/loud-rejection/-/loud-rejection-1.6.0.tgz",
      "integrity": "sha1-W0b4AUft7leIcPCG0Eghz5mOVR8=",
      "dev": true,
      "requires": {
        "currently-unhandled": "0.4.1",
        "signal-exit": "3.0.2"
      }
    },
    "lru-cache": {
      "version": "4.1.2",
      "resolved": "https://registry.npmjs.org/lru-cache/-/lru-cache-4.1.2.tgz",
      "integrity": "sha512-wgeVXhrDwAWnIF/yZARsFnMBtdFXOg1b8RIrhilp+0iDYN4mdQcNZElDZ0e4B64BhaxeQ5zN7PMyvu7we1kPeQ==",
      "requires": {
        "pseudomap": "1.0.2",
        "yallist": "2.1.2"
      }
    },
    "lsmod": {
      "version": "1.0.0",
      "resolved": "https://registry.npmjs.org/lsmod/-/lsmod-1.0.0.tgz",
      "integrity": "sha1-mgD3bco26yP6BTUK/htYXUKZ5ks="
    },
    "map-obj": {
      "version": "1.0.1",
      "resolved": "https://registry.npmjs.org/map-obj/-/map-obj-1.0.1.tgz",
      "integrity": "sha1-2TPOuSBdgr3PSIb2dCvcK03qFG0=",
      "dev": true
    },
    "meow": {
      "version": "3.7.0",
      "resolved": "https://registry.npmjs.org/meow/-/meow-3.7.0.tgz",
      "integrity": "sha1-cstmi0JSKCkKu/qFaJJYcwioAfs=",
      "dev": true,
      "requires": {
        "camelcase-keys": "2.1.0",
        "decamelize": "1.2.0",
        "loud-rejection": "1.6.0",
        "map-obj": "1.0.1",
        "minimist": "1.2.0",
        "normalize-package-data": "2.4.0",
        "object-assign": "4.1.1",
        "read-pkg-up": "1.0.1",
        "redent": "1.0.0",
        "trim-newlines": "1.0.0"
      }
    },
    "merge": {
      "version": "1.2.0",
      "resolved": "https://registry.npmjs.org/merge/-/merge-1.2.0.tgz",
      "integrity": "sha1-dTHjnUlJwoGma4xabgJl6LBYlNo="
    },
    "mime-db": {
      "version": "1.33.0",
      "resolved": "https://registry.npmjs.org/mime-db/-/mime-db-1.33.0.tgz",
      "integrity": "sha512-BHJ/EKruNIqJf/QahvxwQZXKygOQ256myeN/Ew+THcAa5q+PjyTTMMeNQC4DZw5AwfvelsUrA6B67NKMqXDbzQ=="
    },
    "mime-types": {
      "version": "2.1.18",
      "resolved": "https://registry.npmjs.org/mime-types/-/mime-types-2.1.18.tgz",
      "integrity": "sha512-lc/aahn+t4/SWV/qcmumYjymLsWfN3ELhpmVuUFjgsORruuZPVSwAQryq+HHGvO/SI2KVX26bx+En+zhM8g8hQ==",
      "requires": {
        "mime-db": "1.33.0"
      }
    },
    "mimos": {
      "version": "3.0.3",
      "resolved": "https://registry.npmjs.org/mimos/-/mimos-3.0.3.tgz",
      "integrity": "sha1-uRCQcq03jCty9qAQHEPd+ys2ZB8=",
      "requires": {
        "hoek": "4.2.1",
        "mime-db": "1.33.0"
      }
    },
    "minimatch": {
      "version": "3.0.4",
      "resolved": "https://registry.npmjs.org/minimatch/-/minimatch-3.0.4.tgz",
      "integrity": "sha512-yJHVQEhyqPLUTgt9B83PXu6W3rx4MvvHvSUvToogpwoGDOUQ+yDrR0HRot+yOCdCO7u4hX3pWft6kWBBcqh0UA==",
      "requires": {
        "brace-expansion": "1.1.11"
      }
    },
    "minimist": {
      "version": "1.2.0",
      "resolved": "https://registry.npmjs.org/minimist/-/minimist-1.2.0.tgz",
      "integrity": "sha1-o1AIsg9BOD7sH7kU9M1d95omQoQ=",
      "dev": true
    },
    "minimist-options": {
      "version": "3.0.2",
      "resolved": "https://registry.npmjs.org/minimist-options/-/minimist-options-3.0.2.tgz",
      "integrity": "sha512-FyBrT/d0d4+uiZRbqznPXqw3IpZZG3gl3wKWiX784FycUKVwBt0uLBFkQrtE4tZOrgo78nZp2jnKz3L65T5LdQ==",
      "dev": true,
      "requires": {
        "arrify": "1.0.1",
        "is-plain-obj": "1.1.0"
      }
    },
    "mkdirp": {
      "version": "0.5.1",
      "resolved": "https://registry.npmjs.org/mkdirp/-/mkdirp-0.5.1.tgz",
      "integrity": "sha1-MAV0OOrGz3+MR2fzhkjWaX11yQM=",
      "dev": true,
      "requires": {
        "minimist": "0.0.8"
      },
      "dependencies": {
        "minimist": {
          "version": "0.0.8",
          "resolved": "https://registry.npmjs.org/minimist/-/minimist-0.0.8.tgz",
          "integrity": "sha1-hX/Kv8M5fSYluCKCYuhqp6ARsF0=",
          "dev": true
        }
      }
    },
    "mocha": {
      "version": "4.0.1",
      "resolved": "https://registry.npmjs.org/mocha/-/mocha-4.0.1.tgz",
      "integrity": "sha512-evDmhkoA+cBNiQQQdSKZa2b9+W2mpLoj50367lhy+Klnx9OV8XlCIhigUnn1gaTFLQCa0kdNhEGDr0hCXOQFDw==",
      "dev": true,
      "requires": {
        "browser-stdout": "1.3.0",
        "commander": "2.11.0",
        "debug": "3.1.0",
        "diff": "3.3.1",
        "escape-string-regexp": "1.0.5",
        "glob": "7.1.2",
        "growl": "1.10.3",
        "he": "1.1.1",
        "mkdirp": "0.5.1",
        "supports-color": "4.4.0"
      },
      "dependencies": {
        "commander": {
          "version": "2.11.0",
          "resolved": "https://registry.npmjs.org/commander/-/commander-2.11.0.tgz",
          "integrity": "sha512-b0553uYA5YAEGgyYIGYROzKQ7X5RAqedkfjiZxwi0kL1g3bOaBNNZfYkzt/CL0umgD5wc9Jec2FbB98CjkMRvQ==",
          "dev": true
        },
        "debug": {
          "version": "3.1.0",
          "resolved": "https://registry.npmjs.org/debug/-/debug-3.1.0.tgz",
          "integrity": "sha512-OX8XqP7/1a9cqkxYw2yXss15f26NKWBpDXQd0/uK/KPqdQhxbPa994hnzjcE2VqQpDslf55723cKPUOGSmMY3g==",
          "dev": true,
          "requires": {
            "ms": "2.0.0"
          }
        },
        "glob": {
          "version": "7.1.2",
          "resolved": "https://registry.npmjs.org/glob/-/glob-7.1.2.tgz",
          "integrity": "sha512-MJTUg1kjuLeQCJ+ccE4Vpa6kKVXkPYJ2mOCQyUuKLcLQsdrMCpBPUi8qVE6+YuaJkozeA9NusTAw3hLr8Xe5EQ==",
          "dev": true,
          "requires": {
            "fs.realpath": "1.0.0",
            "inflight": "1.0.6",
            "inherits": "2.0.3",
            "minimatch": "3.0.4",
            "once": "1.4.0",
            "path-is-absolute": "1.0.1"
          }
        },
        "supports-color": {
          "version": "4.4.0",
          "resolved": "https://registry.npmjs.org/supports-color/-/supports-color-4.4.0.tgz",
          "integrity": "sha512-rKC3+DyXWgK0ZLKwmRsrkyHVZAjNkfzeehuFWdGGcqGDTZFH73+RH6S/RDAAxl9GusSjZSUWYLmT9N5pzXFOXQ==",
          "dev": true,
          "requires": {
            "has-flag": "2.0.0"
          }
        }
      }
    },
    "mocha-text-cov": {
      "version": "0.1.1",
      "resolved": "https://registry.npmjs.org/mocha-text-cov/-/mocha-text-cov-0.1.1.tgz",
      "integrity": "sha1-RSqK3odaoeM9nEBX9fi02rpc79o=",
      "dev": true
    },
    "modify-values": {
      "version": "1.0.1",
      "resolved": "https://registry.npmjs.org/modify-values/-/modify-values-1.0.1.tgz",
      "integrity": "sha512-xV2bxeN6F7oYjZWTe/YPAy6MN2M+sL4u/Rlm2AHCIVGfo2p1yGmBHQ6vHehl4bRTZBdHu3TSkWdYgkwpYzAGSw==",
      "dev": true
    },
    "moment": {
      "version": "2.19.3",
      "resolved": "https://registry.npmjs.org/moment/-/moment-2.19.3.tgz",
      "integrity": "sha1-vbmdJw1tf9p4zA+6zoVeJ/59pp8="
    },
    "mozlog": {
      "version": "2.2.0",
      "resolved": "https://registry.npmjs.org/mozlog/-/mozlog-2.2.0.tgz",
      "integrity": "sha1-Rwk8XHEuKBDecnCYMFFk0SyK6SM=",
      "requires": {
        "intel": "1.2.0",
        "merge": "1.2.0"
      }
    },
    "ms": {
      "version": "2.0.0",
      "resolved": "https://registry.npmjs.org/ms/-/ms-2.0.0.tgz",
      "integrity": "sha1-VgiurfwAvmwpAd9fmGF4jeDVl8g="
    },
    "multimatch": {
      "version": "2.1.0",
      "resolved": "https://registry.npmjs.org/multimatch/-/multimatch-2.1.0.tgz",
      "integrity": "sha1-nHkGoi+0wCkZ4vX3UWG0zb1LKis=",
      "dev": true,
      "requires": {
        "array-differ": "1.0.0",
        "array-union": "1.0.2",
        "arrify": "1.0.1",
        "minimatch": "3.0.4"
      }
    },
    "mute-stream": {
      "version": "0.0.5",
      "resolved": "https://registry.npmjs.org/mute-stream/-/mute-stream-0.0.5.tgz",
      "integrity": "sha1-j7+rsKmKJT0xhDMfno3rc3L6xsA=",
      "dev": true
    },
    "mysql": {
      "version": "2.11.1",
      "resolved": "https://registry.npmjs.org/mysql/-/mysql-2.11.1.tgz",
      "integrity": "sha1-e9v9pHcUH9Fe7sK3EDIMDSDOfQg=",
      "requires": {
        "bignumber.js": "2.3.0",
        "readable-stream": "1.1.14",
        "sqlstring": "2.0.1"
      }
    },
    "mysql-patcher": {
      "version": "0.7.0",
      "resolved": "https://registry.npmjs.org/mysql-patcher/-/mysql-patcher-0.7.0.tgz",
      "integrity": "sha1-DXUglBAFxMF3gOmIfFjEBt2GYQs=",
      "requires": {
        "async": "0.9.2",
        "bluebird": "2.11.0",
        "clone": "0.1.19",
        "glob": "5.0.15",
        "xtend": "4.0.1"
      },
      "dependencies": {
        "bluebird": {
          "version": "2.11.0",
          "resolved": "https://registry.npmjs.org/bluebird/-/bluebird-2.11.0.tgz",
          "integrity": "sha1-U0uQM8AiyVecVro7Plpcqvu2UOE="
        }
      }
    },
    "nan": {
      "version": "2.10.0",
      "resolved": "https://registry.npmjs.org/nan/-/nan-2.10.0.tgz",
      "integrity": "sha512-bAdJv7fBLhWC+/Bls0Oza+mvTaNQtP+1RyhhhvD95pgUJz6XM5IzgmxOkItJ9tkoCiplvAnXI1tNmmUD/eScyA==",
      "optional": true
    },
    "newrelic": {
      "version": "2.1.0",
      "resolved": "https://registry.npmjs.org/newrelic/-/newrelic-2.1.0.tgz",
      "integrity": "sha1-ias17+tOIH7waL5LiGq2YmXHOcg=",
      "requires": {
        "@newrelic/native-metrics": "2.2.0",
        "concat-stream": "1.6.2",
        "https-proxy-agent": "0.3.6",
        "json-stringify-safe": "5.0.1",
        "readable-stream": "2.3.6",
        "semver": "5.5.0"
      },
      "dependencies": {
        "isarray": {
          "version": "1.0.0",
          "resolved": "https://registry.npmjs.org/isarray/-/isarray-1.0.0.tgz",
          "integrity": "sha1-u5NdSFgsuhaMBoNJV6VKPgcSTxE="
        },
        "readable-stream": {
          "version": "2.3.6",
          "resolved": "https://registry.npmjs.org/readable-stream/-/readable-stream-2.3.6.tgz",
          "integrity": "sha512-tQtKA9WIAhBF3+VLAseyMqZeBjW0AHJoxOtYqSUZNJxauErmLbVm2FW1y+J/YA9dUrAC39ITejlZWhVIwawkKw==",
          "requires": {
            "core-util-is": "1.0.2",
            "inherits": "2.0.3",
            "isarray": "1.0.0",
            "process-nextick-args": "2.0.0",
            "safe-buffer": "5.1.1",
            "string_decoder": "1.1.1",
            "util-deprecate": "1.0.2"
          }
        },
        "string_decoder": {
          "version": "1.1.1",
          "resolved": "https://registry.npmjs.org/string_decoder/-/string_decoder-1.1.1.tgz",
          "integrity": "sha512-n/ShnvDi6FHbbVfviro+WojiFzv+s8MPMHBczVePfUpDJLwoLT0ht1l4YwBCbi8pJAveEEdnkHyPyTP/mzRfwg==",
          "requires": {
            "safe-buffer": "5.1.1"
          }
        }
      }
    },
    "next-tick": {
      "version": "1.0.0",
      "resolved": "https://registry.npmjs.org/next-tick/-/next-tick-1.0.0.tgz",
      "integrity": "sha1-yobR/ogoFpsBICCOPchCS524NCw=",
      "dev": true
    },
    "nigel": {
      "version": "2.0.2",
      "resolved": "https://registry.npmjs.org/nigel/-/nigel-2.0.2.tgz",
      "integrity": "sha1-k6GGb7DFLYc5CqdeKxYfS1x15bE=",
      "requires": {
        "hoek": "4.2.1",
        "vise": "2.0.2"
      }
    },
    "nock": {
      "version": "8.0.0",
      "resolved": "https://registry.npmjs.org/nock/-/nock-8.0.0.tgz",
      "integrity": "sha1-+G1nZWjHOjuyFE68gHkdRHuzNNI=",
      "dev": true,
      "requires": {
        "chai": "3.5.0",
        "debug": "2.6.9",
        "deep-equal": "1.0.1",
        "json-stringify-safe": "5.0.1",
        "lodash": "4.17.5",
        "mkdirp": "0.5.1",
        "propagate": "0.4.0",
        "qs": "6.5.1"
      },
      "dependencies": {
        "lodash": {
          "version": "4.17.5",
          "resolved": "https://registry.npmjs.org/lodash/-/lodash-4.17.5.tgz",
          "integrity": "sha512-svL3uiZf1RwhH+cWrfZn3A4+U58wbP0tGVTLQPbjplZxZ8ROD9VLuNgsRniTlLe7OlSqR79RUehXgpBW/s0IQw==",
          "dev": true
        }
      }
    },
    "nopt": {
      "version": "3.0.6",
      "resolved": "https://registry.npmjs.org/nopt/-/nopt-3.0.6.tgz",
      "integrity": "sha1-xkZdvwirzU2zWTF/eaxopkayj/k=",
      "dev": true,
      "requires": {
        "abbrev": "1.1.1"
      }
    },
    "normalize-package-data": {
      "version": "2.4.0",
      "resolved": "https://registry.npmjs.org/normalize-package-data/-/normalize-package-data-2.4.0.tgz",
      "integrity": "sha512-9jjUFbTPfEy3R/ad/2oNbKtW9Hgovl5O1FvFWKkKblNXoN/Oou6+9+KKohPK13Yc3/TyunyWhJp6gvRNR/PPAw==",
      "dev": true,
      "requires": {
        "hosted-git-info": "2.6.0",
        "is-builtin-module": "1.0.0",
        "semver": "5.5.0",
        "validate-npm-package-license": "3.0.3"
      }
    },
    "npmshrink": {
      "version": "1.0.1",
      "resolved": "https://registry.npmjs.org/npmshrink/-/npmshrink-1.0.1.tgz",
      "integrity": "sha1-vJjiXxs4/2T8qNU+hDHLTtDI+W8=",
      "dev": true
    },
    "nsp": {
      "version": "2.8.1",
      "resolved": "https://registry.npmjs.org/nsp/-/nsp-2.8.1.tgz",
      "integrity": "sha512-jvjDg2Gsw4coD/iZ5eQddsDlkvnwMCNnpG05BproSnuG+Gr1bSQMwWMcQeYje+qdDl3XznmhblMPLpZLecTORQ==",
      "dev": true,
      "requires": {
        "chalk": "1.1.3",
        "cli-table": "0.3.1",
        "cvss": "1.0.2",
        "https-proxy-agent": "1.0.0",
        "joi": "6.10.1",
        "nodesecurity-npm-utils": "5.0.0",
        "path-is-absolute": "1.0.1",
        "rc": "1.2.1",
        "semver": "5.4.1",
        "subcommand": "2.1.0",
        "wreck": "6.3.0"
      },
      "dependencies": {
        "agent-base": {
          "version": "2.1.1",
          "resolved": "https://registry.npmjs.org/agent-base/-/agent-base-2.1.1.tgz",
          "integrity": "sha1-1t4Q1a9hMtW9aSQn1G/FOFOQlMc=",
          "dev": true,
          "requires": {
            "extend": "3.0.1",
            "semver": "5.0.3"
          },
          "dependencies": {
            "semver": {
              "version": "5.0.3",
              "resolved": "https://registry.npmjs.org/semver/-/semver-5.0.3.tgz",
              "integrity": "sha1-d0Zt5YnNXTyV8TiqeLxWmjy10no=",
              "dev": true
            }
          }
        },
        "ansi-regex": {
          "version": "2.1.1",
          "resolved": "https://registry.npmjs.org/ansi-regex/-/ansi-regex-2.1.1.tgz",
          "integrity": "sha1-w7M6te42DYbg5ijwRorn7yfWVN8=",
          "dev": true
        },
        "ansi-styles": {
          "version": "2.2.1",
          "resolved": "https://registry.npmjs.org/ansi-styles/-/ansi-styles-2.2.1.tgz",
          "integrity": "sha1-tDLdM1i2NM914eRmQ2gkBTPB3b4=",
          "dev": true
        },
        "boom": {
          "version": "2.10.1",
          "resolved": "https://registry.npmjs.org/boom/-/boom-2.10.1.tgz",
          "integrity": "sha1-OciRjO/1eZ+D+UkqhI9iWt0Mdm8=",
          "dev": true,
          "requires": {
            "hoek": "2.16.3"
          }
        },
        "chalk": {
          "version": "1.1.3",
          "resolved": "https://registry.npmjs.org/chalk/-/chalk-1.1.3.tgz",
          "integrity": "sha1-qBFcVeSnAv5NFQq9OHKCKn4J/Jg=",
          "dev": true,
          "requires": {
            "ansi-styles": "2.2.1",
            "escape-string-regexp": "1.0.5",
            "has-ansi": "2.0.0",
            "strip-ansi": "3.0.1",
            "supports-color": "2.0.0"
          }
        },
        "cli-table": {
          "version": "0.3.1",
          "resolved": "https://registry.npmjs.org/cli-table/-/cli-table-0.3.1.tgz",
          "integrity": "sha1-9TsFJmqLGguTSz0IIebi3FkUriM=",
          "dev": true,
          "requires": {
            "colors": "1.0.3"
          }
        },
        "cliclopts": {
          "version": "1.1.1",
          "resolved": "https://registry.npmjs.org/cliclopts/-/cliclopts-1.1.1.tgz",
          "integrity": "sha1-aUMcfLWvcjd0sNORG0w3USQxkQ8=",
          "dev": true
        },
        "colors": {
          "version": "1.0.3",
          "resolved": "https://registry.npmjs.org/colors/-/colors-1.0.3.tgz",
          "integrity": "sha1-BDP0TYCWgP3rYO0mDxsMJi6CpAs=",
          "dev": true
        },
        "cvss": {
          "version": "1.0.2",
          "resolved": "https://registry.npmjs.org/cvss/-/cvss-1.0.2.tgz",
          "integrity": "sha1-32fpK/EqeW9J6Sh5nI2zunS5/NY=",
          "dev": true
        },
        "debug": {
          "version": "2.6.9",
          "resolved": "https://registry.npmjs.org/debug/-/debug-2.6.9.tgz",
          "integrity": "sha512-bC7ElrdJaJnPbAP+1EotYvqZsb3ecl5wi6Bfi6BJTUcNowp6cvspg0jXznRTKDjm/E7AdgFBVeAPVMNcKGsHMA==",
          "dev": true,
          "requires": {
            "ms": "2.0.0"
          }
        },
        "deep-extend": {
          "version": "0.4.2",
          "resolved": "https://registry.npmjs.org/deep-extend/-/deep-extend-0.4.2.tgz",
          "integrity": "sha1-SLaZwn4zS/ifEIkr5DL25MfTSn8=",
          "dev": true
        },
        "escape-string-regexp": {
          "version": "1.0.5",
          "resolved": "https://registry.npmjs.org/escape-string-regexp/-/escape-string-regexp-1.0.5.tgz",
          "integrity": "sha1-G2HAViGQqN/2rjuyzwIAyhMLhtQ=",
          "dev": true
        },
        "extend": {
          "version": "3.0.1",
          "resolved": "https://registry.npmjs.org/extend/-/extend-3.0.1.tgz",
          "integrity": "sha1-p1Xqe8Gt/MWjHOfnYtuq3F5jZEQ=",
          "dev": true
        },
        "has-ansi": {
          "version": "2.0.0",
          "resolved": "https://registry.npmjs.org/has-ansi/-/has-ansi-2.0.0.tgz",
          "integrity": "sha1-NPUEnOHs3ysGSa8+8k5F7TVBbZE=",
          "dev": true,
          "requires": {
            "ansi-regex": "2.1.1"
          }
        },
        "hoek": {
          "version": "2.16.3",
          "resolved": "https://registry.npmjs.org/hoek/-/hoek-2.16.3.tgz",
          "integrity": "sha1-ILt0A9POo5jpHcRxCo/xuCdKJe0=",
          "dev": true
        },
        "https-proxy-agent": {
          "version": "1.0.0",
          "resolved": "https://registry.npmjs.org/https-proxy-agent/-/https-proxy-agent-1.0.0.tgz",
          "integrity": "sha1-NffabEjOTdv6JkiRrFk+5f+GceY=",
          "dev": true,
          "requires": {
            "agent-base": "2.1.1",
            "debug": "2.6.9",
            "extend": "3.0.1"
          }
        },
        "ini": {
          "version": "1.3.4",
          "resolved": "https://registry.npmjs.org/ini/-/ini-1.3.4.tgz",
          "integrity": "sha1-BTfLedr1m1mhpRff9wbIbsA5Fi4=",
          "dev": true
        },
        "isemail": {
          "version": "1.2.0",
          "resolved": "https://registry.npmjs.org/isemail/-/isemail-1.2.0.tgz",
          "integrity": "sha1-vgPfjMPineTSxd9lASY/H6RZXpo=",
          "dev": true
        },
        "joi": {
          "version": "6.10.1",
          "resolved": "https://registry.npmjs.org/joi/-/joi-6.10.1.tgz",
          "integrity": "sha1-TVDDGAeRIgAP5fFq8f+OGRe3fgY=",
          "dev": true,
          "requires": {
            "hoek": "2.16.3",
            "isemail": "1.2.0",
            "moment": "2.18.1",
            "topo": "1.1.0"
          }
        },
        "minimist": {
          "version": "1.2.0",
          "resolved": "https://registry.npmjs.org/minimist/-/minimist-1.2.0.tgz",
          "integrity": "sha1-o1AIsg9BOD7sH7kU9M1d95omQoQ=",
          "dev": true
        },
        "moment": {
          "version": "2.18.1",
          "resolved": "https://registry.npmjs.org/moment/-/moment-2.18.1.tgz",
          "integrity": "sha1-w2GT3Tzhwu7SrbfIAtu8d6gbHA8=",
          "dev": true
        },
        "ms": {
          "version": "2.0.0",
          "resolved": "https://registry.npmjs.org/ms/-/ms-2.0.0.tgz",
          "integrity": "sha1-VgiurfwAvmwpAd9fmGF4jeDVl8g=",
          "dev": true
        },
        "nodesecurity-npm-utils": {
          "version": "5.0.0",
          "resolved": "https://registry.npmjs.org/nodesecurity-npm-utils/-/nodesecurity-npm-utils-5.0.0.tgz",
          "integrity": "sha1-Baow3jDKjIRcQEjpT9eOXgi1Xtk=",
          "dev": true
        },
        "path-is-absolute": {
          "version": "1.0.1",
          "resolved": "https://registry.npmjs.org/path-is-absolute/-/path-is-absolute-1.0.1.tgz",
          "integrity": "sha1-F0uSaHNVNP+8es5r9TpanhtcX18=",
          "dev": true
        },
        "rc": {
          "version": "1.2.1",
          "resolved": "https://registry.npmjs.org/rc/-/rc-1.2.1.tgz",
          "integrity": "sha1-LgPo5C7kULjLPc5lvhv4l04d/ZU=",
          "dev": true,
          "requires": {
            "deep-extend": "0.4.2",
            "ini": "1.3.4",
            "minimist": "1.2.0",
            "strip-json-comments": "2.0.1"
          }
        },
        "semver": {
          "version": "5.4.1",
          "resolved": "https://registry.npmjs.org/semver/-/semver-5.4.1.tgz",
          "integrity": "sha512-WfG/X9+oATh81XtllIo/I8gOiY9EXRdv1cQdyykeXK17YcUW3EXUAi2To4pcH6nZtJPr7ZOpM5OMyWJZm+8Rsg==",
          "dev": true
        },
        "strip-ansi": {
          "version": "3.0.1",
          "resolved": "https://registry.npmjs.org/strip-ansi/-/strip-ansi-3.0.1.tgz",
          "integrity": "sha1-ajhfuIU9lS1f8F0Oiq+UJ43GPc8=",
          "dev": true,
          "requires": {
            "ansi-regex": "2.1.1"
          }
        },
        "strip-json-comments": {
          "version": "2.0.1",
          "resolved": "https://registry.npmjs.org/strip-json-comments/-/strip-json-comments-2.0.1.tgz",
          "integrity": "sha1-PFMZQukIwml8DsNEhYwobHygpgo=",
          "dev": true
        },
        "subcommand": {
          "version": "2.1.0",
          "resolved": "https://registry.npmjs.org/subcommand/-/subcommand-2.1.0.tgz",
          "integrity": "sha1-XkzspaN3njNlsVEeBfhmh3MC92A=",
          "dev": true,
          "requires": {
            "cliclopts": "1.1.1",
            "debug": "2.6.9",
            "minimist": "1.2.0",
            "xtend": "4.0.1"
          }
        },
        "supports-color": {
          "version": "2.0.0",
          "resolved": "https://registry.npmjs.org/supports-color/-/supports-color-2.0.0.tgz",
          "integrity": "sha1-U10EXOa2Nj+kARcIRimZXp3zJMc=",
          "dev": true
        },
        "topo": {
          "version": "1.1.0",
          "resolved": "https://registry.npmjs.org/topo/-/topo-1.1.0.tgz",
          "integrity": "sha1-6ddRYV0buH3IZdsYL6HKCl71NtU=",
          "dev": true,
          "requires": {
            "hoek": "2.16.3"
          }
        },
        "wreck": {
          "version": "6.3.0",
          "resolved": "https://registry.npmjs.org/wreck/-/wreck-6.3.0.tgz",
          "integrity": "sha1-oTaXafB7u2LWo3gzanhx/Hc8dAs=",
          "dev": true,
          "requires": {
            "boom": "2.10.1",
            "hoek": "2.16.3"
          }
        },
        "xtend": {
          "version": "4.0.1",
          "resolved": "https://registry.npmjs.org/xtend/-/xtend-4.0.1.tgz",
          "integrity": "sha1-pcbVMr5lbiPbgg77lDofBJmNY68=",
          "dev": true
        }
      }
    },
    "number-is-nan": {
      "version": "1.0.1",
      "resolved": "https://registry.npmjs.org/number-is-nan/-/number-is-nan-1.0.1.tgz",
      "integrity": "sha1-CXtgK1NCKlIsGvuHkDGDNpQaAR0=",
      "dev": true
    },
    "nyc": {
      "version": "11.6.0",
      "resolved": "https://registry.npmjs.org/nyc/-/nyc-11.6.0.tgz",
      "integrity": "sha512-ZaXCh0wmbk2aSBH2B5hZGGvK2s9aM8DIm2rVY+BG3Fx8tUS+bpJSswUVZqOD1YfCmnYRFSqgYJSr7UeeUcW0jg==",
      "dev": true,
      "requires": {
        "archy": "1.0.0",
        "arrify": "1.0.1",
        "caching-transform": "1.0.1",
        "convert-source-map": "1.5.1",
        "debug-log": "1.0.1",
        "default-require-extensions": "1.0.0",
        "find-cache-dir": "0.1.1",
        "find-up": "2.1.0",
        "foreground-child": "1.5.6",
        "glob": "7.1.2",
        "istanbul-lib-coverage": "1.2.0",
        "istanbul-lib-hook": "1.1.0",
        "istanbul-lib-instrument": "1.10.1",
        "istanbul-lib-report": "1.1.3",
        "istanbul-lib-source-maps": "1.2.3",
        "istanbul-reports": "1.3.0",
        "md5-hex": "1.3.0",
        "merge-source-map": "1.1.0",
        "micromatch": "2.3.11",
        "mkdirp": "0.5.1",
        "resolve-from": "2.0.0",
        "rimraf": "2.6.2",
        "signal-exit": "3.0.2",
        "spawn-wrap": "1.4.2",
        "test-exclude": "4.2.1",
        "yargs": "11.1.0",
        "yargs-parser": "8.1.0"
      },
      "dependencies": {
        "align-text": {
          "version": "0.1.4",
          "bundled": true,
          "dev": true,
          "requires": {
            "kind-of": "3.2.2",
            "longest": "1.0.1",
            "repeat-string": "1.6.1"
          }
        },
        "amdefine": {
          "version": "1.0.1",
          "bundled": true,
          "dev": true
        },
        "ansi-regex": {
          "version": "2.1.1",
          "bundled": true,
          "dev": true
        },
        "ansi-styles": {
          "version": "2.2.1",
          "bundled": true,
          "dev": true
        },
        "append-transform": {
          "version": "0.4.0",
          "bundled": true,
          "dev": true,
          "requires": {
            "default-require-extensions": "1.0.0"
          }
        },
        "archy": {
          "version": "1.0.0",
          "bundled": true,
          "dev": true
        },
        "arr-diff": {
          "version": "2.0.0",
          "bundled": true,
          "dev": true,
          "requires": {
            "arr-flatten": "1.1.0"
          }
        },
        "arr-flatten": {
          "version": "1.1.0",
          "bundled": true,
          "dev": true
        },
        "arr-union": {
          "version": "3.1.0",
          "bundled": true,
          "dev": true
        },
        "array-unique": {
          "version": "0.2.1",
          "bundled": true,
          "dev": true
        },
        "arrify": {
          "version": "1.0.1",
          "bundled": true,
          "dev": true
        },
        "assign-symbols": {
          "version": "1.0.0",
          "bundled": true,
          "dev": true
        },
        "async": {
          "version": "1.5.2",
          "bundled": true,
          "dev": true
        },
        "atob": {
          "version": "2.0.3",
          "bundled": true,
          "dev": true
        },
        "babel-code-frame": {
          "version": "6.26.0",
          "bundled": true,
          "dev": true,
          "requires": {
            "chalk": "1.1.3",
            "esutils": "2.0.2",
            "js-tokens": "3.0.2"
          }
        },
        "babel-generator": {
          "version": "6.26.1",
          "bundled": true,
          "dev": true,
          "requires": {
            "babel-messages": "6.23.0",
            "babel-runtime": "6.26.0",
            "babel-types": "6.26.0",
            "detect-indent": "4.0.0",
            "jsesc": "1.3.0",
            "lodash": "4.17.5",
            "source-map": "0.5.7",
            "trim-right": "1.0.1"
          }
        },
        "babel-messages": {
          "version": "6.23.0",
          "bundled": true,
          "dev": true,
          "requires": {
            "babel-runtime": "6.26.0"
          }
        },
        "babel-runtime": {
          "version": "6.26.0",
          "bundled": true,
          "dev": true,
          "requires": {
            "core-js": "2.5.3",
            "regenerator-runtime": "0.11.1"
          }
        },
        "babel-template": {
          "version": "6.26.0",
          "bundled": true,
          "dev": true,
          "requires": {
            "babel-runtime": "6.26.0",
            "babel-traverse": "6.26.0",
            "babel-types": "6.26.0",
            "babylon": "6.18.0",
            "lodash": "4.17.5"
          }
        },
        "babel-traverse": {
          "version": "6.26.0",
          "bundled": true,
          "dev": true,
          "requires": {
            "babel-code-frame": "6.26.0",
            "babel-messages": "6.23.0",
            "babel-runtime": "6.26.0",
            "babel-types": "6.26.0",
            "babylon": "6.18.0",
            "debug": "2.6.9",
            "globals": "9.18.0",
            "invariant": "2.2.3",
            "lodash": "4.17.5"
          }
        },
        "babel-types": {
          "version": "6.26.0",
          "bundled": true,
          "dev": true,
          "requires": {
            "babel-runtime": "6.26.0",
            "esutils": "2.0.2",
            "lodash": "4.17.5",
            "to-fast-properties": "1.0.3"
          }
        },
        "babylon": {
          "version": "6.18.0",
          "bundled": true,
          "dev": true
        },
        "balanced-match": {
          "version": "1.0.0",
          "bundled": true,
          "dev": true
        },
        "base": {
          "version": "0.11.2",
          "bundled": true,
          "dev": true,
          "requires": {
            "cache-base": "1.0.1",
            "class-utils": "0.3.6",
            "component-emitter": "1.2.1",
            "define-property": "1.0.0",
            "isobject": "3.0.1",
            "mixin-deep": "1.3.1",
            "pascalcase": "0.1.1"
          },
          "dependencies": {
            "define-property": {
              "version": "1.0.0",
              "bundled": true,
              "dev": true,
              "requires": {
                "is-descriptor": "1.0.2"
              }
            },
            "isobject": {
              "version": "3.0.1",
              "bundled": true,
              "dev": true
            }
          }
        },
        "brace-expansion": {
          "version": "1.1.11",
          "bundled": true,
          "dev": true,
          "requires": {
            "balanced-match": "1.0.0",
            "concat-map": "0.0.1"
          }
        },
        "braces": {
          "version": "1.8.5",
          "bundled": true,
          "dev": true,
          "requires": {
            "expand-range": "1.8.2",
            "preserve": "0.2.0",
            "repeat-element": "1.1.2"
          }
        },
        "builtin-modules": {
          "version": "1.1.1",
          "bundled": true,
          "dev": true
        },
        "cache-base": {
          "version": "1.0.1",
          "bundled": true,
          "dev": true,
          "requires": {
            "collection-visit": "1.0.0",
            "component-emitter": "1.2.1",
            "get-value": "2.0.6",
            "has-value": "1.0.0",
            "isobject": "3.0.1",
            "set-value": "2.0.0",
            "to-object-path": "0.3.0",
            "union-value": "1.0.0",
            "unset-value": "1.0.0"
          },
          "dependencies": {
            "isobject": {
              "version": "3.0.1",
              "bundled": true,
              "dev": true
            }
          }
        },
        "caching-transform": {
          "version": "1.0.1",
          "bundled": true,
          "dev": true,
          "requires": {
            "md5-hex": "1.3.0",
            "mkdirp": "0.5.1",
            "write-file-atomic": "1.3.4"
          }
        },
        "camelcase": {
          "version": "1.2.1",
          "bundled": true,
          "dev": true,
          "optional": true
        },
        "center-align": {
          "version": "0.1.3",
          "bundled": true,
          "dev": true,
          "optional": true,
          "requires": {
            "align-text": "0.1.4",
            "lazy-cache": "1.0.4"
          }
        },
        "chalk": {
          "version": "1.1.3",
          "bundled": true,
          "dev": true,
          "requires": {
            "ansi-styles": "2.2.1",
            "escape-string-regexp": "1.0.5",
            "has-ansi": "2.0.0",
            "strip-ansi": "3.0.1",
            "supports-color": "2.0.0"
          }
        },
        "class-utils": {
          "version": "0.3.6",
          "bundled": true,
          "dev": true,
          "requires": {
            "arr-union": "3.1.0",
            "define-property": "0.2.5",
            "isobject": "3.0.1",
            "static-extend": "0.1.2"
          },
          "dependencies": {
            "define-property": {
              "version": "0.2.5",
              "bundled": true,
              "dev": true,
              "requires": {
                "is-descriptor": "0.1.6"
              }
            },
            "is-accessor-descriptor": {
              "version": "0.1.6",
              "bundled": true,
              "dev": true,
              "requires": {
                "kind-of": "3.2.2"
              },
              "dependencies": {
                "kind-of": {
                  "version": "3.2.2",
                  "bundled": true,
                  "dev": true,
                  "requires": {
                    "is-buffer": "1.1.6"
                  }
                }
              }
            },
            "is-data-descriptor": {
              "version": "0.1.4",
              "bundled": true,
              "dev": true,
              "requires": {
                "kind-of": "3.2.2"
              },
              "dependencies": {
                "kind-of": {
                  "version": "3.2.2",
                  "bundled": true,
                  "dev": true,
                  "requires": {
                    "is-buffer": "1.1.6"
                  }
                }
              }
            },
            "is-descriptor": {
              "version": "0.1.6",
              "bundled": true,
              "dev": true,
              "requires": {
                "is-accessor-descriptor": "0.1.6",
                "is-data-descriptor": "0.1.4",
                "kind-of": "5.1.0"
              }
            },
            "isobject": {
              "version": "3.0.1",
              "bundled": true,
              "dev": true
            },
            "kind-of": {
              "version": "5.1.0",
              "bundled": true,
              "dev": true
            }
          }
        },
        "cliui": {
          "version": "2.1.0",
          "bundled": true,
          "dev": true,
          "optional": true,
          "requires": {
            "center-align": "0.1.3",
            "right-align": "0.1.3",
            "wordwrap": "0.0.2"
          },
          "dependencies": {
            "wordwrap": {
              "version": "0.0.2",
              "bundled": true,
              "dev": true,
              "optional": true
            }
          }
        },
        "code-point-at": {
          "version": "1.1.0",
          "bundled": true,
          "dev": true
        },
        "collection-visit": {
          "version": "1.0.0",
          "bundled": true,
          "dev": true,
          "requires": {
            "map-visit": "1.0.0",
            "object-visit": "1.0.1"
          }
        },
        "commondir": {
          "version": "1.0.1",
          "bundled": true,
          "dev": true
        },
        "component-emitter": {
          "version": "1.2.1",
          "bundled": true,
          "dev": true
        },
        "concat-map": {
          "version": "0.0.1",
          "bundled": true,
          "dev": true
        },
        "convert-source-map": {
          "version": "1.5.1",
          "bundled": true,
          "dev": true
        },
        "copy-descriptor": {
          "version": "0.1.1",
          "bundled": true,
          "dev": true
        },
        "core-js": {
          "version": "2.5.3",
          "bundled": true,
          "dev": true
        },
        "cross-spawn": {
          "version": "4.0.2",
          "bundled": true,
          "dev": true,
          "requires": {
            "lru-cache": "4.1.2",
            "which": "1.3.0"
          }
        },
        "debug": {
          "version": "2.6.9",
          "bundled": true,
          "dev": true,
          "requires": {
            "ms": "2.0.0"
          }
        },
        "debug-log": {
          "version": "1.0.1",
          "bundled": true,
          "dev": true
        },
        "decamelize": {
          "version": "1.2.0",
          "bundled": true,
          "dev": true
        },
        "decode-uri-component": {
          "version": "0.2.0",
          "bundled": true,
          "dev": true
        },
        "default-require-extensions": {
          "version": "1.0.0",
          "bundled": true,
          "dev": true,
          "requires": {
            "strip-bom": "2.0.0"
          }
        },
        "define-property": {
          "version": "2.0.2",
          "bundled": true,
          "dev": true,
          "requires": {
            "is-descriptor": "1.0.2",
            "isobject": "3.0.1"
          },
          "dependencies": {
            "isobject": {
              "version": "3.0.1",
              "bundled": true,
              "dev": true
            }
          }
        },
        "detect-indent": {
          "version": "4.0.0",
          "bundled": true,
          "dev": true,
          "requires": {
            "repeating": "2.0.1"
          }
        },
        "error-ex": {
          "version": "1.3.1",
          "bundled": true,
          "dev": true,
          "requires": {
            "is-arrayish": "0.2.1"
          }
        },
        "escape-string-regexp": {
          "version": "1.0.5",
          "bundled": true,
          "dev": true
        },
        "esutils": {
          "version": "2.0.2",
          "bundled": true,
          "dev": true
        },
        "execa": {
          "version": "0.7.0",
          "bundled": true,
          "dev": true,
          "requires": {
            "cross-spawn": "5.1.0",
            "get-stream": "3.0.0",
            "is-stream": "1.1.0",
            "npm-run-path": "2.0.2",
            "p-finally": "1.0.0",
            "signal-exit": "3.0.2",
            "strip-eof": "1.0.0"
          },
          "dependencies": {
            "cross-spawn": {
              "version": "5.1.0",
              "bundled": true,
              "dev": true,
              "requires": {
                "lru-cache": "4.1.2",
                "shebang-command": "1.2.0",
                "which": "1.3.0"
              }
            }
          }
        },
        "expand-brackets": {
          "version": "0.1.5",
          "bundled": true,
          "dev": true,
          "requires": {
            "is-posix-bracket": "0.1.1"
          }
        },
        "expand-range": {
          "version": "1.8.2",
          "bundled": true,
          "dev": true,
          "requires": {
            "fill-range": "2.2.3"
          }
        },
        "extend-shallow": {
          "version": "3.0.2",
          "bundled": true,
          "dev": true,
          "requires": {
            "assign-symbols": "1.0.0",
            "is-extendable": "1.0.1"
          },
          "dependencies": {
            "is-extendable": {
              "version": "1.0.1",
              "bundled": true,
              "dev": true,
              "requires": {
                "is-plain-object": "2.0.4"
              }
            }
          }
        },
        "extglob": {
          "version": "0.3.2",
          "bundled": true,
          "dev": true,
          "requires": {
            "is-extglob": "1.0.0"
          }
        },
        "filename-regex": {
          "version": "2.0.1",
          "bundled": true,
          "dev": true
        },
        "fill-range": {
          "version": "2.2.3",
          "bundled": true,
          "dev": true,
          "requires": {
            "is-number": "2.1.0",
            "isobject": "2.1.0",
            "randomatic": "1.1.7",
            "repeat-element": "1.1.2",
            "repeat-string": "1.6.1"
          }
        },
        "find-cache-dir": {
          "version": "0.1.1",
          "bundled": true,
          "dev": true,
          "requires": {
            "commondir": "1.0.1",
            "mkdirp": "0.5.1",
            "pkg-dir": "1.0.0"
          }
        },
        "find-up": {
          "version": "2.1.0",
          "bundled": true,
          "dev": true,
          "requires": {
            "locate-path": "2.0.0"
          }
        },
        "for-in": {
          "version": "1.0.2",
          "bundled": true,
          "dev": true
        },
        "for-own": {
          "version": "0.1.5",
          "bundled": true,
          "dev": true,
          "requires": {
            "for-in": "1.0.2"
          }
        },
        "foreground-child": {
          "version": "1.5.6",
          "bundled": true,
          "dev": true,
          "requires": {
            "cross-spawn": "4.0.2",
            "signal-exit": "3.0.2"
          }
        },
        "fragment-cache": {
          "version": "0.2.1",
          "bundled": true,
          "dev": true,
          "requires": {
            "map-cache": "0.2.2"
          }
        },
        "fs.realpath": {
          "version": "1.0.0",
          "bundled": true,
          "dev": true
        },
        "get-caller-file": {
          "version": "1.0.2",
          "bundled": true,
          "dev": true
        },
        "get-stream": {
          "version": "3.0.0",
          "bundled": true,
          "dev": true
        },
        "get-value": {
          "version": "2.0.6",
          "bundled": true,
          "dev": true
        },
        "glob": {
          "version": "7.1.2",
          "bundled": true,
          "dev": true,
          "requires": {
            "fs.realpath": "1.0.0",
            "inflight": "1.0.6",
            "inherits": "2.0.3",
            "minimatch": "3.0.4",
            "once": "1.4.0",
            "path-is-absolute": "1.0.1"
          }
        },
        "glob-base": {
          "version": "0.3.0",
          "bundled": true,
          "dev": true,
          "requires": {
            "glob-parent": "2.0.0",
            "is-glob": "2.0.1"
          }
        },
        "glob-parent": {
          "version": "2.0.0",
          "bundled": true,
          "dev": true,
          "requires": {
            "is-glob": "2.0.1"
          }
        },
        "globals": {
          "version": "9.18.0",
          "bundled": true,
          "dev": true
        },
        "graceful-fs": {
          "version": "4.1.11",
          "bundled": true,
          "dev": true
        },
        "handlebars": {
          "version": "4.0.11",
          "bundled": true,
          "dev": true,
          "requires": {
            "async": "1.5.2",
            "optimist": "0.6.1",
            "source-map": "0.4.4",
            "uglify-js": "2.8.29"
          },
          "dependencies": {
            "source-map": {
              "version": "0.4.4",
              "bundled": true,
              "dev": true,
              "requires": {
                "amdefine": "1.0.1"
              }
            }
          }
        },
        "has-ansi": {
          "version": "2.0.0",
          "bundled": true,
          "dev": true,
          "requires": {
            "ansi-regex": "2.1.1"
          }
        },
        "has-flag": {
          "version": "1.0.0",
          "bundled": true,
          "dev": true
        },
        "has-value": {
          "version": "1.0.0",
          "bundled": true,
          "dev": true,
          "requires": {
            "get-value": "2.0.6",
            "has-values": "1.0.0",
            "isobject": "3.0.1"
          },
          "dependencies": {
            "isobject": {
              "version": "3.0.1",
              "bundled": true,
              "dev": true
            }
          }
        },
        "has-values": {
          "version": "1.0.0",
          "bundled": true,
          "dev": true,
          "requires": {
            "is-number": "3.0.0",
            "kind-of": "4.0.0"
          },
          "dependencies": {
            "is-number": {
              "version": "3.0.0",
              "bundled": true,
              "dev": true,
              "requires": {
                "kind-of": "3.2.2"
              },
              "dependencies": {
                "kind-of": {
                  "version": "3.2.2",
                  "bundled": true,
                  "dev": true,
                  "requires": {
                    "is-buffer": "1.1.6"
                  }
                }
              }
            },
            "kind-of": {
              "version": "4.0.0",
              "bundled": true,
              "dev": true,
              "requires": {
                "is-buffer": "1.1.6"
              }
            }
          }
        },
        "hosted-git-info": {
          "version": "2.6.0",
          "bundled": true,
          "dev": true
        },
        "imurmurhash": {
          "version": "0.1.4",
          "bundled": true,
          "dev": true
        },
        "inflight": {
          "version": "1.0.6",
          "bundled": true,
          "dev": true,
          "requires": {
            "once": "1.4.0",
            "wrappy": "1.0.2"
          }
        },
        "inherits": {
          "version": "2.0.3",
          "bundled": true,
          "dev": true
        },
        "invariant": {
          "version": "2.2.3",
          "bundled": true,
          "dev": true,
          "requires": {
            "loose-envify": "1.3.1"
          }
        },
        "invert-kv": {
          "version": "1.0.0",
          "bundled": true,
          "dev": true
        },
        "is-accessor-descriptor": {
          "version": "1.0.0",
          "bundled": true,
          "dev": true,
          "requires": {
            "kind-of": "6.0.2"
          },
          "dependencies": {
            "kind-of": {
              "version": "6.0.2",
              "bundled": true,
              "dev": true
            }
          }
        },
        "is-arrayish": {
          "version": "0.2.1",
          "bundled": true,
          "dev": true
        },
        "is-buffer": {
          "version": "1.1.6",
          "bundled": true,
          "dev": true
        },
        "is-builtin-module": {
          "version": "1.0.0",
          "bundled": true,
          "dev": true,
          "requires": {
            "builtin-modules": "1.1.1"
          }
        },
        "is-data-descriptor": {
          "version": "1.0.0",
          "bundled": true,
          "dev": true,
          "requires": {
            "kind-of": "6.0.2"
          },
          "dependencies": {
            "kind-of": {
              "version": "6.0.2",
              "bundled": true,
              "dev": true
            }
          }
        },
        "is-descriptor": {
          "version": "1.0.2",
          "bundled": true,
          "dev": true,
          "requires": {
            "is-accessor-descriptor": "1.0.0",
            "is-data-descriptor": "1.0.0",
            "kind-of": "6.0.2"
          },
          "dependencies": {
            "kind-of": {
              "version": "6.0.2",
              "bundled": true,
              "dev": true
            }
          }
        },
        "is-dotfile": {
          "version": "1.0.3",
          "bundled": true,
          "dev": true
        },
        "is-equal-shallow": {
          "version": "0.1.3",
          "bundled": true,
          "dev": true,
          "requires": {
            "is-primitive": "2.0.0"
          }
        },
        "is-extendable": {
          "version": "0.1.1",
          "bundled": true,
          "dev": true
        },
        "is-extglob": {
          "version": "1.0.0",
          "bundled": true,
          "dev": true
        },
        "is-finite": {
          "version": "1.0.2",
          "bundled": true,
          "dev": true,
          "requires": {
            "number-is-nan": "1.0.1"
          }
        },
        "is-fullwidth-code-point": {
          "version": "2.0.0",
          "bundled": true,
          "dev": true
        },
        "is-glob": {
          "version": "2.0.1",
          "bundled": true,
          "dev": true,
          "requires": {
            "is-extglob": "1.0.0"
          }
        },
        "is-number": {
          "version": "2.1.0",
          "bundled": true,
          "dev": true,
          "requires": {
            "kind-of": "3.2.2"
          }
        },
        "is-odd": {
          "version": "2.0.0",
          "bundled": true,
          "dev": true,
          "requires": {
            "is-number": "4.0.0"
          },
          "dependencies": {
            "is-number": {
              "version": "4.0.0",
              "bundled": true,
              "dev": true
            }
          }
        },
        "is-plain-object": {
          "version": "2.0.4",
          "bundled": true,
          "dev": true,
          "requires": {
            "isobject": "3.0.1"
          },
          "dependencies": {
            "isobject": {
              "version": "3.0.1",
              "bundled": true,
              "dev": true
            }
          }
        },
        "is-posix-bracket": {
          "version": "0.1.1",
          "bundled": true,
          "dev": true
        },
        "is-primitive": {
          "version": "2.0.0",
          "bundled": true,
          "dev": true
        },
        "is-stream": {
          "version": "1.1.0",
          "bundled": true,
          "dev": true
        },
        "is-utf8": {
          "version": "0.2.1",
          "bundled": true,
          "dev": true
        },
        "is-windows": {
          "version": "1.0.2",
          "bundled": true,
          "dev": true
        },
        "isarray": {
          "version": "1.0.0",
          "bundled": true,
          "dev": true
        },
        "isexe": {
          "version": "2.0.0",
          "bundled": true,
          "dev": true
        },
        "isobject": {
          "version": "2.1.0",
          "bundled": true,
          "dev": true,
          "requires": {
            "isarray": "1.0.0"
          }
        },
        "istanbul-lib-coverage": {
          "version": "1.2.0",
          "bundled": true,
          "dev": true
        },
        "istanbul-lib-hook": {
          "version": "1.1.0",
          "bundled": true,
          "dev": true,
          "requires": {
            "append-transform": "0.4.0"
          }
        },
        "istanbul-lib-instrument": {
          "version": "1.10.1",
          "bundled": true,
          "dev": true,
          "requires": {
            "babel-generator": "6.26.1",
            "babel-template": "6.26.0",
            "babel-traverse": "6.26.0",
            "babel-types": "6.26.0",
            "babylon": "6.18.0",
            "istanbul-lib-coverage": "1.2.0",
            "semver": "5.5.0"
          }
        },
        "istanbul-lib-report": {
          "version": "1.1.3",
          "bundled": true,
          "dev": true,
          "requires": {
            "istanbul-lib-coverage": "1.2.0",
            "mkdirp": "0.5.1",
            "path-parse": "1.0.5",
            "supports-color": "3.2.3"
          },
          "dependencies": {
            "supports-color": {
              "version": "3.2.3",
              "bundled": true,
              "dev": true,
              "requires": {
                "has-flag": "1.0.0"
              }
            }
          }
        },
        "istanbul-lib-source-maps": {
          "version": "1.2.3",
          "bundled": true,
          "dev": true,
          "requires": {
            "debug": "3.1.0",
            "istanbul-lib-coverage": "1.2.0",
            "mkdirp": "0.5.1",
            "rimraf": "2.6.2",
            "source-map": "0.5.7"
          },
          "dependencies": {
            "debug": {
              "version": "3.1.0",
              "bundled": true,
              "dev": true,
              "requires": {
                "ms": "2.0.0"
              }
            }
          }
        },
        "istanbul-reports": {
          "version": "1.3.0",
          "bundled": true,
          "dev": true,
          "requires": {
            "handlebars": "4.0.11"
          }
        },
        "js-tokens": {
          "version": "3.0.2",
          "bundled": true,
          "dev": true
        },
        "jsesc": {
          "version": "1.3.0",
          "bundled": true,
          "dev": true
        },
        "kind-of": {
          "version": "3.2.2",
          "bundled": true,
          "dev": true,
          "requires": {
            "is-buffer": "1.1.6"
          }
        },
        "lazy-cache": {
          "version": "1.0.4",
          "bundled": true,
          "dev": true,
          "optional": true
        },
        "lcid": {
          "version": "1.0.0",
          "bundled": true,
          "dev": true,
          "requires": {
            "invert-kv": "1.0.0"
          }
        },
        "load-json-file": {
          "version": "1.1.0",
          "bundled": true,
          "dev": true,
          "requires": {
            "graceful-fs": "4.1.11",
            "parse-json": "2.2.0",
            "pify": "2.3.0",
            "pinkie-promise": "2.0.1",
            "strip-bom": "2.0.0"
          }
        },
        "locate-path": {
          "version": "2.0.0",
          "bundled": true,
          "dev": true,
          "requires": {
            "p-locate": "2.0.0",
            "path-exists": "3.0.0"
          },
          "dependencies": {
            "path-exists": {
              "version": "3.0.0",
              "bundled": true,
              "dev": true
            }
          }
        },
        "lodash": {
          "version": "4.17.5",
          "bundled": true,
          "dev": true
        },
        "longest": {
          "version": "1.0.1",
          "bundled": true,
          "dev": true
        },
        "loose-envify": {
          "version": "1.3.1",
          "bundled": true,
          "dev": true,
          "requires": {
            "js-tokens": "3.0.2"
          }
        },
        "lru-cache": {
          "version": "4.1.2",
          "bundled": true,
          "dev": true,
          "requires": {
            "pseudomap": "1.0.2",
            "yallist": "2.1.2"
          }
        },
        "map-cache": {
          "version": "0.2.2",
          "bundled": true,
          "dev": true
        },
        "map-visit": {
          "version": "1.0.0",
          "bundled": true,
          "dev": true,
          "requires": {
            "object-visit": "1.0.1"
          }
        },
        "md5-hex": {
          "version": "1.3.0",
          "bundled": true,
          "dev": true,
          "requires": {
            "md5-o-matic": "0.1.1"
          }
        },
        "md5-o-matic": {
          "version": "0.1.1",
          "bundled": true,
          "dev": true
        },
        "mem": {
          "version": "1.1.0",
          "bundled": true,
          "dev": true,
          "requires": {
            "mimic-fn": "1.2.0"
          }
        },
        "merge-source-map": {
          "version": "1.1.0",
          "bundled": true,
          "dev": true,
          "requires": {
            "source-map": "0.6.1"
          },
          "dependencies": {
            "source-map": {
              "version": "0.6.1",
              "bundled": true,
              "dev": true
            }
          }
        },
        "micromatch": {
          "version": "2.3.11",
          "bundled": true,
          "dev": true,
          "requires": {
            "arr-diff": "2.0.0",
            "array-unique": "0.2.1",
            "braces": "1.8.5",
            "expand-brackets": "0.1.5",
            "extglob": "0.3.2",
            "filename-regex": "2.0.1",
            "is-extglob": "1.0.0",
            "is-glob": "2.0.1",
            "kind-of": "3.2.2",
            "normalize-path": "2.1.1",
            "object.omit": "2.0.1",
            "parse-glob": "3.0.4",
            "regex-cache": "0.4.4"
          }
        },
        "mimic-fn": {
          "version": "1.2.0",
          "bundled": true,
          "dev": true
        },
        "minimatch": {
          "version": "3.0.4",
          "bundled": true,
          "dev": true,
          "requires": {
            "brace-expansion": "1.1.11"
          }
        },
        "minimist": {
          "version": "0.0.8",
          "bundled": true,
          "dev": true
        },
        "mixin-deep": {
          "version": "1.3.1",
          "bundled": true,
          "dev": true,
          "requires": {
            "for-in": "1.0.2",
            "is-extendable": "1.0.1"
          },
          "dependencies": {
            "is-extendable": {
              "version": "1.0.1",
              "bundled": true,
              "dev": true,
              "requires": {
                "is-plain-object": "2.0.4"
              }
            }
          }
        },
        "mkdirp": {
          "version": "0.5.1",
          "bundled": true,
          "dev": true,
          "requires": {
            "minimist": "0.0.8"
          }
        },
        "ms": {
          "version": "2.0.0",
          "bundled": true,
          "dev": true
        },
        "nanomatch": {
          "version": "1.2.9",
          "bundled": true,
          "dev": true,
          "requires": {
            "arr-diff": "4.0.0",
            "array-unique": "0.3.2",
            "define-property": "2.0.2",
            "extend-shallow": "3.0.2",
            "fragment-cache": "0.2.1",
            "is-odd": "2.0.0",
            "is-windows": "1.0.2",
            "kind-of": "6.0.2",
            "object.pick": "1.3.0",
            "regex-not": "1.0.2",
            "snapdragon": "0.8.2",
            "to-regex": "3.0.2"
          },
          "dependencies": {
            "arr-diff": {
              "version": "4.0.0",
              "bundled": true,
              "dev": true
            },
            "array-unique": {
              "version": "0.3.2",
              "bundled": true,
              "dev": true
            },
            "kind-of": {
              "version": "6.0.2",
              "bundled": true,
              "dev": true
            }
          }
        },
        "normalize-package-data": {
          "version": "2.4.0",
          "bundled": true,
          "dev": true,
          "requires": {
            "hosted-git-info": "2.6.0",
            "is-builtin-module": "1.0.0",
            "semver": "5.5.0",
            "validate-npm-package-license": "3.0.3"
          }
        },
        "normalize-path": {
          "version": "2.1.1",
          "bundled": true,
          "dev": true,
          "requires": {
            "remove-trailing-separator": "1.1.0"
          }
        },
        "npm-run-path": {
          "version": "2.0.2",
          "bundled": true,
          "dev": true,
          "requires": {
            "path-key": "2.0.1"
          }
        },
        "number-is-nan": {
          "version": "1.0.1",
          "bundled": true,
          "dev": true
        },
        "object-assign": {
          "version": "4.1.1",
          "bundled": true,
          "dev": true
        },
        "object-copy": {
          "version": "0.1.0",
          "bundled": true,
          "dev": true,
          "requires": {
            "copy-descriptor": "0.1.1",
            "define-property": "0.2.5",
            "kind-of": "3.2.2"
          },
          "dependencies": {
            "define-property": {
              "version": "0.2.5",
              "bundled": true,
              "dev": true,
              "requires": {
                "is-descriptor": "0.1.6"
              }
            },
            "is-accessor-descriptor": {
              "version": "0.1.6",
              "bundled": true,
              "dev": true,
              "requires": {
                "kind-of": "3.2.2"
              }
            },
            "is-data-descriptor": {
              "version": "0.1.4",
              "bundled": true,
              "dev": true,
              "requires": {
                "kind-of": "3.2.2"
              }
            },
            "is-descriptor": {
              "version": "0.1.6",
              "bundled": true,
              "dev": true,
              "requires": {
                "is-accessor-descriptor": "0.1.6",
                "is-data-descriptor": "0.1.4",
                "kind-of": "5.1.0"
              },
              "dependencies": {
                "kind-of": {
                  "version": "5.1.0",
                  "bundled": true,
                  "dev": true
                }
              }
            }
          }
        },
        "object-visit": {
          "version": "1.0.1",
          "bundled": true,
          "dev": true,
          "requires": {
            "isobject": "3.0.1"
          },
          "dependencies": {
            "isobject": {
              "version": "3.0.1",
              "bundled": true,
              "dev": true
            }
          }
        },
        "object.omit": {
          "version": "2.0.1",
          "bundled": true,
          "dev": true,
          "requires": {
            "for-own": "0.1.5",
            "is-extendable": "0.1.1"
          }
        },
        "object.pick": {
          "version": "1.3.0",
          "bundled": true,
          "dev": true,
          "requires": {
            "isobject": "3.0.1"
          },
          "dependencies": {
            "isobject": {
              "version": "3.0.1",
              "bundled": true,
              "dev": true
            }
          }
        },
        "once": {
          "version": "1.4.0",
          "bundled": true,
          "dev": true,
          "requires": {
            "wrappy": "1.0.2"
          }
        },
        "optimist": {
          "version": "0.6.1",
          "bundled": true,
          "dev": true,
          "requires": {
            "minimist": "0.0.8",
            "wordwrap": "0.0.3"
          }
        },
        "os-homedir": {
          "version": "1.0.2",
          "bundled": true,
          "dev": true
        },
        "os-locale": {
          "version": "2.1.0",
          "bundled": true,
          "dev": true,
          "requires": {
            "execa": "0.7.0",
            "lcid": "1.0.0",
            "mem": "1.1.0"
          }
        },
        "p-finally": {
          "version": "1.0.0",
          "bundled": true,
          "dev": true
        },
        "p-limit": {
          "version": "1.2.0",
          "bundled": true,
          "dev": true,
          "requires": {
            "p-try": "1.0.0"
          }
        },
        "p-locate": {
          "version": "2.0.0",
          "bundled": true,
          "dev": true,
          "requires": {
            "p-limit": "1.2.0"
          }
        },
        "p-try": {
          "version": "1.0.0",
          "bundled": true,
          "dev": true
        },
        "parse-glob": {
          "version": "3.0.4",
          "bundled": true,
          "dev": true,
          "requires": {
            "glob-base": "0.3.0",
            "is-dotfile": "1.0.3",
            "is-extglob": "1.0.0",
            "is-glob": "2.0.1"
          }
        },
        "parse-json": {
          "version": "2.2.0",
          "bundled": true,
          "dev": true,
          "requires": {
            "error-ex": "1.3.1"
          }
        },
        "pascalcase": {
          "version": "0.1.1",
          "bundled": true,
          "dev": true
        },
        "path-exists": {
          "version": "2.1.0",
          "bundled": true,
          "dev": true,
          "requires": {
            "pinkie-promise": "2.0.1"
          }
        },
        "path-is-absolute": {
          "version": "1.0.1",
          "bundled": true,
          "dev": true
        },
        "path-key": {
          "version": "2.0.1",
          "bundled": true,
          "dev": true
        },
        "path-parse": {
          "version": "1.0.5",
          "bundled": true,
          "dev": true
        },
        "path-type": {
          "version": "1.1.0",
          "bundled": true,
          "dev": true,
          "requires": {
            "graceful-fs": "4.1.11",
            "pify": "2.3.0",
            "pinkie-promise": "2.0.1"
          }
        },
        "pify": {
          "version": "2.3.0",
          "bundled": true,
          "dev": true
        },
        "pinkie": {
          "version": "2.0.4",
          "bundled": true,
          "dev": true
        },
        "pinkie-promise": {
          "version": "2.0.1",
          "bundled": true,
          "dev": true,
          "requires": {
            "pinkie": "2.0.4"
          }
        },
        "pkg-dir": {
          "version": "1.0.0",
          "bundled": true,
          "dev": true,
          "requires": {
            "find-up": "1.1.2"
          },
          "dependencies": {
            "find-up": {
              "version": "1.1.2",
              "bundled": true,
              "dev": true,
              "requires": {
                "path-exists": "2.1.0",
                "pinkie-promise": "2.0.1"
              }
            }
          }
        },
        "posix-character-classes": {
          "version": "0.1.1",
          "bundled": true,
          "dev": true
        },
        "preserve": {
          "version": "0.2.0",
          "bundled": true,
          "dev": true
        },
        "pseudomap": {
          "version": "1.0.2",
          "bundled": true,
          "dev": true
        },
        "randomatic": {
          "version": "1.1.7",
          "bundled": true,
          "dev": true,
          "requires": {
            "is-number": "3.0.0",
            "kind-of": "4.0.0"
          },
          "dependencies": {
            "is-number": {
              "version": "3.0.0",
              "bundled": true,
              "dev": true,
              "requires": {
                "kind-of": "3.2.2"
              },
              "dependencies": {
                "kind-of": {
                  "version": "3.2.2",
                  "bundled": true,
                  "dev": true,
                  "requires": {
                    "is-buffer": "1.1.6"
                  }
                }
              }
            },
            "kind-of": {
              "version": "4.0.0",
              "bundled": true,
              "dev": true,
              "requires": {
                "is-buffer": "1.1.6"
              }
            }
          }
        },
        "read-pkg": {
          "version": "1.1.0",
          "bundled": true,
          "dev": true,
          "requires": {
            "load-json-file": "1.1.0",
            "normalize-package-data": "2.4.0",
            "path-type": "1.1.0"
          }
        },
        "read-pkg-up": {
          "version": "1.0.1",
          "bundled": true,
          "dev": true,
          "requires": {
            "find-up": "1.1.2",
            "read-pkg": "1.1.0"
          },
          "dependencies": {
            "find-up": {
              "version": "1.1.2",
              "bundled": true,
              "dev": true,
              "requires": {
                "path-exists": "2.1.0",
                "pinkie-promise": "2.0.1"
              }
            }
          }
        },
        "regenerator-runtime": {
          "version": "0.11.1",
          "bundled": true,
          "dev": true
        },
        "regex-cache": {
          "version": "0.4.4",
          "bundled": true,
          "dev": true,
          "requires": {
            "is-equal-shallow": "0.1.3"
          }
        },
        "regex-not": {
          "version": "1.0.2",
          "bundled": true,
          "dev": true,
          "requires": {
            "extend-shallow": "3.0.2",
            "safe-regex": "1.1.0"
          }
        },
        "remove-trailing-separator": {
          "version": "1.1.0",
          "bundled": true,
          "dev": true
        },
        "repeat-element": {
          "version": "1.1.2",
          "bundled": true,
          "dev": true
        },
        "repeat-string": {
          "version": "1.6.1",
          "bundled": true,
          "dev": true
        },
        "repeating": {
          "version": "2.0.1",
          "bundled": true,
          "dev": true,
          "requires": {
            "is-finite": "1.0.2"
          }
        },
        "require-directory": {
          "version": "2.1.1",
          "bundled": true,
          "dev": true
        },
        "require-main-filename": {
          "version": "1.0.1",
          "bundled": true,
          "dev": true
        },
        "resolve-from": {
          "version": "2.0.0",
          "bundled": true,
          "dev": true
        },
        "resolve-url": {
          "version": "0.2.1",
          "bundled": true,
          "dev": true
        },
        "ret": {
          "version": "0.1.15",
          "bundled": true,
          "dev": true
        },
        "right-align": {
          "version": "0.1.3",
          "bundled": true,
          "dev": true,
          "optional": true,
          "requires": {
            "align-text": "0.1.4"
          }
        },
        "rimraf": {
          "version": "2.6.2",
          "bundled": true,
          "dev": true,
          "requires": {
            "glob": "7.1.2"
          }
        },
        "safe-regex": {
          "version": "1.1.0",
          "bundled": true,
          "dev": true,
          "requires": {
            "ret": "0.1.15"
          }
        },
        "semver": {
          "version": "5.5.0",
          "bundled": true,
          "dev": true
        },
        "set-blocking": {
          "version": "2.0.0",
          "bundled": true,
          "dev": true
        },
        "set-value": {
          "version": "2.0.0",
          "bundled": true,
          "dev": true,
          "requires": {
            "extend-shallow": "2.0.1",
            "is-extendable": "0.1.1",
            "is-plain-object": "2.0.4",
            "split-string": "3.1.0"
          },
          "dependencies": {
            "extend-shallow": {
              "version": "2.0.1",
              "bundled": true,
              "dev": true,
              "requires": {
                "is-extendable": "0.1.1"
              }
            }
          }
        },
        "shebang-command": {
          "version": "1.2.0",
          "bundled": true,
          "dev": true,
          "requires": {
            "shebang-regex": "1.0.0"
          }
        },
        "shebang-regex": {
          "version": "1.0.0",
          "bundled": true,
          "dev": true
        },
        "signal-exit": {
          "version": "3.0.2",
          "bundled": true,
          "dev": true
        },
        "slide": {
          "version": "1.1.6",
          "bundled": true,
          "dev": true
        },
        "snapdragon": {
          "version": "0.8.2",
          "bundled": true,
          "dev": true,
          "requires": {
            "base": "0.11.2",
            "debug": "2.6.9",
            "define-property": "0.2.5",
            "extend-shallow": "2.0.1",
            "map-cache": "0.2.2",
            "source-map": "0.5.7",
            "source-map-resolve": "0.5.1",
            "use": "3.1.0"
          },
          "dependencies": {
            "define-property": {
              "version": "0.2.5",
              "bundled": true,
              "dev": true,
              "requires": {
                "is-descriptor": "0.1.6"
              }
            },
            "extend-shallow": {
              "version": "2.0.1",
              "bundled": true,
              "dev": true,
              "requires": {
                "is-extendable": "0.1.1"
              }
            },
            "is-accessor-descriptor": {
              "version": "0.1.6",
              "bundled": true,
              "dev": true,
              "requires": {
                "kind-of": "3.2.2"
              },
              "dependencies": {
                "kind-of": {
                  "version": "3.2.2",
                  "bundled": true,
                  "dev": true,
                  "requires": {
                    "is-buffer": "1.1.6"
                  }
                }
              }
            },
            "is-data-descriptor": {
              "version": "0.1.4",
              "bundled": true,
              "dev": true,
              "requires": {
                "kind-of": "3.2.2"
              },
              "dependencies": {
                "kind-of": {
                  "version": "3.2.2",
                  "bundled": true,
                  "dev": true,
                  "requires": {
                    "is-buffer": "1.1.6"
                  }
                }
              }
            },
            "is-descriptor": {
              "version": "0.1.6",
              "bundled": true,
              "dev": true,
              "requires": {
                "is-accessor-descriptor": "0.1.6",
                "is-data-descriptor": "0.1.4",
                "kind-of": "5.1.0"
              }
            },
            "kind-of": {
              "version": "5.1.0",
              "bundled": true,
              "dev": true
            }
          }
        },
        "snapdragon-node": {
          "version": "2.1.1",
          "bundled": true,
          "dev": true,
          "requires": {
            "define-property": "1.0.0",
            "isobject": "3.0.1",
            "snapdragon-util": "3.0.1"
          },
          "dependencies": {
            "define-property": {
              "version": "1.0.0",
              "bundled": true,
              "dev": true,
              "requires": {
                "is-descriptor": "1.0.2"
              }
            },
            "isobject": {
              "version": "3.0.1",
              "bundled": true,
              "dev": true
            }
          }
        },
        "snapdragon-util": {
          "version": "3.0.1",
          "bundled": true,
          "dev": true,
          "requires": {
            "kind-of": "3.2.2"
          }
        },
        "source-map": {
          "version": "0.5.7",
          "bundled": true,
          "dev": true
        },
        "source-map-resolve": {
          "version": "0.5.1",
          "bundled": true,
          "dev": true,
          "requires": {
            "atob": "2.0.3",
            "decode-uri-component": "0.2.0",
            "resolve-url": "0.2.1",
            "source-map-url": "0.4.0",
            "urix": "0.1.0"
          }
        },
        "source-map-url": {
          "version": "0.4.0",
          "bundled": true,
          "dev": true
        },
        "spawn-wrap": {
          "version": "1.4.2",
          "bundled": true,
          "dev": true,
          "requires": {
            "foreground-child": "1.5.6",
            "mkdirp": "0.5.1",
            "os-homedir": "1.0.2",
            "rimraf": "2.6.2",
            "signal-exit": "3.0.2",
            "which": "1.3.0"
          }
        },
        "spdx-correct": {
          "version": "3.0.0",
          "bundled": true,
          "dev": true,
          "requires": {
            "spdx-expression-parse": "3.0.0",
            "spdx-license-ids": "3.0.0"
          }
        },
        "spdx-exceptions": {
          "version": "2.1.0",
          "bundled": true,
          "dev": true
        },
        "spdx-expression-parse": {
          "version": "3.0.0",
          "bundled": true,
          "dev": true,
          "requires": {
            "spdx-exceptions": "2.1.0",
            "spdx-license-ids": "3.0.0"
          }
        },
        "spdx-license-ids": {
          "version": "3.0.0",
          "bundled": true,
          "dev": true
        },
        "split-string": {
          "version": "3.1.0",
          "bundled": true,
          "dev": true,
          "requires": {
            "extend-shallow": "3.0.2"
          }
        },
        "static-extend": {
          "version": "0.1.2",
          "bundled": true,
          "dev": true,
          "requires": {
            "define-property": "0.2.5",
            "object-copy": "0.1.0"
          },
          "dependencies": {
            "define-property": {
              "version": "0.2.5",
              "bundled": true,
              "dev": true,
              "requires": {
                "is-descriptor": "0.1.6"
              }
            },
            "is-accessor-descriptor": {
              "version": "0.1.6",
              "bundled": true,
              "dev": true,
              "requires": {
                "kind-of": "3.2.2"
              },
              "dependencies": {
                "kind-of": {
                  "version": "3.2.2",
                  "bundled": true,
                  "dev": true,
                  "requires": {
                    "is-buffer": "1.1.6"
                  }
                }
              }
            },
            "is-data-descriptor": {
              "version": "0.1.4",
              "bundled": true,
              "dev": true,
              "requires": {
                "kind-of": "3.2.2"
              },
              "dependencies": {
                "kind-of": {
                  "version": "3.2.2",
                  "bundled": true,
                  "dev": true,
                  "requires": {
                    "is-buffer": "1.1.6"
                  }
                }
              }
            },
            "is-descriptor": {
              "version": "0.1.6",
              "bundled": true,
              "dev": true,
              "requires": {
                "is-accessor-descriptor": "0.1.6",
                "is-data-descriptor": "0.1.4",
                "kind-of": "5.1.0"
              }
            },
            "kind-of": {
              "version": "5.1.0",
              "bundled": true,
              "dev": true
            }
          }
        },
        "string-width": {
          "version": "2.1.1",
          "bundled": true,
          "dev": true,
          "requires": {
            "is-fullwidth-code-point": "2.0.0",
            "strip-ansi": "4.0.0"
          },
          "dependencies": {
            "ansi-regex": {
              "version": "3.0.0",
              "bundled": true,
              "dev": true
            },
            "strip-ansi": {
              "version": "4.0.0",
              "bundled": true,
              "dev": true,
              "requires": {
                "ansi-regex": "3.0.0"
              }
            }
          }
        },
        "strip-ansi": {
          "version": "3.0.1",
          "bundled": true,
          "dev": true,
          "requires": {
            "ansi-regex": "2.1.1"
          }
        },
        "strip-bom": {
          "version": "2.0.0",
          "bundled": true,
          "dev": true,
          "requires": {
            "is-utf8": "0.2.1"
          }
        },
        "strip-eof": {
          "version": "1.0.0",
          "bundled": true,
          "dev": true
        },
        "supports-color": {
          "version": "2.0.0",
          "bundled": true,
          "dev": true
        },
        "test-exclude": {
          "version": "4.2.1",
          "bundled": true,
          "dev": true,
          "requires": {
            "arrify": "1.0.1",
            "micromatch": "3.1.9",
            "object-assign": "4.1.1",
            "read-pkg-up": "1.0.1",
            "require-main-filename": "1.0.1"
          },
          "dependencies": {
            "arr-diff": {
              "version": "4.0.0",
              "bundled": true,
              "dev": true
            },
            "array-unique": {
              "version": "0.3.2",
              "bundled": true,
              "dev": true
            },
            "braces": {
              "version": "2.3.1",
              "bundled": true,
              "dev": true,
              "requires": {
                "arr-flatten": "1.1.0",
                "array-unique": "0.3.2",
                "define-property": "1.0.0",
                "extend-shallow": "2.0.1",
                "fill-range": "4.0.0",
                "isobject": "3.0.1",
                "kind-of": "6.0.2",
                "repeat-element": "1.1.2",
                "snapdragon": "0.8.2",
                "snapdragon-node": "2.1.1",
                "split-string": "3.1.0",
                "to-regex": "3.0.2"
              },
              "dependencies": {
                "define-property": {
                  "version": "1.0.0",
                  "bundled": true,
                  "dev": true,
                  "requires": {
                    "is-descriptor": "1.0.2"
                  }
                },
                "extend-shallow": {
                  "version": "2.0.1",
                  "bundled": true,
                  "dev": true,
                  "requires": {
                    "is-extendable": "0.1.1"
                  }
                }
              }
            },
            "expand-brackets": {
              "version": "2.1.4",
              "bundled": true,
              "dev": true,
              "requires": {
                "debug": "2.6.9",
                "define-property": "0.2.5",
                "extend-shallow": "2.0.1",
                "posix-character-classes": "0.1.1",
                "regex-not": "1.0.2",
                "snapdragon": "0.8.2",
                "to-regex": "3.0.2"
              },
              "dependencies": {
                "define-property": {
                  "version": "0.2.5",
                  "bundled": true,
                  "dev": true,
                  "requires": {
                    "is-descriptor": "0.1.6"
                  }
                },
                "extend-shallow": {
                  "version": "2.0.1",
                  "bundled": true,
                  "dev": true,
                  "requires": {
                    "is-extendable": "0.1.1"
                  }
                },
                "is-descriptor": {
                  "version": "0.1.6",
                  "bundled": true,
                  "dev": true,
                  "requires": {
                    "is-accessor-descriptor": "0.1.6",
                    "is-data-descriptor": "0.1.4",
                    "kind-of": "5.1.0"
                  }
                },
                "kind-of": {
                  "version": "5.1.0",
                  "bundled": true,
                  "dev": true
                }
              }
            },
            "extglob": {
              "version": "2.0.4",
              "bundled": true,
              "dev": true,
              "requires": {
                "array-unique": "0.3.2",
                "define-property": "1.0.0",
                "expand-brackets": "2.1.4",
                "extend-shallow": "2.0.1",
                "fragment-cache": "0.2.1",
                "regex-not": "1.0.2",
                "snapdragon": "0.8.2",
                "to-regex": "3.0.2"
              },
              "dependencies": {
                "define-property": {
                  "version": "1.0.0",
                  "bundled": true,
                  "dev": true,
                  "requires": {
                    "is-descriptor": "1.0.2"
                  }
                },
                "extend-shallow": {
                  "version": "2.0.1",
                  "bundled": true,
                  "dev": true,
                  "requires": {
                    "is-extendable": "0.1.1"
                  }
                }
              }
            },
            "fill-range": {
              "version": "4.0.0",
              "bundled": true,
              "dev": true,
              "requires": {
                "extend-shallow": "2.0.1",
                "is-number": "3.0.0",
                "repeat-string": "1.6.1",
                "to-regex-range": "2.1.1"
              },
              "dependencies": {
                "extend-shallow": {
                  "version": "2.0.1",
                  "bundled": true,
                  "dev": true,
                  "requires": {
                    "is-extendable": "0.1.1"
                  }
                }
              }
            },
            "is-accessor-descriptor": {
              "version": "0.1.6",
              "bundled": true,
              "dev": true,
              "requires": {
                "kind-of": "3.2.2"
              },
              "dependencies": {
                "kind-of": {
                  "version": "3.2.2",
                  "bundled": true,
                  "dev": true,
                  "requires": {
                    "is-buffer": "1.1.6"
                  }
                }
              }
            },
            "is-data-descriptor": {
              "version": "0.1.4",
              "bundled": true,
              "dev": true,
              "requires": {
                "kind-of": "3.2.2"
              },
              "dependencies": {
                "kind-of": {
                  "version": "3.2.2",
                  "bundled": true,
                  "dev": true,
                  "requires": {
                    "is-buffer": "1.1.6"
                  }
                }
              }
            },
            "is-number": {
              "version": "3.0.0",
              "bundled": true,
              "dev": true,
              "requires": {
                "kind-of": "3.2.2"
              },
              "dependencies": {
                "kind-of": {
                  "version": "3.2.2",
                  "bundled": true,
                  "dev": true,
                  "requires": {
                    "is-buffer": "1.1.6"
                  }
                }
              }
            },
            "isobject": {
              "version": "3.0.1",
              "bundled": true,
              "dev": true
            },
            "kind-of": {
              "version": "6.0.2",
              "bundled": true,
              "dev": true
            },
            "micromatch": {
              "version": "3.1.9",
              "bundled": true,
              "dev": true,
              "requires": {
                "arr-diff": "4.0.0",
                "array-unique": "0.3.2",
                "braces": "2.3.1",
                "define-property": "2.0.2",
                "extend-shallow": "3.0.2",
                "extglob": "2.0.4",
                "fragment-cache": "0.2.1",
                "kind-of": "6.0.2",
                "nanomatch": "1.2.9",
                "object.pick": "1.3.0",
                "regex-not": "1.0.2",
                "snapdragon": "0.8.2",
                "to-regex": "3.0.2"
              }
            }
          }
        },
        "to-fast-properties": {
          "version": "1.0.3",
          "bundled": true,
          "dev": true
        },
        "to-object-path": {
          "version": "0.3.0",
          "bundled": true,
          "dev": true,
          "requires": {
            "kind-of": "3.2.2"
          }
        },
        "to-regex": {
          "version": "3.0.2",
          "bundled": true,
          "dev": true,
          "requires": {
            "define-property": "2.0.2",
            "extend-shallow": "3.0.2",
            "regex-not": "1.0.2",
            "safe-regex": "1.1.0"
          }
        },
        "to-regex-range": {
          "version": "2.1.1",
          "bundled": true,
          "dev": true,
          "requires": {
            "is-number": "3.0.0",
            "repeat-string": "1.6.1"
          },
          "dependencies": {
            "is-number": {
              "version": "3.0.0",
              "bundled": true,
              "dev": true,
              "requires": {
                "kind-of": "3.2.2"
              }
            }
          }
        },
        "trim-right": {
          "version": "1.0.1",
          "bundled": true,
          "dev": true
        },
        "uglify-js": {
          "version": "2.8.29",
          "bundled": true,
          "dev": true,
          "optional": true,
          "requires": {
            "source-map": "0.5.7",
            "uglify-to-browserify": "1.0.2",
            "yargs": "3.10.0"
          },
          "dependencies": {
            "yargs": {
              "version": "3.10.0",
              "bundled": true,
              "dev": true,
              "optional": true,
              "requires": {
                "camelcase": "1.2.1",
                "cliui": "2.1.0",
                "decamelize": "1.2.0",
                "window-size": "0.1.0"
              }
            }
          }
        },
        "uglify-to-browserify": {
          "version": "1.0.2",
          "bundled": true,
          "dev": true,
          "optional": true
        },
        "union-value": {
          "version": "1.0.0",
          "bundled": true,
          "dev": true,
          "requires": {
            "arr-union": "3.1.0",
            "get-value": "2.0.6",
            "is-extendable": "0.1.1",
            "set-value": "0.4.3"
          },
          "dependencies": {
            "extend-shallow": {
              "version": "2.0.1",
              "bundled": true,
              "dev": true,
              "requires": {
                "is-extendable": "0.1.1"
              }
            },
            "set-value": {
              "version": "0.4.3",
              "bundled": true,
              "dev": true,
              "requires": {
                "extend-shallow": "2.0.1",
                "is-extendable": "0.1.1",
                "is-plain-object": "2.0.4",
                "to-object-path": "0.3.0"
              }
            }
          }
        },
        "unset-value": {
          "version": "1.0.0",
          "bundled": true,
          "dev": true,
          "requires": {
            "has-value": "0.3.1",
            "isobject": "3.0.1"
          },
          "dependencies": {
            "has-value": {
              "version": "0.3.1",
              "bundled": true,
              "dev": true,
              "requires": {
                "get-value": "2.0.6",
                "has-values": "0.1.4",
                "isobject": "2.1.0"
              },
              "dependencies": {
                "isobject": {
                  "version": "2.1.0",
                  "bundled": true,
                  "dev": true,
                  "requires": {
                    "isarray": "1.0.0"
                  }
                }
              }
            },
            "has-values": {
              "version": "0.1.4",
              "bundled": true,
              "dev": true
            },
            "isobject": {
              "version": "3.0.1",
              "bundled": true,
              "dev": true
            }
          }
        },
        "urix": {
          "version": "0.1.0",
          "bundled": true,
          "dev": true
        },
        "use": {
          "version": "3.1.0",
          "bundled": true,
          "dev": true,
          "requires": {
            "kind-of": "6.0.2"
          },
          "dependencies": {
            "kind-of": {
              "version": "6.0.2",
              "bundled": true,
              "dev": true
            }
          }
        },
        "validate-npm-package-license": {
          "version": "3.0.3",
          "bundled": true,
          "dev": true,
          "requires": {
            "spdx-correct": "3.0.0",
            "spdx-expression-parse": "3.0.0"
          }
        },
        "which": {
          "version": "1.3.0",
          "bundled": true,
          "dev": true,
          "requires": {
            "isexe": "2.0.0"
          }
        },
        "which-module": {
          "version": "2.0.0",
          "bundled": true,
          "dev": true
        },
        "window-size": {
          "version": "0.1.0",
          "bundled": true,
          "dev": true,
          "optional": true
        },
        "wordwrap": {
          "version": "0.0.3",
          "bundled": true,
          "dev": true
        },
        "wrap-ansi": {
          "version": "2.1.0",
          "bundled": true,
          "dev": true,
          "requires": {
            "string-width": "1.0.2",
            "strip-ansi": "3.0.1"
          },
          "dependencies": {
            "is-fullwidth-code-point": {
              "version": "1.0.0",
              "bundled": true,
              "dev": true,
              "requires": {
                "number-is-nan": "1.0.1"
              }
            },
            "string-width": {
              "version": "1.0.2",
              "bundled": true,
              "dev": true,
              "requires": {
                "code-point-at": "1.1.0",
                "is-fullwidth-code-point": "1.0.0",
                "strip-ansi": "3.0.1"
              }
            }
          }
        },
        "wrappy": {
          "version": "1.0.2",
          "bundled": true,
          "dev": true
        },
        "write-file-atomic": {
          "version": "1.3.4",
          "bundled": true,
          "dev": true,
          "requires": {
            "graceful-fs": "4.1.11",
            "imurmurhash": "0.1.4",
            "slide": "1.1.6"
          }
        },
        "y18n": {
          "version": "3.2.1",
          "bundled": true,
          "dev": true
        },
        "yallist": {
          "version": "2.1.2",
          "bundled": true,
          "dev": true
        },
        "yargs": {
          "version": "11.1.0",
          "bundled": true,
          "dev": true,
          "requires": {
            "cliui": "4.0.0",
            "decamelize": "1.2.0",
            "find-up": "2.1.0",
            "get-caller-file": "1.0.2",
            "os-locale": "2.1.0",
            "require-directory": "2.1.1",
            "require-main-filename": "1.0.1",
            "set-blocking": "2.0.0",
            "string-width": "2.1.1",
            "which-module": "2.0.0",
            "y18n": "3.2.1",
            "yargs-parser": "9.0.2"
          },
          "dependencies": {
            "ansi-regex": {
              "version": "3.0.0",
              "bundled": true,
              "dev": true
            },
            "camelcase": {
              "version": "4.1.0",
              "bundled": true,
              "dev": true
            },
            "cliui": {
              "version": "4.0.0",
              "bundled": true,
              "dev": true,
              "requires": {
                "string-width": "2.1.1",
                "strip-ansi": "4.0.0",
                "wrap-ansi": "2.1.0"
              }
            },
            "strip-ansi": {
              "version": "4.0.0",
              "bundled": true,
              "dev": true,
              "requires": {
                "ansi-regex": "3.0.0"
              }
            },
            "yargs-parser": {
              "version": "9.0.2",
              "bundled": true,
              "dev": true,
              "requires": {
                "camelcase": "4.1.0"
              }
            }
          }
        },
        "yargs-parser": {
          "version": "8.1.0",
          "bundled": true,
          "dev": true,
          "requires": {
            "camelcase": "4.1.0"
          },
          "dependencies": {
            "camelcase": {
              "version": "4.1.0",
              "bundled": true,
              "dev": true
            }
          }
        }
      }
    },
    "oauth-sign": {
      "version": "0.8.2",
      "resolved": "https://registry.npmjs.org/oauth-sign/-/oauth-sign-0.8.2.tgz",
      "integrity": "sha1-Rqarfwrq2N6unsBWV4C31O/rnUM="
    },
    "object-assign": {
      "version": "4.1.1",
      "resolved": "https://registry.npmjs.org/object-assign/-/object-assign-4.1.1.tgz",
      "integrity": "sha1-IQmtx5ZYh8/AXLvUQsrIv7s2CGM=",
      "dev": true
    },
    "once": {
      "version": "1.4.0",
      "resolved": "https://registry.npmjs.org/once/-/once-1.4.0.tgz",
      "integrity": "sha1-WDsap3WWHUsROsF9nFC6753Xa9E=",
      "requires": {
        "wrappy": "1.0.2"
      }
    },
    "onetime": {
      "version": "1.1.0",
      "resolved": "http://registry.npmjs.org/onetime/-/onetime-1.1.0.tgz",
      "integrity": "sha1-ofeDj4MUxRbwXs78vEzP4EtO14k=",
      "dev": true
    },
    "optimist": {
      "version": "0.3.7",
      "resolved": "https://registry.npmjs.org/optimist/-/optimist-0.3.7.tgz",
      "integrity": "sha1-yQlBrVnkJzMokjB00s8ufLxuwNk=",
      "requires": {
        "wordwrap": "0.0.3"
      }
    },
    "optionator": {
      "version": "0.8.2",
      "resolved": "https://registry.npmjs.org/optionator/-/optionator-0.8.2.tgz",
      "integrity": "sha1-NkxeQJ0/TWMB1sC0wFu6UBgK62Q=",
      "dev": true,
      "requires": {
        "deep-is": "0.1.3",
        "fast-levenshtein": "2.0.6",
        "levn": "0.3.0",
        "prelude-ls": "1.1.2",
        "type-check": "0.3.2",
        "wordwrap": "1.0.0"
      },
      "dependencies": {
        "wordwrap": {
          "version": "1.0.0",
          "resolved": "https://registry.npmjs.org/wordwrap/-/wordwrap-1.0.0.tgz",
          "integrity": "sha1-J1hIEIkUVqQXHI0CJkQa3pDLyus=",
          "dev": true
        }
      }
    },
    "os-homedir": {
      "version": "1.0.2",
      "resolved": "https://registry.npmjs.org/os-homedir/-/os-homedir-1.0.2.tgz",
      "integrity": "sha1-/7xJiDNuDoM94MFox+8VISGqf7M=",
      "dev": true
    },
    "os-tmpdir": {
      "version": "1.0.2",
      "resolved": "https://registry.npmjs.org/os-tmpdir/-/os-tmpdir-1.0.2.tgz",
      "integrity": "sha1-u+Z0BseaqFxc/sdm/lc0VV36EnQ=",
      "dev": true
    },
    "p-limit": {
      "version": "1.2.0",
      "resolved": "https://registry.npmjs.org/p-limit/-/p-limit-1.2.0.tgz",
      "integrity": "sha512-Y/OtIaXtUPr4/YpMv1pCL5L5ed0rumAaAeBSj12F+bSlMdys7i8oQF/GUJmfpTS/QoaRrS/k6pma29haJpsMng==",
      "dev": true,
      "requires": {
        "p-try": "1.0.0"
      }
    },
    "p-locate": {
      "version": "2.0.0",
      "resolved": "https://registry.npmjs.org/p-locate/-/p-locate-2.0.0.tgz",
      "integrity": "sha1-IKAQOyIqcMj9OcwuWAaA893l7EM=",
      "dev": true,
      "requires": {
        "p-limit": "1.2.0"
      }
    },
    "p-try": {
      "version": "1.0.0",
      "resolved": "https://registry.npmjs.org/p-try/-/p-try-1.0.0.tgz",
      "integrity": "sha1-y8ec26+P1CKOE/Yh8rGiN8GyB7M=",
      "dev": true
    },
    "parse-json": {
      "version": "2.2.0",
      "resolved": "https://registry.npmjs.org/parse-json/-/parse-json-2.2.0.tgz",
      "integrity": "sha1-9ID0BDTvgHQfhGkJn43qGPVaTck=",
      "dev": true,
      "requires": {
        "error-ex": "1.3.1"
      }
    },
    "parse-ms": {
      "version": "1.0.1",
      "resolved": "https://registry.npmjs.org/parse-ms/-/parse-ms-1.0.1.tgz",
      "integrity": "sha1-VjRtR0nXjyNDDKDHE4UK75GqNh0=",
      "dev": true
    },
    "path-exists": {
      "version": "2.1.0",
      "resolved": "https://registry.npmjs.org/path-exists/-/path-exists-2.1.0.tgz",
      "integrity": "sha1-D+tsZPD8UY2adU3V77YscCJ2H0s=",
      "dev": true,
      "requires": {
        "pinkie-promise": "2.0.1"
      }
    },
    "path-is-absolute": {
      "version": "1.0.1",
      "resolved": "https://registry.npmjs.org/path-is-absolute/-/path-is-absolute-1.0.1.tgz",
      "integrity": "sha1-F0uSaHNVNP+8es5r9TpanhtcX18="
    },
    "path-is-inside": {
      "version": "1.0.2",
      "resolved": "https://registry.npmjs.org/path-is-inside/-/path-is-inside-1.0.2.tgz",
      "integrity": "sha1-NlQX3t5EQw0cEa9hAn+s8HS9/FM=",
      "dev": true
    },
    "path-type": {
      "version": "1.1.0",
      "resolved": "https://registry.npmjs.org/path-type/-/path-type-1.1.0.tgz",
      "integrity": "sha1-WcRPfuSR2nBNpBXaWkBwuk+P5EE=",
      "dev": true,
      "requires": {
        "graceful-fs": "4.1.11",
        "pify": "2.3.0",
        "pinkie-promise": "2.0.1"
      }
    },
    "performance-now": {
      "version": "2.1.0",
      "resolved": "https://registry.npmjs.org/performance-now/-/performance-now-2.1.0.tgz",
      "integrity": "sha1-Ywn04OX6kT7BxpMHrjZLSzd8nns="
    },
    "pez": {
      "version": "2.1.5",
      "resolved": "https://registry.npmjs.org/pez/-/pez-2.1.5.tgz",
      "integrity": "sha1-XsLMYlAMw+tCNtSkFM9aF7XrUAc=",
      "requires": {
        "b64": "3.0.3",
        "boom": "5.2.0",
        "content": "3.0.7",
        "hoek": "4.2.1",
        "nigel": "2.0.2"
      },
      "dependencies": {
        "boom": {
          "version": "5.2.0",
          "resolved": "https://registry.npmjs.org/boom/-/boom-5.2.0.tgz",
          "integrity": "sha512-Z5BTk6ZRe4tXXQlkqftmsAUANpXmuwlsF5Oov8ThoMbQRzdGTA1ngYRW160GexgOgjsFOKJz0LYhoNi+2AMBUw==",
          "requires": {
            "hoek": "4.2.1"
          }
        }
      }
    },
    "pify": {
      "version": "2.3.0",
      "resolved": "https://registry.npmjs.org/pify/-/pify-2.3.0.tgz",
      "integrity": "sha1-7RQaasBDqEnqWISY59yosVMw6Qw=",
      "dev": true
    },
    "pinkie": {
      "version": "2.0.4",
      "resolved": "https://registry.npmjs.org/pinkie/-/pinkie-2.0.4.tgz",
      "integrity": "sha1-clVrgM+g1IqXToDnckjoDtT3+HA=",
      "dev": true
    },
    "pinkie-promise": {
      "version": "2.0.1",
      "resolved": "https://registry.npmjs.org/pinkie-promise/-/pinkie-promise-2.0.1.tgz",
      "integrity": "sha1-ITXW36ejWMBprJsXh3YogihFD/o=",
      "dev": true,
      "requires": {
        "pinkie": "2.0.4"
      }
    },
    "pkg-up": {
      "version": "1.0.0",
      "resolved": "https://registry.npmjs.org/pkg-up/-/pkg-up-1.0.0.tgz",
      "integrity": "sha1-Pgj7RhUlxEIWJKM7n35tCvWwWiY=",
      "dev": true,
      "requires": {
        "find-up": "1.1.2"
      }
    },
    "plur": {
      "version": "2.1.2",
      "resolved": "https://registry.npmjs.org/plur/-/plur-2.1.2.tgz",
      "integrity": "sha1-dIJFLBoPUI4+NE6uwxLJHCncZVo=",
      "dev": true,
      "requires": {
        "irregular-plurals": "1.4.0"
      }
    },
    "pluralize": {
      "version": "1.2.1",
      "resolved": "https://registry.npmjs.org/pluralize/-/pluralize-1.2.1.tgz",
      "integrity": "sha1-0aIUg/0iu0HlihL6NCGCMUCJfEU=",
      "dev": true
    },
    "pngparse": {
      "version": "2.0.1",
      "resolved": "https://registry.npmjs.org/pngparse/-/pngparse-2.0.1.tgz",
      "integrity": "sha1-hoUt5N40n077HoUudSVlXlrF37g=",
      "dev": true
    },
    "podium": {
      "version": "1.3.0",
      "resolved": "https://registry.npmjs.org/podium/-/podium-1.3.0.tgz",
      "integrity": "sha512-ZIujqk1pv8bRZNVxwwwq0BhXilZ2udycQT3Kp8ah3f3TcTmVg7ILJsv/oLf47gRa2qeiP584lNq+pfvS9U3aow==",
      "requires": {
        "hoek": "4.2.1",
        "items": "2.1.1",
        "joi": "10.6.0"
      },
      "dependencies": {
        "joi": {
          "version": "10.6.0",
          "resolved": "https://registry.npmjs.org/joi/-/joi-10.6.0.tgz",
          "integrity": "sha512-hBF3LcqyAid+9X/pwg+eXjD2QBZI5eXnBFJYaAkH4SK3mp9QSRiiQnDYlmlz5pccMvnLcJRS4whhDOTCkmsAdQ==",
          "requires": {
            "hoek": "4.2.1",
            "isemail": "2.2.1",
            "items": "2.1.1",
            "topo": "2.0.2"
          }
        }
      }
    },
    "poolee": {
      "version": "1.0.0",
      "resolved": "https://registry.npmjs.org/poolee/-/poolee-1.0.0.tgz",
      "integrity": "sha1-OJTzsV30ZRfu3bRxSkBJ1au54aM=",
      "requires": {
        "keep-alive-agent": "0.0.1"
      }
    },
    "prelude-ls": {
      "version": "1.1.2",
      "resolved": "https://registry.npmjs.org/prelude-ls/-/prelude-ls-1.1.2.tgz",
      "integrity": "sha1-IZMqVJ9eUv/ZqCf1cOBL5iqX2lQ=",
      "dev": true
    },
    "pretty-ms": {
      "version": "2.1.0",
      "resolved": "https://registry.npmjs.org/pretty-ms/-/pretty-ms-2.1.0.tgz",
      "integrity": "sha1-QlfCVt8/sLRR1q/6qwIYhBJpgdw=",
      "dev": true,
      "requires": {
        "is-finite": "1.0.2",
        "parse-ms": "1.0.1",
        "plur": "1.0.0"
      },
      "dependencies": {
        "plur": {
          "version": "1.0.0",
          "resolved": "https://registry.npmjs.org/plur/-/plur-1.0.0.tgz",
          "integrity": "sha1-24XGgU9eXlo7Se/CjWBP7GKXUVY=",
          "dev": true
        }
      }
    },
    "process-nextick-args": {
      "version": "2.0.0",
      "resolved": "https://registry.npmjs.org/process-nextick-args/-/process-nextick-args-2.0.0.tgz",
      "integrity": "sha512-MtEC1TqN0EU5nephaJ4rAtThHtC86dNN9qCuEhtshvpVBkAW5ZO7BASN9REnF9eoXGcRub+pFuKEpOHE+HbEMw=="
    },
    "progress": {
      "version": "1.1.8",
      "resolved": "https://registry.npmjs.org/progress/-/progress-1.1.8.tgz",
      "integrity": "sha1-4mDHj2Fhzdmw5WzD4Khd4Xx6V74=",
      "dev": true
    },
    "propagate": {
      "version": "0.4.0",
      "resolved": "https://registry.npmjs.org/propagate/-/propagate-0.4.0.tgz",
      "integrity": "sha1-8/zKCm/gZzanulcpZgaWF8EwtIE=",
      "dev": true
    },
    "pseudomap": {
      "version": "1.0.2",
      "resolved": "https://registry.npmjs.org/pseudomap/-/pseudomap-1.0.2.tgz",
      "integrity": "sha1-8FKijacOYYkX7wqKw0wa5aaChrM="
    },
    "punycode": {
      "version": "2.1.0",
      "resolved": "https://registry.npmjs.org/punycode/-/punycode-2.1.0.tgz",
      "integrity": "sha1-X4Y+3Im5bbCQdLrXlHvwkFbKTn0="
    },
    "q": {
      "version": "1.5.1",
      "resolved": "https://registry.npmjs.org/q/-/q-1.5.1.tgz",
      "integrity": "sha1-fjL3W0E4EpHQRhHxvxQQmsAGUdc=",
      "dev": true
    },
    "qs": {
      "version": "6.5.1",
      "resolved": "https://registry.npmjs.org/qs/-/qs-6.5.1.tgz",
      "integrity": "sha512-eRzhrN1WSINYCDCbrz796z37LOe3m5tmW7RQf6oBntukAG1nmovJvhnwHHRMAfeoItc1m2Hk02WER2aQ/iqs+A=="
    },
    "quick-lru": {
      "version": "1.1.0",
      "resolved": "https://registry.npmjs.org/quick-lru/-/quick-lru-1.1.0.tgz",
      "integrity": "sha1-Q2CxfGETatOAeDl/8RQW4Ybc+7g=",
      "dev": true
    },
    "raven": {
      "version": "2.1.2",
      "resolved": "https://registry.npmjs.org/raven/-/raven-2.1.2.tgz",
      "integrity": "sha512-pBopqPVAuzEP5jyyqEPxJvXg788dAJ9p8NXoHVLF598Ih7MApu2AWT/QHNk2Fa4Rx/xV9yTYDEtAujLXX1FvRg==",
      "requires": {
        "cookie": "0.3.1",
        "json-stringify-safe": "5.0.1",
        "lsmod": "1.0.0",
        "stack-trace": "0.0.9",
        "timed-out": "4.0.1",
        "uuid": "3.0.0"
      },
      "dependencies": {
        "stack-trace": {
          "version": "0.0.9",
          "resolved": "https://registry.npmjs.org/stack-trace/-/stack-trace-0.0.9.tgz",
          "integrity": "sha1-qPbq7KkGdMMz58Q5U/J1tFFRBpU="
        }
      }
    },
    "read-pkg": {
      "version": "1.1.0",
      "resolved": "https://registry.npmjs.org/read-pkg/-/read-pkg-1.1.0.tgz",
      "integrity": "sha1-9f+qXs0pyzHAR0vKfXVra7KePyg=",
      "dev": true,
      "requires": {
        "load-json-file": "1.1.0",
        "normalize-package-data": "2.4.0",
        "path-type": "1.1.0"
      }
    },
    "read-pkg-up": {
      "version": "1.0.1",
      "resolved": "https://registry.npmjs.org/read-pkg-up/-/read-pkg-up-1.0.1.tgz",
      "integrity": "sha1-nWPBMnbAZZGNV/ACpX9AobZD+wI=",
      "dev": true,
      "requires": {
        "find-up": "1.1.2",
        "read-pkg": "1.1.0"
      }
    },
    "readable-stream": {
      "version": "1.1.14",
      "resolved": "https://registry.npmjs.org/readable-stream/-/readable-stream-1.1.14.tgz",
      "integrity": "sha1-fPTFTvZI44EwhMY23SB54WbAgdk=",
      "requires": {
        "core-util-is": "1.0.2",
        "inherits": "2.0.3",
        "isarray": "0.0.1",
        "string_decoder": "0.10.31"
      }
    },
    "readline2": {
      "version": "1.0.1",
      "resolved": "https://registry.npmjs.org/readline2/-/readline2-1.0.1.tgz",
      "integrity": "sha1-QQWWCP/BVHV7cV2ZidGZ/783LjU=",
      "dev": true,
      "requires": {
        "code-point-at": "1.1.0",
        "is-fullwidth-code-point": "1.0.0",
        "mute-stream": "0.0.5"
      }
    },
    "redent": {
      "version": "1.0.0",
      "resolved": "https://registry.npmjs.org/redent/-/redent-1.0.0.tgz",
      "integrity": "sha1-z5Fqsf1fHxbfsggi3W7H9zDCr94=",
      "dev": true,
      "requires": {
        "indent-string": "2.1.0",
        "strip-indent": "1.0.1"
      }
    },
    "redeyed": {
      "version": "1.0.1",
      "resolved": "https://registry.npmjs.org/redeyed/-/redeyed-1.0.1.tgz",
      "integrity": "sha1-6WwZO0DAgWsArshCaY5hGF5VSYo=",
      "optional": true,
      "requires": {
        "esprima": "3.0.0"
      }
    },
    "redis-commands": {
      "version": "1.3.5",
      "resolved": "https://registry.npmjs.org/redis-commands/-/redis-commands-1.3.5.tgz",
      "integrity": "sha512-foGF8u6MXGFF++1TZVC6icGXuMYPftKXt1FBT2vrfU9ZATNtZJ8duRC5d1lEfE8hyVe3jhelHGB91oB7I6qLsA=="
    },
    "redis-parser": {
      "version": "1.3.0",
      "resolved": "https://registry.npmjs.org/redis-parser/-/redis-parser-1.3.0.tgz",
      "integrity": "sha1-gG6+e7+3005NfB6e8oLvz60EEmo="
    },
    "repeat-string": {
      "version": "1.6.1",
      "resolved": "https://registry.npmjs.org/repeat-string/-/repeat-string-1.6.1.tgz",
      "integrity": "sha1-jcrkcOHIirwtYA//Sndihtp15jc=",
      "dev": true
    },
    "repeating": {
      "version": "2.0.1",
      "resolved": "https://registry.npmjs.org/repeating/-/repeating-2.0.1.tgz",
      "integrity": "sha1-UhTFOpJtNVJwdSf7q0FdvAjQbdo=",
      "dev": true,
      "requires": {
        "is-finite": "1.0.2"
      }
    },
    "request": {
      "version": "2.83.0",
      "resolved": "https://registry.npmjs.org/request/-/request-2.83.0.tgz",
      "integrity": "sha512-lR3gD69osqm6EYLk9wB/G1W/laGWjzH90t1vEa2xuxHD5KUrSzp9pUSfTm+YC5Nxt2T8nMPEvKlhbQayU7bgFw==",
      "requires": {
        "aws-sign2": "0.7.0",
        "aws4": "1.7.0",
        "caseless": "0.12.0",
        "combined-stream": "1.0.6",
        "extend": "3.0.1",
        "forever-agent": "0.6.1",
        "form-data": "2.3.2",
        "har-validator": "5.0.3",
        "hawk": "6.0.2",
        "http-signature": "1.2.0",
        "is-typedarray": "1.0.0",
        "isstream": "0.1.2",
        "json-stringify-safe": "5.0.1",
        "mime-types": "2.1.18",
        "oauth-sign": "0.8.2",
        "performance-now": "2.1.0",
        "qs": "6.5.1",
        "safe-buffer": "5.1.1",
        "stringstream": "0.0.5",
        "tough-cookie": "2.3.4",
        "tunnel-agent": "0.6.0",
        "uuid": "3.2.1"
      },
      "dependencies": {
        "uuid": {
          "version": "3.2.1",
          "resolved": "https://registry.npmjs.org/uuid/-/uuid-3.2.1.tgz",
          "integrity": "sha512-jZnMwlb9Iku/O3smGWvZhauCf6cvvpKi4BKRiliS3cxnI+Gz9j5MEpTz2UFuXiKPJocb7gnsLHwiS05ige5BEA=="
        }
      }
    },
    "require-uncached": {
      "version": "1.0.3",
      "resolved": "https://registry.npmjs.org/require-uncached/-/require-uncached-1.0.3.tgz",
      "integrity": "sha1-Tg1W1slmL9MeQwEcS5WqSZVUIdM=",
      "dev": true,
      "requires": {
        "caller-path": "0.1.0",
        "resolve-from": "1.0.1"
      }
    },
    "resolve": {
      "version": "1.1.7",
      "resolved": "https://registry.npmjs.org/resolve/-/resolve-1.1.7.tgz",
      "integrity": "sha1-IDEU2CrSxe2ejgQRs5ModeiJ6Xs=",
      "dev": true
    },
    "resolve-from": {
      "version": "1.0.1",
      "resolved": "https://registry.npmjs.org/resolve-from/-/resolve-from-1.0.1.tgz",
      "integrity": "sha1-Jsv+k10a7uq7Kbw/5a6wHpPUQiY=",
      "dev": true
    },
    "resolve-pkg": {
      "version": "0.1.0",
      "resolved": "https://registry.npmjs.org/resolve-pkg/-/resolve-pkg-0.1.0.tgz",
      "integrity": "sha1-AsyZNBDik2livZcWahsHfalyVTE=",
      "dev": true,
      "requires": {
        "resolve-from": "2.0.0"
      },
      "dependencies": {
        "resolve-from": {
          "version": "2.0.0",
          "resolved": "https://registry.npmjs.org/resolve-from/-/resolve-from-2.0.0.tgz",
          "integrity": "sha1-lICrIOlP+h2egKgEx+oUdhGWa1c=",
          "dev": true
        }
      }
    },
    "restore-cursor": {
      "version": "1.0.1",
      "resolved": "https://registry.npmjs.org/restore-cursor/-/restore-cursor-1.0.1.tgz",
      "integrity": "sha1-NGYfRohjJ/7SmRR5FSJS35LapUE=",
      "dev": true,
      "requires": {
        "exit-hook": "1.1.1",
        "onetime": "1.1.0"
      }
    },
    "right-align": {
      "version": "0.1.3",
      "resolved": "https://registry.npmjs.org/right-align/-/right-align-0.1.3.tgz",
      "integrity": "sha1-YTObci/mo1FWiSENJOFMlhSGE+8=",
      "dev": true,
      "optional": true,
      "requires": {
        "align-text": "0.1.4"
      }
    },
    "rimraf": {
      "version": "2.5.3",
      "resolved": "https://registry.npmjs.org/rimraf/-/rimraf-2.5.3.tgz",
      "integrity": "sha1-bl792kqi8DQX9rKldK7Cn0tlJwU=",
      "dev": true,
      "requires": {
        "glob": "7.1.2"
      },
      "dependencies": {
        "glob": {
          "version": "7.1.2",
          "resolved": "https://registry.npmjs.org/glob/-/glob-7.1.2.tgz",
          "integrity": "sha512-MJTUg1kjuLeQCJ+ccE4Vpa6kKVXkPYJ2mOCQyUuKLcLQsdrMCpBPUi8qVE6+YuaJkozeA9NusTAw3hLr8Xe5EQ==",
          "dev": true,
          "requires": {
            "fs.realpath": "1.0.0",
            "inflight": "1.0.6",
            "inherits": "2.0.3",
            "minimatch": "3.0.4",
            "once": "1.4.0",
            "path-is-absolute": "1.0.1"
          }
        }
      }
    },
    "run-async": {
      "version": "0.1.0",
      "resolved": "https://registry.npmjs.org/run-async/-/run-async-0.1.0.tgz",
      "integrity": "sha1-yK1KXhEGYeQCp9IbUw4AnyX444k=",
      "dev": true,
      "requires": {
        "once": "1.4.0"
      }
    },
    "rx-lite": {
      "version": "3.1.2",
      "resolved": "https://registry.npmjs.org/rx-lite/-/rx-lite-3.1.2.tgz",
      "integrity": "sha1-Gc5QLKVyZl87ZHsQk5+X/RYV8QI=",
      "dev": true
    },
    "safe-buffer": {
      "version": "5.1.1",
      "resolved": "https://registry.npmjs.org/safe-buffer/-/safe-buffer-5.1.1.tgz",
      "integrity": "sha512-kKvNJn6Mm93gAczWVJg7wH+wGYWNrDHdWvpUmHyEsgCtIwwo3bqPtV4tR5tuPaUhTOo/kvhVwd8XwwOllGYkbg=="
    },
    "safer-buffer": {
      "version": "2.1.2",
      "resolved": "https://registry.npmjs.org/safer-buffer/-/safer-buffer-2.1.2.tgz",
      "integrity": "sha512-YZo3K82SD7Riyi0E1EQPojLz7kpepnSQI9IyPbHHg1XXXevb5dJI7tpyN2ADxGcQbHG7vcyRHk0cbwqcQriUtg==",
      "dev": true
    },
    "samsam": {
      "version": "1.1.2",
      "resolved": "https://registry.npmjs.org/samsam/-/samsam-1.1.2.tgz",
      "integrity": "sha1-vsEf3IOp/aBjQBIQ5AF2wwJNFWc=",
      "dev": true
    },
    "sax": {
      "version": "1.1.5",
      "resolved": "https://registry.npmjs.org/sax/-/sax-1.1.5.tgz",
      "integrity": "sha1-HaUKjQDN7NWUBWWfX/hTSf53N0M="
    },
    "semver": {
      "version": "5.5.0",
      "resolved": "https://registry.npmjs.org/semver/-/semver-5.5.0.tgz",
      "integrity": "sha512-4SJ3dm0WAwWy/NVeioZh5AntkdJoWKxHxcmyP622fOkgHa4z3R0TdBJICINyaSDE6uNwVc8gZr+ZinwZAH4xIA=="
    },
    "shelljs": {
      "version": "0.6.1",
      "resolved": "https://registry.npmjs.org/shelljs/-/shelljs-0.6.1.tgz",
      "integrity": "sha1-7GIRvtGSBEIIj+D3Cyg3Iy7SyKg=",
      "dev": true
    },
    "shot": {
      "version": "3.4.2",
      "resolved": "https://registry.npmjs.org/shot/-/shot-3.4.2.tgz",
      "integrity": "sha1-Hlw/bysmZJrcQvfrNQIUpaApHWc=",
      "requires": {
        "hoek": "4.2.1",
        "joi": "10.6.0"
      },
      "dependencies": {
        "joi": {
          "version": "10.6.0",
          "resolved": "https://registry.npmjs.org/joi/-/joi-10.6.0.tgz",
          "integrity": "sha512-hBF3LcqyAid+9X/pwg+eXjD2QBZI5eXnBFJYaAkH4SK3mp9QSRiiQnDYlmlz5pccMvnLcJRS4whhDOTCkmsAdQ==",
          "requires": {
            "hoek": "4.2.1",
            "isemail": "2.2.1",
            "items": "2.1.1",
            "topo": "2.0.2"
          }
        }
      }
    },
    "signal-exit": {
      "version": "3.0.2",
      "resolved": "https://registry.npmjs.org/signal-exit/-/signal-exit-3.0.2.tgz",
      "integrity": "sha1-tf3AjxKH6hF4Yo5BXiUTK3NkbG0=",
      "dev": true
    },
    "sinon": {
      "version": "1.17.5",
      "resolved": "https://registry.npmjs.org/sinon/-/sinon-1.17.5.tgz",
      "integrity": "sha1-EDjLqDDjcBLpmmSDfs07ZyAMBYw=",
      "dev": true,
      "requires": {
        "formatio": "1.1.1",
        "lolex": "1.3.2",
        "samsam": "1.1.2",
        "util": "0.10.3"
      }
    },
    "slice-ansi": {
      "version": "0.0.4",
      "resolved": "https://registry.npmjs.org/slice-ansi/-/slice-ansi-0.0.4.tgz",
      "integrity": "sha1-7b+JA/ZvfOL46v1s7tZeJkyDGzU=",
      "dev": true
    },
    "sntp": {
      "version": "2.1.0",
      "resolved": "https://registry.npmjs.org/sntp/-/sntp-2.1.0.tgz",
      "integrity": "sha512-FL1b58BDrqS3A11lJ0zEdnJ3UOKqVxawAkF3k7F0CVN7VQ34aZrV+G8BZ1WC9ZL7NyrwsW0oviwsWDgRuVYtJg==",
      "requires": {
        "hoek": "4.2.1"
      }
    },
    "source-map": {
      "version": "0.4.4",
      "resolved": "https://registry.npmjs.org/source-map/-/source-map-0.4.4.tgz",
      "integrity": "sha1-66T12pwNyZneaAMti092FzZSA2s=",
      "dev": true,
      "requires": {
        "amdefine": "1.0.1"
      }
    },
    "spdx-correct": {
      "version": "3.0.0",
      "resolved": "https://registry.npmjs.org/spdx-correct/-/spdx-correct-3.0.0.tgz",
      "integrity": "sha512-N19o9z5cEyc8yQQPukRCZ9EUmb4HUpnrmaL/fxS2pBo2jbfcFRVuFZ/oFC+vZz0MNNk0h80iMn5/S6qGZOL5+g==",
      "dev": true,
      "requires": {
        "spdx-expression-parse": "3.0.0",
        "spdx-license-ids": "3.0.0"
      }
    },
    "spdx-exceptions": {
      "version": "2.1.0",
      "resolved": "https://registry.npmjs.org/spdx-exceptions/-/spdx-exceptions-2.1.0.tgz",
      "integrity": "sha512-4K1NsmrlCU1JJgUrtgEeTVyfx8VaYea9J9LvARxhbHtVtohPs/gFGG5yy49beySjlIMhhXZ4QqujIZEfS4l6Cg==",
      "dev": true
    },
    "spdx-expression-parse": {
      "version": "3.0.0",
      "resolved": "https://registry.npmjs.org/spdx-expression-parse/-/spdx-expression-parse-3.0.0.tgz",
      "integrity": "sha512-Yg6D3XpRD4kkOmTpdgbUiEJFKghJH03fiC1OPll5h/0sO6neh2jqRDVHOQ4o/LMea0tgCkbMgea5ip/e+MkWyg==",
      "dev": true,
      "requires": {
        "spdx-exceptions": "2.1.0",
        "spdx-license-ids": "3.0.0"
      }
    },
    "spdx-license-ids": {
      "version": "3.0.0",
      "resolved": "https://registry.npmjs.org/spdx-license-ids/-/spdx-license-ids-3.0.0.tgz",
      "integrity": "sha512-2+EPwgbnmOIl8HjGBXXMd9NAu02vLjOO1nWw4kmeRDFyHn+M/ETfHxQUK0oXg8ctgVnl9t3rosNVsZ1jG61nDA==",
      "dev": true
    },
    "split": {
      "version": "1.0.1",
      "resolved": "https://registry.npmjs.org/split/-/split-1.0.1.tgz",
      "integrity": "sha512-mTyOoPbrivtXnwnIxZRFYRrPNtEFKlpB2fvjSnCQUiAA6qAZzqwna5envK4uk6OIeP17CsdF3rSBGYVBsU0Tkg==",
      "dev": true,
      "requires": {
        "through": "2.3.8"
      }
    },
    "split2": {
      "version": "1.1.1",
      "resolved": "https://registry.npmjs.org/split2/-/split2-1.1.1.tgz",
      "integrity": "sha1-Fi2bGIZfAqsvKtlYVSLbm1TEgfk=",
      "dev": true,
      "requires": {
        "through2": "2.0.3"
      }
    },
    "sprintf-js": {
      "version": "1.1.1",
      "resolved": "https://registry.npmjs.org/sprintf-js/-/sprintf-js-1.1.1.tgz",
      "integrity": "sha1-Nr54Mgr+WAH2zqPueLblqrlA6gw=",
      "dev": true
    },
    "sqlstring": {
      "version": "2.0.1",
      "resolved": "https://registry.npmjs.org/sqlstring/-/sqlstring-2.0.1.tgz",
      "integrity": "sha1-vNPDkxrxpat9VKVY6zVjyj03i5g="
    },
    "sshpk": {
      "version": "1.14.1",
      "resolved": "https://registry.npmjs.org/sshpk/-/sshpk-1.14.1.tgz",
      "integrity": "sha1-Ew9Zde3a2WPx1W+SuaxsUfqfg+s=",
      "requires": {
        "asn1": "0.2.3",
        "assert-plus": "1.0.0",
        "bcrypt-pbkdf": "1.0.1",
        "dashdash": "1.14.1",
        "ecc-jsbn": "0.1.1",
        "getpass": "0.1.7",
        "jsbn": "0.1.1",
        "tweetnacl": "0.14.5"
      }
    },
    "stack-trace": {
      "version": "0.0.10",
      "resolved": "https://registry.npmjs.org/stack-trace/-/stack-trace-0.0.10.tgz",
      "integrity": "sha1-VHxws0fo0ytOEI6hoqFZ5f3eGcA="
    },
    "statehood": {
      "version": "5.0.3",
      "resolved": "https://registry.npmjs.org/statehood/-/statehood-5.0.3.tgz",
      "integrity": "sha512-YrPrCt10t3ImH/JMO5szSwX7sCm8HoqVl3VFLOa9EZ1g/qJx/ZmMhN+2uzPPB/vaU6hpkJpXxcBWsgIkkG+MXA==",
      "requires": {
        "boom": "5.2.0",
        "cryptiles": "3.1.2",
        "hoek": "4.2.1",
        "iron": "4.0.5",
        "items": "2.1.1",
        "joi": "10.6.0"
      },
      "dependencies": {
        "boom": {
          "version": "5.2.0",
          "resolved": "https://registry.npmjs.org/boom/-/boom-5.2.0.tgz",
          "integrity": "sha512-Z5BTk6ZRe4tXXQlkqftmsAUANpXmuwlsF5Oov8ThoMbQRzdGTA1ngYRW160GexgOgjsFOKJz0LYhoNi+2AMBUw==",
          "requires": {
            "hoek": "4.2.1"
          }
        },
        "joi": {
          "version": "10.6.0",
          "resolved": "https://registry.npmjs.org/joi/-/joi-10.6.0.tgz",
          "integrity": "sha512-hBF3LcqyAid+9X/pwg+eXjD2QBZI5eXnBFJYaAkH4SK3mp9QSRiiQnDYlmlz5pccMvnLcJRS4whhDOTCkmsAdQ==",
          "requires": {
            "hoek": "4.2.1",
            "isemail": "2.2.1",
            "items": "2.1.1",
            "topo": "2.0.2"
          }
        }
      }
    },
    "stream-to-array": {
      "version": "2.3.0",
      "resolved": "https://registry.npmjs.org/stream-to-array/-/stream-to-array-2.3.0.tgz",
      "integrity": "sha1-u/azn19D7DC8cbq8s3VXrOzzQ1M=",
      "requires": {
        "any-promise": "1.3.0"
      }
    },
    "strftime": {
      "version": "0.10.0",
      "resolved": "https://registry.npmjs.org/strftime/-/strftime-0.10.0.tgz",
      "integrity": "sha1-s/D6QZKVICpaKJ9ta+n0kJphcZM="
    },
    "string-width": {
      "version": "1.0.2",
      "resolved": "https://registry.npmjs.org/string-width/-/string-width-1.0.2.tgz",
      "integrity": "sha1-EYvfW4zcUaKn5w0hHgfisLmxB9M=",
      "dev": true,
      "requires": {
        "code-point-at": "1.1.0",
        "is-fullwidth-code-point": "1.0.0",
        "strip-ansi": "3.0.1"
      }
    },
    "string_decoder": {
      "version": "0.10.31",
      "resolved": "https://registry.npmjs.org/string_decoder/-/string_decoder-0.10.31.tgz",
      "integrity": "sha1-YuIDvEF2bGwoyfyEMB2rHFMQ+pQ="
    },
    "stringstream": {
      "version": "0.0.5",
      "resolved": "https://registry.npmjs.org/stringstream/-/stringstream-0.0.5.tgz",
      "integrity": "sha1-TkhM1N5aC7vuGORjB3EKioFiGHg="
    },
    "strip-ansi": {
      "version": "3.0.1",
      "resolved": "https://registry.npmjs.org/strip-ansi/-/strip-ansi-3.0.1.tgz",
      "integrity": "sha1-ajhfuIU9lS1f8F0Oiq+UJ43GPc8=",
      "requires": {
        "ansi-regex": "2.1.1"
      }
    },
    "strip-bom": {
      "version": "2.0.0",
      "resolved": "https://registry.npmjs.org/strip-bom/-/strip-bom-2.0.0.tgz",
      "integrity": "sha1-YhmoVhZSBJHzV4i9vxRHqZx+aw4=",
      "dev": true,
      "requires": {
        "is-utf8": "0.2.1"
      }
    },
    "strip-indent": {
      "version": "1.0.1",
      "resolved": "https://registry.npmjs.org/strip-indent/-/strip-indent-1.0.1.tgz",
      "integrity": "sha1-DHlipq3vp7vUrDZkYKY4VSrhoKI=",
      "dev": true,
      "requires": {
        "get-stdin": "4.0.1"
      }
    },
    "strip-json-comments": {
      "version": "1.0.4",
      "resolved": "https://registry.npmjs.org/strip-json-comments/-/strip-json-comments-1.0.4.tgz",
      "integrity": "sha1-HhX7ysl9Pumb8tc7TGVrCCu6+5E=",
      "dev": true
    },
    "subtext": {
      "version": "5.0.0",
      "resolved": "https://registry.npmjs.org/subtext/-/subtext-5.0.0.tgz",
      "integrity": "sha512-2nXG1G1V+K64Z20cQII7k0s38J2DSycMXBLMAk9RXUFG0uAkAbLSVoa88croX9VhTdBCJbLAe9g6LmzKwpJhhQ==",
      "requires": {
        "boom": "5.2.0",
        "content": "3.0.7",
        "hoek": "4.2.1",
        "pez": "2.1.5",
        "wreck": "12.5.1"
      },
      "dependencies": {
        "boom": {
          "version": "5.2.0",
          "resolved": "https://registry.npmjs.org/boom/-/boom-5.2.0.tgz",
          "integrity": "sha512-Z5BTk6ZRe4tXXQlkqftmsAUANpXmuwlsF5Oov8ThoMbQRzdGTA1ngYRW160GexgOgjsFOKJz0LYhoNi+2AMBUw==",
          "requires": {
            "hoek": "4.2.1"
          }
        }
      }
    },
    "supports-color": {
      "version": "2.0.0",
      "resolved": "https://registry.npmjs.org/supports-color/-/supports-color-2.0.0.tgz",
      "integrity": "sha1-U10EXOa2Nj+kARcIRimZXp3zJMc="
    },
    "symbol": {
      "version": "0.3.1",
      "resolved": "https://registry.npmjs.org/symbol/-/symbol-0.3.1.tgz",
      "integrity": "sha1-tvmpANSWpX8CQI8iGYwQndoGMEE="
    },
    "table": {
      "version": "3.8.3",
      "resolved": "https://registry.npmjs.org/table/-/table-3.8.3.tgz",
      "integrity": "sha1-K7xULw/amGGnVdOUf+/Ys/UThV8=",
      "dev": true,
      "requires": {
        "ajv": "4.11.8",
        "ajv-keywords": "1.5.1",
        "chalk": "1.1.3",
        "lodash": "4.17.5",
        "slice-ansi": "0.0.4",
        "string-width": "2.1.1"
      },
      "dependencies": {
        "ajv": {
          "version": "4.11.8",
          "resolved": "https://registry.npmjs.org/ajv/-/ajv-4.11.8.tgz",
          "integrity": "sha1-gv+wKynmYq5TvcIK8VlHcGc5xTY=",
          "dev": true,
          "requires": {
            "co": "4.6.0",
            "json-stable-stringify": "1.0.1"
          }
        },
        "ansi-regex": {
          "version": "3.0.0",
          "resolved": "https://registry.npmjs.org/ansi-regex/-/ansi-regex-3.0.0.tgz",
          "integrity": "sha1-7QMXwyIGT3lGbAKWa922Bas32Zg=",
          "dev": true
        },
        "is-fullwidth-code-point": {
          "version": "2.0.0",
          "resolved": "https://registry.npmjs.org/is-fullwidth-code-point/-/is-fullwidth-code-point-2.0.0.tgz",
          "integrity": "sha1-o7MKXE8ZkYMWeqq5O+764937ZU8=",
          "dev": true
        },
        "lodash": {
          "version": "4.17.5",
          "resolved": "https://registry.npmjs.org/lodash/-/lodash-4.17.5.tgz",
          "integrity": "sha512-svL3uiZf1RwhH+cWrfZn3A4+U58wbP0tGVTLQPbjplZxZ8ROD9VLuNgsRniTlLe7OlSqR79RUehXgpBW/s0IQw==",
          "dev": true
        },
        "string-width": {
          "version": "2.1.1",
          "resolved": "https://registry.npmjs.org/string-width/-/string-width-2.1.1.tgz",
          "integrity": "sha512-nOqH59deCq9SRHlxq1Aw85Jnt4w6KvLKqWVik6oA9ZklXLNIOlqg4F2yrT1MVaTjAqvVwdfeZ7w7aCvJD7ugkw==",
          "dev": true,
          "requires": {
            "is-fullwidth-code-point": "2.0.0",
            "strip-ansi": "4.0.0"
          }
        },
        "strip-ansi": {
          "version": "4.0.0",
          "resolved": "https://registry.npmjs.org/strip-ansi/-/strip-ansi-4.0.0.tgz",
          "integrity": "sha1-qEeQIusaw2iocTibY1JixQXuNo8=",
          "dev": true,
          "requires": {
            "ansi-regex": "3.0.0"
          }
        }
      }
    },
    "tempfile": {
      "version": "1.1.1",
      "resolved": "https://registry.npmjs.org/tempfile/-/tempfile-1.1.1.tgz",
      "integrity": "sha1-W8xOrsxKsscH2LwR2ZzMmiyyh/I=",
      "dev": true,
      "requires": {
        "os-tmpdir": "1.0.2",
        "uuid": "2.0.3"
      },
      "dependencies": {
        "uuid": {
          "version": "2.0.3",
          "resolved": "https://registry.npmjs.org/uuid/-/uuid-2.0.3.tgz",
          "integrity": "sha1-Z+LoY3lyFVMN/zGOW/nc6/1Hsho=",
          "dev": true
        }
      }
    },
    "text-extensions": {
      "version": "1.7.0",
      "resolved": "https://registry.npmjs.org/text-extensions/-/text-extensions-1.7.0.tgz",
      "integrity": "sha512-AKXZeDq230UaSzaO5s3qQUZOaC7iKbzq0jOFL614R7d9R593HLqAOL0cYoqLdkNrjBSOdmoQI06yigq1TSBXAg==",
      "dev": true
    },
    "text-table": {
      "version": "0.2.0",
      "resolved": "https://registry.npmjs.org/text-table/-/text-table-0.2.0.tgz",
      "integrity": "sha1-f17oI66AUgfACvLfSoTsP8+lcLQ=",
      "dev": true
    },
    "through": {
      "version": "2.3.8",
      "resolved": "https://registry.npmjs.org/through/-/through-2.3.8.tgz",
      "integrity": "sha1-DdTJ/6q8NXlgsbckEV1+Doai4fU="
    },
    "through2": {
      "version": "2.0.3",
      "resolved": "https://registry.npmjs.org/through2/-/through2-2.0.3.tgz",
      "integrity": "sha1-AARWmzfHx0ujnEPzzteNGtlBQL4=",
      "dev": true,
      "requires": {
        "readable-stream": "2.3.6",
        "xtend": "4.0.1"
      },
      "dependencies": {
        "isarray": {
          "version": "1.0.0",
          "resolved": "https://registry.npmjs.org/isarray/-/isarray-1.0.0.tgz",
          "integrity": "sha1-u5NdSFgsuhaMBoNJV6VKPgcSTxE=",
          "dev": true
        },
        "readable-stream": {
          "version": "2.3.6",
          "resolved": "https://registry.npmjs.org/readable-stream/-/readable-stream-2.3.6.tgz",
          "integrity": "sha512-tQtKA9WIAhBF3+VLAseyMqZeBjW0AHJoxOtYqSUZNJxauErmLbVm2FW1y+J/YA9dUrAC39ITejlZWhVIwawkKw==",
          "dev": true,
          "requires": {
            "core-util-is": "1.0.2",
            "inherits": "2.0.3",
            "isarray": "1.0.0",
            "process-nextick-args": "2.0.0",
            "safe-buffer": "5.1.1",
            "string_decoder": "1.1.1",
            "util-deprecate": "1.0.2"
          }
        },
        "string_decoder": {
          "version": "1.1.1",
          "resolved": "https://registry.npmjs.org/string_decoder/-/string_decoder-1.1.1.tgz",
          "integrity": "sha512-n/ShnvDi6FHbbVfviro+WojiFzv+s8MPMHBczVePfUpDJLwoLT0ht1l4YwBCbi8pJAveEEdnkHyPyTP/mzRfwg==",
          "dev": true,
          "requires": {
            "safe-buffer": "5.1.1"
          }
        }
      }
    },
    "time-grunt": {
      "version": "1.3.0",
      "resolved": "https://registry.npmjs.org/time-grunt/-/time-grunt-1.3.0.tgz",
      "integrity": "sha1-T+QF411tnhtr87eYg1WFdGudm9Y=",
      "dev": true,
      "requires": {
        "chalk": "1.1.3",
        "date-time": "1.1.0",
        "figures": "1.7.0",
        "hooker": "0.2.3",
        "number-is-nan": "1.0.1",
        "pretty-ms": "2.1.0",
        "text-table": "0.2.0"
      }
    },
    "time-zone": {
      "version": "0.1.0",
      "resolved": "https://registry.npmjs.org/time-zone/-/time-zone-0.1.0.tgz",
      "integrity": "sha1-Sncotqwo2w4Aj1FAQ/1VW9VXO0Y=",
      "dev": true
    },
    "timed-out": {
      "version": "4.0.1",
      "resolved": "https://registry.npmjs.org/timed-out/-/timed-out-4.0.1.tgz",
      "integrity": "sha1-8y6srFoXW+ol1/q1Zas+2HQe9W8="
    },
    "topo": {
      "version": "2.0.2",
      "resolved": "https://registry.npmjs.org/topo/-/topo-2.0.2.tgz",
      "integrity": "sha1-zVYVdSU5BXwNwEkaYhw7xvvh0YI=",
      "requires": {
        "hoek": "4.2.1"
      }
    },
    "tough-cookie": {
      "version": "2.3.4",
      "resolved": "https://registry.npmjs.org/tough-cookie/-/tough-cookie-2.3.4.tgz",
      "integrity": "sha512-TZ6TTfI5NtZnuyy/Kecv+CnoROnyXn2DN97LontgQpCwsX2XyLYCC0ENhYkehSOwAp8rTQKc/NUIF7BkQ5rKLA==",
      "requires": {
        "punycode": "1.4.1"
      },
      "dependencies": {
        "punycode": {
          "version": "1.4.1",
          "resolved": "https://registry.npmjs.org/punycode/-/punycode-1.4.1.tgz",
          "integrity": "sha1-wNWmOycYgArY4esPpSachN1BhF4="
        }
      }
    },
    "trim-newlines": {
      "version": "1.0.0",
      "resolved": "https://registry.npmjs.org/trim-newlines/-/trim-newlines-1.0.0.tgz",
      "integrity": "sha1-WIeWa7WCpFA6QetST301ARgVphM=",
      "dev": true
    },
    "trim-off-newlines": {
      "version": "1.0.1",
      "resolved": "https://registry.npmjs.org/trim-off-newlines/-/trim-off-newlines-1.0.1.tgz",
      "integrity": "sha1-n5up2e+odkw4dpi8v+sshI8RrbM=",
      "dev": true
    },
    "tunnel-agent": {
      "version": "0.6.0",
      "resolved": "https://registry.npmjs.org/tunnel-agent/-/tunnel-agent-0.6.0.tgz",
      "integrity": "sha1-J6XeoGs2sEoKmWZ3SykIaPD8QP0=",
      "requires": {
        "safe-buffer": "5.1.1"
      }
    },
    "tweetnacl": {
      "version": "0.14.5",
      "resolved": "https://registry.npmjs.org/tweetnacl/-/tweetnacl-0.14.5.tgz",
      "integrity": "sha1-WuaBd/GS1EViadEIr6k/+HQ/T2Q=",
      "optional": true
    },
    "type-check": {
      "version": "0.3.2",
      "resolved": "https://registry.npmjs.org/type-check/-/type-check-0.3.2.tgz",
      "integrity": "sha1-WITKtRLPHTVeP7eE8wgEsrUg23I=",
      "dev": true,
      "requires": {
        "prelude-ls": "1.1.2"
      }
    },
    "type-detect": {
      "version": "1.0.0",
      "resolved": "https://registry.npmjs.org/type-detect/-/type-detect-1.0.0.tgz",
      "integrity": "sha1-diIXzAbbJY7EiQihKY6LlRIejqI=",
      "dev": true
    },
    "typedarray": {
      "version": "0.0.6",
      "resolved": "https://registry.npmjs.org/typedarray/-/typedarray-0.0.6.tgz",
      "integrity": "sha1-hnrHTjhkGHsdPUfZlqeOxciDB3c="
    },
    "uglify-js": {
      "version": "2.8.29",
      "resolved": "https://registry.npmjs.org/uglify-js/-/uglify-js-2.8.29.tgz",
      "integrity": "sha1-KcVzMUgFe7Th913zW3qcty5qWd0=",
      "dev": true,
      "optional": true,
      "requires": {
        "source-map": "0.5.7",
        "uglify-to-browserify": "1.0.2",
        "yargs": "3.10.0"
      },
      "dependencies": {
        "source-map": {
          "version": "0.5.7",
          "resolved": "https://registry.npmjs.org/source-map/-/source-map-0.5.7.tgz",
          "integrity": "sha1-igOdLRAh0i0eoUyA2OpGi6LvP8w=",
          "dev": true,
          "optional": true
        }
      }
    },
    "uglify-to-browserify": {
      "version": "1.0.2",
      "resolved": "https://registry.npmjs.org/uglify-to-browserify/-/uglify-to-browserify-1.0.2.tgz",
      "integrity": "sha1-bgkk1r2mta/jSeOabWMoUKD4grc=",
      "dev": true,
      "optional": true
    },
    "underscore.string": {
      "version": "3.3.4",
      "resolved": "https://registry.npmjs.org/underscore.string/-/underscore.string-3.3.4.tgz",
      "integrity": "sha1-LCo/n4PmR2L9xF5s6sZRQoZCE9s=",
      "dev": true,
      "requires": {
        "sprintf-js": "1.1.1",
        "util-deprecate": "1.0.2"
      }
    },
    "user-home": {
      "version": "2.0.0",
      "resolved": "https://registry.npmjs.org/user-home/-/user-home-2.0.0.tgz",
      "integrity": "sha1-nHC/2Babwdy/SGBODwS4tJzenp8=",
      "dev": true,
      "requires": {
        "os-homedir": "1.0.2"
      }
    },
    "utcstring": {
      "version": "0.1.0",
      "resolved": "https://registry.npmjs.org/utcstring/-/utcstring-0.1.0.tgz",
      "integrity": "sha1-Qw/VEKt/yVtdWRDJAteYgMIIQ2s="
    },
    "util": {
      "version": "0.10.3",
      "resolved": "https://registry.npmjs.org/util/-/util-0.10.3.tgz",
      "integrity": "sha1-evsa/lCAUkZInj23/g7TeTNqwPk=",
      "dev": true,
      "requires": {
        "inherits": "2.0.1"
      },
      "dependencies": {
        "inherits": {
          "version": "2.0.1",
          "resolved": "https://registry.npmjs.org/inherits/-/inherits-2.0.1.tgz",
          "integrity": "sha1-sX0I0ya0Qj5Wjv9xn5GwscvfafE=",
          "dev": true
        }
      }
    },
    "util-deprecate": {
      "version": "1.0.2",
      "resolved": "https://registry.npmjs.org/util-deprecate/-/util-deprecate-1.0.2.tgz",
      "integrity": "sha1-RQ1Nyfpw3nMnYvvS1KKJgUGaDM8="
    },
    "uuid": {
      "version": "3.0.0",
      "resolved": "https://registry.npmjs.org/uuid/-/uuid-3.0.0.tgz",
      "integrity": "sha1-Zyj8BFnEUNeWqZwxg3VpvfZy1yg="
    },
    "validate-npm-package-license": {
      "version": "3.0.3",
      "resolved": "https://registry.npmjs.org/validate-npm-package-license/-/validate-npm-package-license-3.0.3.tgz",
      "integrity": "sha512-63ZOUnL4SIXj4L0NixR3L1lcjO38crAbgrTpl28t8jjrfuiOBL5Iygm+60qPs/KsZGzPNg6Smnc/oY16QTjF0g==",
      "dev": true,
      "requires": {
        "spdx-correct": "3.0.0",
        "spdx-expression-parse": "3.0.0"
      }
    },
    "validator": {
      "version": "7.2.0",
      "resolved": "https://registry.npmjs.org/validator/-/validator-7.2.0.tgz",
      "integrity": "sha512-c8NGTUYeBEcUIGeMppmNVKHE7wwfm3mYbNZxV+c5mlv9fDHI7Ad3p07qfNrn/CvpdkK2k61fOLRO2sTEhgQXmg=="
    },
    "varify": {
      "version": "0.2.0",
      "resolved": "https://registry.npmjs.org/varify/-/varify-0.2.0.tgz",
      "integrity": "sha1-GR2p/p3EzWjQ0USY1OKpEP9OZRY=",
      "optional": true,
      "requires": {
        "redeyed": "1.0.1",
        "through": "2.3.8"
      }
    },
    "verror": {
      "version": "1.10.0",
      "resolved": "https://registry.npmjs.org/verror/-/verror-1.10.0.tgz",
      "integrity": "sha1-OhBcoXBTr1XW4nDB+CiGguGNpAA=",
      "requires": {
        "assert-plus": "1.0.0",
        "core-util-is": "1.0.2",
        "extsprintf": "1.3.0"
      }
    },
    "vise": {
      "version": "2.0.2",
      "resolved": "https://registry.npmjs.org/vise/-/vise-2.0.2.tgz",
      "integrity": "sha1-awjo+0y3bjpQzW3Q7DczjoEaDTk=",
      "requires": {
        "hoek": "4.2.1"
      }
    },
    "vows": {
      "version": "0.6.0",
      "resolved": "https://registry.npmjs.org/vows/-/vows-0.6.0.tgz",
      "integrity": "sha1-vi8GgAnTmjezevhcKfqG2Fc9tDE=",
      "requires": {
        "eyes": "0.1.8"
      }
    },
    "which": {
      "version": "1.3.0",
      "resolved": "https://registry.npmjs.org/which/-/which-1.3.0.tgz",
      "integrity": "sha512-xcJpopdamTuY5duC/KnTTNBraPK54YwpenP4lzxU8H91GudWpFv38u0CKjclE1Wi2EH2EDz5LRcHcKbCIzqGyg==",
      "requires": {
        "isexe": "2.0.0"
      }
    },
    "window-size": {
      "version": "0.1.0",
      "resolved": "https://registry.npmjs.org/window-size/-/window-size-0.1.0.tgz",
      "integrity": "sha1-VDjNLqk7IC76Ohn+iIeu58lPnJ0=",
      "dev": true,
      "optional": true
    },
    "wordwrap": {
      "version": "0.0.3",
      "resolved": "https://registry.npmjs.org/wordwrap/-/wordwrap-0.0.3.tgz",
      "integrity": "sha1-o9XabNXAvAAI03I0u68b7WMFkQc="
    },
    "wrappy": {
      "version": "1.0.2",
      "resolved": "https://registry.npmjs.org/wrappy/-/wrappy-1.0.2.tgz",
      "integrity": "sha1-tSQ9jz7BqjXxNkYFvA0QNuMKtp8="
    },
    "wreck": {
      "version": "12.5.1",
      "resolved": "https://registry.npmjs.org/wreck/-/wreck-12.5.1.tgz",
      "integrity": "sha512-l5DUGrc+yDyIflpty1x9XuMj1ehVjC/dTbF3/BasOO77xk0EdEa4M/DuOY8W88MQDAD0fEDqyjc8bkIMHd2E9A==",
      "requires": {
        "boom": "5.2.0",
        "hoek": "4.2.1"
      },
      "dependencies": {
        "boom": {
          "version": "5.2.0",
          "resolved": "https://registry.npmjs.org/boom/-/boom-5.2.0.tgz",
          "integrity": "sha512-Z5BTk6ZRe4tXXQlkqftmsAUANpXmuwlsF5Oov8ThoMbQRzdGTA1ngYRW160GexgOgjsFOKJz0LYhoNi+2AMBUw==",
          "requires": {
            "hoek": "4.2.1"
          }
        }
      }
    },
    "write": {
      "version": "0.2.1",
      "resolved": "https://registry.npmjs.org/write/-/write-0.2.1.tgz",
      "integrity": "sha1-X8A4KOJkzqP+kUVUdvejxWbLB1c=",
      "dev": true,
      "requires": {
        "mkdirp": "0.5.1"
      }
    },
    "xml2js": {
      "version": "0.4.15",
      "resolved": "https://registry.npmjs.org/xml2js/-/xml2js-0.4.15.tgz",
      "integrity": "sha1-lc0D/y3RROwovGJzvysokMWBrQw=",
      "requires": {
        "sax": "1.1.5",
        "xmlbuilder": "2.6.2"
      }
    },
    "xmlbuilder": {
      "version": "2.6.2",
      "resolved": "https://registry.npmjs.org/xmlbuilder/-/xmlbuilder-2.6.2.tgz",
      "integrity": "sha1-+Rb20Q1F3BcbG+Lm5nP7bgzDXQo=",
      "requires": {
        "lodash": "3.5.0"
      }
    },
    "xtend": {
      "version": "4.0.1",
      "resolved": "https://registry.npmjs.org/xtend/-/xtend-4.0.1.tgz",
      "integrity": "sha1-pcbVMr5lbiPbgg77lDofBJmNY68="
    },
    "yallist": {
      "version": "2.1.2",
      "resolved": "https://registry.npmjs.org/yallist/-/yallist-2.1.2.tgz",
      "integrity": "sha1-HBH5IY8HYImkfdUS+TxmmaaoHVI="
    },
    "yargs": {
      "version": "3.10.0",
      "resolved": "https://registry.npmjs.org/yargs/-/yargs-3.10.0.tgz",
      "integrity": "sha1-9+572FfdfB0tOMDnTvvWgdFDH9E=",
      "dev": true,
      "optional": true,
      "requires": {
        "camelcase": "1.2.1",
        "cliui": "2.1.0",
        "decamelize": "1.2.0",
        "window-size": "0.1.0"
      },
      "dependencies": {
        "camelcase": {
          "version": "1.2.1",
          "resolved": "https://registry.npmjs.org/camelcase/-/camelcase-1.2.1.tgz",
          "integrity": "sha1-m7UwTS4LVmmLLHWLCKPqqdqlijk=",
          "dev": true,
          "optional": true
        }
      }
    },
    "yargs-parser": {
      "version": "7.0.0",
      "resolved": "https://registry.npmjs.org/yargs-parser/-/yargs-parser-7.0.0.tgz",
      "integrity": "sha1-jQrELxbqVd69MyyvTEA4s+P139k=",
      "requires": {
        "camelcase": "4.1.0"
      }
    }
  }
}<|MERGE_RESOLUTION|>--- conflicted
+++ resolved
@@ -1,12 +1,8 @@
 {
   "name": "fxa-profile-server",
-<<<<<<< HEAD
-  "version": "1.109.0",
+  "version": "1.109.1",
   "lockfileVersion": 1,
   "requires": true,
-=======
-  "version": "1.109.1",
->>>>>>> 62cbcd5f
   "dependencies": {
     "@newrelic/native-metrics": {
       "version": "2.2.0",
