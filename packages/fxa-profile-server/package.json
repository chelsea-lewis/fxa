--- conflicted
+++ resolved
@@ -20,13 +20,8 @@
     "@hapi/hapi": "^20.1.5",
     "@hapi/inert": "6.0.3",
     "@hapi/joi": "^17.1.1",
-<<<<<<< HEAD
-    "@sentry/node": "^6.7.2",
+    "@sentry/node": "^6.9.0",
     "aws-sdk": "^2.948.0",
-=======
-    "@sentry/node": "^6.9.0",
-    "aws-sdk": "^2.947.0",
->>>>>>> 77c471e9
     "bluebird": "^3.7.2",
     "buf": "0.1.1",
     "checksum": "0.1.1",
