{
  "name": "fxa-settings",
<<<<<<< HEAD
  "version": "1.228.7",
=======
  "version": "1.229.0",
>>>>>>> bacd13f1
  "homepage": "https://accounts.firefox.com/settings",
  "private": true,
  "scripts": {
    "postinstall": "../../_scripts/clone-l10n.sh fxa-settings",
    "build-postcss": "postcss src/styles/tailwind.scss -o src/styles/tailwind.out.scss",
    "build-storybook": "NODE_ENV=production STORYBOOK_BUILD=1 npm run build-postcss && build-storybook -s .storybook/design-guide",
    "build": "tsc --build ../fxa-react && NODE_ENV=production npm run build-postcss && SKIP_PREFLIGHT_CHECK=true INLINE_RUNTIME_CHUNK=false rescripts build",
    "eject": "react-scripts eject",
    "lint:eslint": "eslint .",
    "lint": "npm-run-all --parallel lint:eslint lint:sass",
    "restart": "npm run build-postcss && pm2 restart pm2.config.js",
    "start": "npm run build-postcss && pm2 start pm2.config.js && ../../_scripts/check-url.sh localhost:3000/settings/static/js/bundle.js",
    "stop": "pm2 stop pm2.config.js",
    "delete": "pm2 delete pm2.config.js",
    "storybook": "npm run build-postcss && start-storybook -p 6008 -s .storybook/design-guide --no-version-updates",
    "test": "SKIP_PREFLIGHT_CHECK=true rescripts test",
    "test:coverage": "yarn test --coverage --watchAll=false"
  },
  "jest": {
    "resetMocks": false,
    "collectCoverageFrom": [
      "src/**/*.{ts,tsx,js}",
      "!src/**/*.stories.*",
      "!src/**/mocks.*",
      "!src/components/*(ScrollToTop|UnitRowRecoveryKey|PageAvatar|App)/*"
    ],
    "coverageThreshold": {
      "global": {
        "branches": 50,
        "lines": 45
      },
      "src/components/**/*": {
        "branches": 50,
        "lines": 65
      }
    }
  },
  "eslintConfig": {
    "extends": [
      "react-app",
      "react-app/jest"
    ]
  },
  "browserslist": {
    "production": [
      ">0.2%",
      "not dead",
      "not op_mini all"
    ],
    "development": [
      "last 1 chrome version",
      "last 1 firefox version",
      "last 1 safari version"
    ]
  },
  "dependencies": {
    "@apollo/client": "^3.4.5",
    "@emotion/react": "^11.7.1",
    "@fluent/react": "^0.13.1",
    "@material-ui/core": "v5.0.0-alpha.24",
    "@reach/router": "^1.3.4",
    "@types/material-ui": "^0.21.8",
    "@types/react-webcam": "^3.0.0",
    "base32-decode": "^1.0.0",
    "base32-encode": "^1.2.0",
    "classnames": "^2.3.1",
    "fxa-auth-client": "workspace:*",
    "fxa-common-password-list": "^0.0.4",
    "fxa-react": "workspace:*",
    "get-orientation": "^1.1.2",
    "graphql": "^15.6.1",
    "lodash.groupby": "^4.6.0",
    "postcss-import": "^12.0.1",
    "react": "^16.13.1",
    "react-async-hook": "^4.0.0",
    "react-dom": "^16.13.1",
    "react-easy-crop": "^4.1.4",
    "react-hook-form": "^6.15.8",
    "react-scripts": "^4.0.3",
    "react-webcam": "^7.0.0",
    "subscriptions-transport-ws": "^0.11.0",
    "typescript": "^4.5.2",
    "uuid": "^8.3.2"
  },
  "devDependencies": {
    "@babel/core": "^7.15.0",
    "@rescripts/cli": "0.0.16",
    "@sentry/browser": "^6.19.1",
    "@sentry/integrations": "^6.19.1",
    "@sentry/tracing": "^6.19.1",
    "@storybook/addon-actions": "^6.4.12",
    "@storybook/addon-links": "^6.3.13",
    "@storybook/addons": "^6.3.12",
    "@storybook/react": "^6.3.12",
    "@tailwindcss/postcss7-compat": "^2.2.17",
    "@testing-library/dom": "^8.11.2",
    "@testing-library/jest-dom": "^5.16.2",
    "@testing-library/react": "^12.1.3",
    "@testing-library/react-hooks": "^7.0.2",
    "@testing-library/user-event": "^13.5.0",
    "@types/babel__core": "7.1.14",
    "@types/classnames": "^2.3.1",
    "@types/jest": "^26.0.23",
    "@types/lodash.groupby": "^4",
    "@types/node": "^16.11.3",
    "@types/react": "^17.0.14",
    "@types/react-dom": "^17.0.9",
    "@types/react-test-renderer": "^17.0.1",
    "@types/testing-library__react-hooks": "^4",
    "@types/uuid": "^8",
    "@types/webpack": "5.28.0",
    "autoprefixer": "^9.8.6",
    "babel-loader": "^8.2.2",
    "css-loader": "^3.6.0",
    "eslint": "^7.32.0",
    "eslint-config-react-app": "^6.0.0",
    "eslint-plugin-fxa": "^2.0.2",
    "eslint-plugin-jest": "^24.5.2",
    "eslint-plugin-react": "^7.26.1",
    "fxa-shared": "workspace:*",
    "jest-watch-typeahead": "0.6.5",
    "mutationobserver-shim": "^0.3.7",
    "node-sass": "^7.0.1",
    "npm-run-all": "^4.1.5",
    "pm2": "^5.1.2",
    "postcss-cli": "^7.1.1",
    "react-test-renderer": "^17.0.2",
    "style-loader": "^1.3.0",
    "tailwindcss": "^1.9.1",
    "webpack": "^4.43.0",
    "webpack-merge-and-include-globally": "^2.3.4",
    "webpack-watch-files-plugin": "^1.2.0"
  }
}<|MERGE_RESOLUTION|>--- conflicted
+++ resolved
@@ -1,10 +1,6 @@
 {
   "name": "fxa-settings",
-<<<<<<< HEAD
-  "version": "1.228.7",
-=======
   "version": "1.229.0",
->>>>>>> bacd13f1
   "homepage": "https://accounts.firefox.com/settings",
   "private": true,
   "scripts": {
