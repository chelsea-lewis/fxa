--- conflicted
+++ resolved
@@ -1,10 +1,6 @@
 {
   "name": "fxa-settings",
-<<<<<<< HEAD
-  "version": "1.228.6",
-=======
   "version": "1.229.0",
->>>>>>> c0bdf481
   "homepage": "https://accounts.firefox.com/settings",
   "private": true,
   "scripts": {
