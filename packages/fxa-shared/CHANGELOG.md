--- conflicted
+++ resolved
@@ -1,6 +1,5 @@
 # Change history
 
-<<<<<<< HEAD
 ## 1.209.0
 
 ### New features
@@ -26,7 +25,7 @@
 - deps: bump apollo-server from 2.25.0 to 2.25.1 ([7a55f6ab1](https://github.com/mozilla/fxa/commit/7a55f6ab1))
 - deps: bump aws-sdk from 2.923.0 to 2.926.0 ([22c59811a](https://github.com/mozilla/fxa/commit/22c59811a))
 - deps: bump @sentry/integrations from 6.5.1 to 6.6.0 ([4a123dddf](https://github.com/mozilla/fxa/commit/4a123dddf))
-=======
+
 ## 1.208.4
 
 No changes.
@@ -34,7 +33,6 @@
 ## 1.208.3
 
 No changes.
->>>>>>> b460bb83
 
 ## 1.208.2
 
